<<<<<<< HEAD
	OS_VER=$( grep VERSION_ID /etc/os-release | cut -d'=' -f2 | sed 's/[^0-9\.]//gI' | cut -d'.' -f1 )

	MEM_MEG=$( free -m | sed -n 2p | tr -s ' ' | cut -d\  -f2 )
	CPU_SPEED=$( lscpu | grep "MHz" | tr -s ' ' | cut -d\  -f3 | cut -d'.' -f1 )
	CPU_CORE=$( lscpu -pCPU | grep -v "#" | wc -l )
	MEM_GIG=$(( ((MEM_MEG / 1000) / 2) ))
	JOBS=$(( MEM_GIG > CPU_CORE ? CPU_CORE : MEM_GIG ))

	DISK_TOTAL=$( df -h . | grep /dev | tr -s ' ' | cut -d\  -f2 | sed 's/[^0-9]//' )
	DISK_AVAIL=$( df -h . | grep /dev | tr -s ' ' | cut -d\  -f4 | sed 's/[^0-9]//' )

	printf "\\n\\tOS name: %s\\n" "${OS_NAME}"
	printf "\\tOS Version: %s\\n" "${OS_VER}"
	printf "\\tCPU speed: %sMhz\\n" "${CPU_SPEED}"
	printf "\\tCPU cores: %s\\n" "${CPU_CORE}"
	printf "\\tPhysical Memory: %sMgb\\n" "${MEM_MEG}"
	printf "\\tDisk space total: %sGb\\n" "${DISK_TOTAL}"
	printf "\\tDisk space available: %sG\\n" "${DISK_AVAIL}"

	if [ "${MEM_MEG}" -lt 7000 ]; then
		printf "\\tYour system must have 7 or more Gigabytes of physical memory installed.\\n"
		printf "\\texiting now.\\n"
		exit 1
	fi

	if [[ "${OS_NAME}" == "Amazon Linux AMI" && "${OS_VER}" -lt 2017 ]]; then
		printf "\\tYou must be running Amazon Linux 2017.09 or higher to install EOSIO.\\n"
		printf "\\texiting now.\\n"
		exit 1
	fi

	if [ "${DISK_AVAIL}" -lt "${DISK_MIN}" ]; then
		printf "\\tYou must have at least %sGB of available storage to install EOSIO.\\n" "${DISK_MIN}"
		printf "\\texiting now.\\n"
		exit 1
	fi

	printf "\\n\\tChecking Yum installation.\\n"
	if ! YUM=$( command -v yum 2>/dev/null )
	then
		printf "\\n\\tYum must be installed to compile EOS.IO.\\n"
		printf "\\n\\tExiting now.\\n"
		exit 1
	fi
	
	printf "\\tYum installation found at %s.\\n" "${YUM}"
	printf "\\tUpdating YUM.\\n"
	if ! UPDATE=$( sudo "$YUM" -y update )
	then
		printf "\\n\\tYUM update failed.\\n"
		printf "\\n\\tExiting now.\\n"
		exit 1
	fi
	printf "\\t%s\\n" "${UPDATE}"

	if [[ "${OS_NAME}" == "Amazon Linux AMI" ]]; then
		DEP_ARRAY=( git gcc72.x86_64 gcc72-c++.x86_64 autoconf automake libtool make bzip2 \
		bzip2-devel.x86_64 openssl-devel.x86_64 gmp-devel.x86_64 libstdc++72.x86_64 \
		python27.x86_64 python27-devel.x86_64 python36-devel.x86_64 libedit-devel.x86_64 doxygen.x86_64 graphviz.x86_64)
	else
		DEP_ARRAY=( git gcc gcc-c++ autoconf automake libtool make bzip2 \
		bzip2-devel openssl-devel gmp-devel libstdc++ \
		python3 python3-devel python-devel libedit-devel doxygen graphviz)
	fi
	COUNT=1
	DISPLAY=""
	DEP=""

	printf "\\n\\tChecking YUM for installed dependencies.\\n\\n"
=======
if [ $1 == 1 ]; then ANSWER=1; else ANSWER=0; fi

OS_VER=$( grep VERSION_ID /etc/os-release | cut -d'=' -f2 | sed 's/[^0-9\.]//gI' | cut -d'.' -f1 )

DISK_INSTALL=$( df -h . | tail -1 | tr -s ' ' | cut -d\  -f1 )
DISK_TOTAL_KB=$( df . | tail -1 | awk '{print $2}' )
DISK_AVAIL_KB=$( df . | tail -1 | awk '{print $4}' )
DISK_TOTAL=$(( DISK_TOTAL_KB / 1048576 ))
DISK_AVAIL=$(( DISK_AVAIL_KB / 1048576 ))

if [[ "${OS_NAME}" == "Amazon Linux AMI" ]]; then
	DEP_ARRAY=( 
		sudo procps util-linux which gcc72 gcc72-c++ autoconf automake libtool make doxygen graphviz \
		bzip2 bzip2-devel openssl-devel gmp gmp-devel libstdc++72 python27 python27-devel python34 python34-devel \
		libedit-devel ncurses-devel swig wget file libcurl-devel libusb1-devel
	)
else
	DEP_ARRAY=( 
		git procps-ng util-linux gcc gcc-c++ autoconf automake libtool make bzip2 \
		bzip2-devel openssl-devel gmp-devel libstdc++ libcurl-devel libusbx-devel \
		python3 python3-devel python-devel libedit-devel doxygen graphviz 
	)
fi
>>>>>>> 68451708

COUNT=1
DISPLAY=""
DEP=""

if [[ "${OS_NAME}" == "Amazon Linux AMI" && "${OS_VER}" -lt 2017 ]]; then
	printf "You must be running Amazon Linux 2017.09 or higher to install EOSIO.\\n"
	printf "exiting now.\\n"
	exit 1
fi

<<<<<<< HEAD
	if [ "${COUNT}" -gt 1 ]; then
		printf "\\n\\tThe following dependencies are required to install EOSIO.\\n"
		printf "\\n\\t${DISPLAY}\\n\\n"
		printf "\\tDo you wish to install these dependencies?\\n"
		if is_noninteractive; then exec <<< "1"; fi
		select yn in "Yes" "No"; do
			case $yn in
				[Yy]* ) 
					printf "\\n\\n\\tInstalling dependencies.\\n\\n"
					if ! sudo "${YUM}" -y install ${DEP}
					then
						printf "\\n\\tYUM dependency installation failed.\\n"
						printf "\\n\\tExiting now.\\n"
						exit 1
					else
						printf "\\n\\tYUM dependencies installed successfully.\\n"
					fi
				break;;
				[Nn]* ) printf "\\nUser aborting installation of required dependencies,\\n Exiting now.\\n"; exit;;
				* ) echo "Please type 1 for yes or 2 for no.";;
			esac
		done
	else 
		printf "\\n\\tNo required YUM dependencies to install.\\n"
	fi
=======
if [ "${DISK_AVAIL}" -lt "${DISK_MIN}" ]; then
	printf "You must have at least %sGB of available storage to install EOSIO.\\n" "${DISK_MIN}"
	printf "exiting now.\\n"
	exit 1
fi
>>>>>>> 68451708

printf "\\nChecking Yum installation.\\n"
if ! YUM=$( command -v yum 2>/dev/null )
then
	printf "\\nYum must be installed to compile EOS.IO.\\n"
	printf "\\nExiting now.\\n"
	exit 1
fi
printf "Yum installation found at ${YUM}.\\n"

if [ $ANSWER != 1 ]; then read -p "Do you wish to update YUM repositories? (y/n) " ANSWER; fi
case $ANSWER in
	1 | [Yy]* )
		if ! sudo $YUM -y update; then
			printf " - YUM update failed.\\n"
			exit 1;
		else
			printf " - YUM update complete.\\n"
		fi
	;;
	[Nn]* ) echo " - Proceeding without update!";;
	* ) echo "Please type 'y' for yes or 'n' for no."; exit;;
esac

printf "Checking RPM for installed dependencies...\\n"
for (( i=0; i<${#DEP_ARRAY[@]}; i++ )); do
	pkg=$( rpm -qi "${DEP_ARRAY[$i]}" 2>/dev/null | grep Name )
	if [[ -z $pkg ]]; then
		DEP=$DEP" ${DEP_ARRAY[$i]} "
		DISPLAY="${DISPLAY}${COUNT}. ${DEP_ARRAY[$i]}\\n"
		printf " - Package %s ${bldred} NOT ${txtrst} found!\\n" "${DEP_ARRAY[$i]}"
		(( COUNT++ ))
	else
		printf " - Package %s found.\\n" "${DEP_ARRAY[$i]}"
		continue
	fi
done
if [ "${COUNT}" -gt 1 ]; then
	printf "\\nThe following dependencies are required to install EOSIO:\\n"
	printf "${DISPLAY}\\n\\n"
	if [ $ANSWER != 1 ]; then read -p "Do you wish to install these dependencies? (y/n) " ANSWER; fi
	case $ANSWER in
		1 | [Yy]* )
			if ! sudo $YUM -y install ${DEP}; then
				printf " - YUM dependency installation failed!\\n"
				exit 1;
			else
				printf " - YUM dependencies installed successfully.\\n"
			fi
		;;
		[Nn]* ) echo "User aborting installation of required dependencies, Exiting now."; exit;;
		* ) echo "Please type 'y' for yes or 'n' for no."; exit;;
	esac
else
	printf " - No required YUM dependencies to install.\\n"
fi

# util-linux includes lscpu
# procps includes free -m
MEM_MEG=$( free -m | sed -n 2p | tr -s ' ' | cut -d\  -f2 )
CPU_SPEED=$( lscpu | grep "MHz" | tr -s ' ' | cut -d\  -f3 | cut -d'.' -f1 )
CPU_CORE=$( nproc )
MEM_GIG=$(( ((MEM_MEG / 1000) / 2) ))
export JOBS=$(( MEM_GIG > CPU_CORE ? CPU_CORE : MEM_GIG ))

printf "\\nOS name: %s\\n" "${OS_NAME}"
printf "OS Version: %s\\n" "${OS_VER}"
printf "CPU speed: %sMhz\\n" "${CPU_SPEED}"
printf "CPU cores: %s\\n" "${CPU_CORE}"
printf "Physical Memory: %sMgb\\n" "${MEM_MEG}"
printf "Disk space total: %sGb\\n" "${DISK_TOTAL}"
printf "Disk space available: %sG\\n" "${DISK_AVAIL}"

if [ "${MEM_MEG}" -lt 7000 ]; then
	printf "Your system must have 7 or more Gigabytes of physical memory installed.\\n"
	printf "exiting now.\\n"
	exit 1
fi

printf "\\n"


printf "Checking CMAKE installation...\\n"
if [ ! -e $CMAKE ]; then
	printf "Installing CMAKE...\\n"
	curl -LO https://cmake.org/files/v$CMAKE_VERSION_MAJOR.$CMAKE_VERSION_MINOR/cmake-$CMAKE_VERSION.tar.gz \
	&& tar -xzf cmake-$CMAKE_VERSION.tar.gz \
	&& cd cmake-$CMAKE_VERSION \
	&& ./bootstrap --prefix=$HOME \
	&& make -j"${JOBS}" \
	&& make install \
	&& cd .. \
	&& rm -f cmake-$CMAKE_VERSION.tar.gz \
	|| exit 1
	printf " - CMAKE successfully installed @ ${CMAKE} \\n"
else
	printf " - CMAKE found @ ${CMAKE}.\\n"
fi
if [ $? -ne 0 ]; then exit -1; fi


printf "\\n"


printf "Checking Boost library (${BOOST_VERSION}) installation...\\n"
BOOSTVERSION=$( grep "#define BOOST_VERSION" "$HOME/opt/boost/include/boost/version.hpp" 2>/dev/null | tail -1 | tr -s ' ' | cut -d\  -f3 )
if [ "${BOOSTVERSION}" != "${BOOST_VERSION_MAJOR}0${BOOST_VERSION_MINOR}0${BOOST_VERSION_PATCH}" ]; then
	printf "Installing Boost library...\\n"
	curl -LO https://dl.bintray.com/boostorg/release/${BOOST_VERSION_MAJOR}.${BOOST_VERSION_MINOR}.${BOOST_VERSION_PATCH}/source/boost_$BOOST_VERSION.tar.bz2 \
	&& tar -xjf boost_$BOOST_VERSION.tar.bz2 \
	&& cd $BOOST_ROOT \
	&& ./bootstrap.sh --prefix=$BOOST_ROOT \
	&& ./b2 -q -j"${JOBS}" install \
	&& cd .. \
	&& rm -f boost_$BOOST_VERSION.tar.bz2 \
	&& rm -rf $BOOST_LINK_LOCATION \
	&& ln -s $BOOST_ROOT $BOOST_LINK_LOCATION \
	|| exit 1
	printf " - Boost library successfully installed @ ${BOOST_ROOT} (Symlinked to ${BOOST_LINK_LOCATION}).\\n"
else
	printf " - Boost library found with correct version @ ${BOOST_ROOT} (Symlinked to ${BOOST_LINK_LOCATION}).\\n"
fi
if [ $? -ne 0 ]; then exit -1; fi


printf "\\n"


printf "Checking MongoDB installation...\\n"
if [ ! -d $MONGODB_ROOT ]; then
	printf "Installing MongoDB into ${MONGODB_ROOT}...\\n"
	curl -OL https://fastdl.mongodb.org/linux/mongodb-linux-x86_64-amazon-$MONGODB_VERSION.tgz \
	&& tar -xzf mongodb-linux-x86_64-amazon-$MONGODB_VERSION.tgz \
	&& mv $SRC_LOCATION/mongodb-linux-x86_64-amazon-$MONGODB_VERSION $MONGODB_ROOT \
	&& touch $MONGODB_LOG_LOCATION/mongod.log \
	&& rm -f mongodb-linux-x86_64-amazon-$MONGODB_VERSION.tgz \
	&& cp -f $REPO_ROOT/scripts/mongod.conf $MONGODB_CONF \
	&& mkdir -p $MONGODB_DATA_LOCATION \
	&& rm -rf $MONGODB_LINK_LOCATION \
	&& rm -rf $BIN_LOCATION/mongod \
	&& ln -s $MONGODB_ROOT $MONGODB_LINK_LOCATION \
	&& ln -s $MONGODB_LINK_LOCATION/bin/mongod $BIN_LOCATION/mongod \
	|| exit 1
	printf " - MongoDB successfully installed @ ${MONGODB_ROOT} (Symlinked to ${MONGODB_LINK_LOCATION}).\\n"
else
	printf " - MongoDB found with correct version @ ${MONGODB_ROOT} (Symlinked to ${MONGODB_LINK_LOCATION}).\\n"
fi
if [ $? -ne 0 ]; then exit -1; fi
printf "Checking MongoDB C driver installation...\\n"
if [ ! -d $MONGO_C_DRIVER_ROOT ]; then
	printf "Installing MongoDB C driver...\\n"
	curl -LO https://github.com/mongodb/mongo-c-driver/releases/download/$MONGO_C_DRIVER_VERSION/mongo-c-driver-$MONGO_C_DRIVER_VERSION.tar.gz \
	&& tar -xzf mongo-c-driver-$MONGO_C_DRIVER_VERSION.tar.gz \
	&& cd mongo-c-driver-$MONGO_C_DRIVER_VERSION \
	&& mkdir -p cmake-build \
	&& cd cmake-build \
	&& $CMAKE -DCMAKE_BUILD_TYPE=Release -DCMAKE_INSTALL_PREFIX=$HOME -DENABLE_BSON=ON -DENABLE_SSL=OPENSSL -DENABLE_AUTOMATIC_INIT_AND_CLEANUP=OFF -DENABLE_STATIC=ON .. \
	&& make -j"${JOBS}" \
	&& make install \
	&& cd ../.. \
	&& rm mongo-c-driver-$MONGO_C_DRIVER_VERSION.tar.gz \
	|| exit 1
	printf " - MongoDB C driver successfully installed @ ${MONGO_C_DRIVER_ROOT}.\\n"
else
	printf " - MongoDB C driver found with correct version @ ${MONGO_C_DRIVER_ROOT}.\\n"
fi
if [ $? -ne 0 ]; then exit -1; fi
printf "Checking MongoDB C++ driver installation...\\n"
if [ ! -d $MONGO_CXX_DRIVER_ROOT ]; then
	printf "Installing MongoDB C++ driver...\\n"
	curl -L https://github.com/mongodb/mongo-cxx-driver/archive/r$MONGO_CXX_DRIVER_VERSION.tar.gz -o mongo-cxx-driver-r$MONGO_CXX_DRIVER_VERSION.tar.gz \
	&& tar -xzf mongo-cxx-driver-r${MONGO_CXX_DRIVER_VERSION}.tar.gz \
	&& cd mongo-cxx-driver-r$MONGO_CXX_DRIVER_VERSION/build \
	&& $CMAKE -DBUILD_SHARED_LIBS=OFF -DCMAKE_BUILD_TYPE=Release -DCMAKE_INSTALL_PREFIX=$HOME .. \
	&& make -j"${JOBS}" VERBOSE=1 \
	&& make install \
	&& cd ../.. \
	&& rm -f mongo-cxx-driver-r$MONGO_CXX_DRIVER_VERSION.tar.gz \
	|| exit 1
	printf " - MongoDB C++ driver successfully installed @ ${MONGO_CXX_DRIVER_ROOT}.\\n"
else
	printf " - MongoDB C++ driver found with correct version @ ${MONGO_CXX_DRIVER_ROOT}.\\n"
fi
if [ $? -ne 0 ]; then exit -1; fi


printf "\\n"


printf "Checking LLVM 4 support...\\n"
if [ ! -d $LLVM_ROOT ]; then
	printf "Installing LLVM 4...\\n"
	cd ../opt \
	&& git clone --depth 1 --single-branch --branch $LLVM_VERSION https://github.com/llvm-mirror/llvm.git llvm && cd llvm \
	&& mkdir build \
	&& cd build \
	&& $CMAKE -G "Unix Makefiles" -DCMAKE_INSTALL_PREFIX="${LLVM_ROOT}" -DLLVM_TARGETS_TO_BUILD="host" -DLLVM_BUILD_TOOLS=false -DLLVM_ENABLE_RTTI=1 -DCMAKE_BUILD_TYPE="Release" .. \
	&& make -j"${JOBS}" \
	&& make install \
	&& cd ../.. \
	|| exit 1
	printf " - LLVM successfully installed @ ${LLVM_ROOT}\\n"
else
	printf " - LLVM found @ ${LLVM_ROOT}.\\n"
fi
if [ $? -ne 0 ]; then exit -1; fi


cd ..
printf "\\n"

function print_instructions() {
	return 0
}<|MERGE_RESOLUTION|>--- conflicted
+++ resolved
@@ -1,74 +1,3 @@
-<<<<<<< HEAD
-	OS_VER=$( grep VERSION_ID /etc/os-release | cut -d'=' -f2 | sed 's/[^0-9\.]//gI' | cut -d'.' -f1 )
-
-	MEM_MEG=$( free -m | sed -n 2p | tr -s ' ' | cut -d\  -f2 )
-	CPU_SPEED=$( lscpu | grep "MHz" | tr -s ' ' | cut -d\  -f3 | cut -d'.' -f1 )
-	CPU_CORE=$( lscpu -pCPU | grep -v "#" | wc -l )
-	MEM_GIG=$(( ((MEM_MEG / 1000) / 2) ))
-	JOBS=$(( MEM_GIG > CPU_CORE ? CPU_CORE : MEM_GIG ))
-
-	DISK_TOTAL=$( df -h . | grep /dev | tr -s ' ' | cut -d\  -f2 | sed 's/[^0-9]//' )
-	DISK_AVAIL=$( df -h . | grep /dev | tr -s ' ' | cut -d\  -f4 | sed 's/[^0-9]//' )
-
-	printf "\\n\\tOS name: %s\\n" "${OS_NAME}"
-	printf "\\tOS Version: %s\\n" "${OS_VER}"
-	printf "\\tCPU speed: %sMhz\\n" "${CPU_SPEED}"
-	printf "\\tCPU cores: %s\\n" "${CPU_CORE}"
-	printf "\\tPhysical Memory: %sMgb\\n" "${MEM_MEG}"
-	printf "\\tDisk space total: %sGb\\n" "${DISK_TOTAL}"
-	printf "\\tDisk space available: %sG\\n" "${DISK_AVAIL}"
-
-	if [ "${MEM_MEG}" -lt 7000 ]; then
-		printf "\\tYour system must have 7 or more Gigabytes of physical memory installed.\\n"
-		printf "\\texiting now.\\n"
-		exit 1
-	fi
-
-	if [[ "${OS_NAME}" == "Amazon Linux AMI" && "${OS_VER}" -lt 2017 ]]; then
-		printf "\\tYou must be running Amazon Linux 2017.09 or higher to install EOSIO.\\n"
-		printf "\\texiting now.\\n"
-		exit 1
-	fi
-
-	if [ "${DISK_AVAIL}" -lt "${DISK_MIN}" ]; then
-		printf "\\tYou must have at least %sGB of available storage to install EOSIO.\\n" "${DISK_MIN}"
-		printf "\\texiting now.\\n"
-		exit 1
-	fi
-
-	printf "\\n\\tChecking Yum installation.\\n"
-	if ! YUM=$( command -v yum 2>/dev/null )
-	then
-		printf "\\n\\tYum must be installed to compile EOS.IO.\\n"
-		printf "\\n\\tExiting now.\\n"
-		exit 1
-	fi
-	
-	printf "\\tYum installation found at %s.\\n" "${YUM}"
-	printf "\\tUpdating YUM.\\n"
-	if ! UPDATE=$( sudo "$YUM" -y update )
-	then
-		printf "\\n\\tYUM update failed.\\n"
-		printf "\\n\\tExiting now.\\n"
-		exit 1
-	fi
-	printf "\\t%s\\n" "${UPDATE}"
-
-	if [[ "${OS_NAME}" == "Amazon Linux AMI" ]]; then
-		DEP_ARRAY=( git gcc72.x86_64 gcc72-c++.x86_64 autoconf automake libtool make bzip2 \
-		bzip2-devel.x86_64 openssl-devel.x86_64 gmp-devel.x86_64 libstdc++72.x86_64 \
-		python27.x86_64 python27-devel.x86_64 python36-devel.x86_64 libedit-devel.x86_64 doxygen.x86_64 graphviz.x86_64)
-	else
-		DEP_ARRAY=( git gcc gcc-c++ autoconf automake libtool make bzip2 \
-		bzip2-devel openssl-devel gmp-devel libstdc++ \
-		python3 python3-devel python-devel libedit-devel doxygen graphviz)
-	fi
-	COUNT=1
-	DISPLAY=""
-	DEP=""
-
-	printf "\\n\\tChecking YUM for installed dependencies.\\n\\n"
-=======
 if [ $1 == 1 ]; then ANSWER=1; else ANSWER=0; fi
 
 OS_VER=$( grep VERSION_ID /etc/os-release | cut -d'=' -f2 | sed 's/[^0-9\.]//gI' | cut -d'.' -f1 )
@@ -92,7 +21,6 @@
 		python3 python3-devel python-devel libedit-devel doxygen graphviz 
 	)
 fi
->>>>>>> 68451708
 
 COUNT=1
 DISPLAY=""
@@ -104,39 +32,11 @@
 	exit 1
 fi
 
-<<<<<<< HEAD
-	if [ "${COUNT}" -gt 1 ]; then
-		printf "\\n\\tThe following dependencies are required to install EOSIO.\\n"
-		printf "\\n\\t${DISPLAY}\\n\\n"
-		printf "\\tDo you wish to install these dependencies?\\n"
-		if is_noninteractive; then exec <<< "1"; fi
-		select yn in "Yes" "No"; do
-			case $yn in
-				[Yy]* ) 
-					printf "\\n\\n\\tInstalling dependencies.\\n\\n"
-					if ! sudo "${YUM}" -y install ${DEP}
-					then
-						printf "\\n\\tYUM dependency installation failed.\\n"
-						printf "\\n\\tExiting now.\\n"
-						exit 1
-					else
-						printf "\\n\\tYUM dependencies installed successfully.\\n"
-					fi
-				break;;
-				[Nn]* ) printf "\\nUser aborting installation of required dependencies,\\n Exiting now.\\n"; exit;;
-				* ) echo "Please type 1 for yes or 2 for no.";;
-			esac
-		done
-	else 
-		printf "\\n\\tNo required YUM dependencies to install.\\n"
-	fi
-=======
 if [ "${DISK_AVAIL}" -lt "${DISK_MIN}" ]; then
 	printf "You must have at least %sGB of available storage to install EOSIO.\\n" "${DISK_MIN}"
 	printf "exiting now.\\n"
 	exit 1
 fi
->>>>>>> 68451708
 
 printf "\\nChecking Yum installation.\\n"
 if ! YUM=$( command -v yum 2>/dev/null )
