--- conflicted
+++ resolved
@@ -393,13 +393,8 @@
    trx = signed_trx.as<signed_transaction>();
 }
 
-<<<<<<< HEAD
-fc::variant push_transaction( signed_transaction& trx, const std::vector<public_key_type>& signing_keys = std::vector<public_key_type>(),
-                              packed_transaction_v0::compression_type compression = packed_transaction_v0::compression_type::none ) {
-=======
 fc::variant push_transaction( signed_transaction& trx, const std::vector<public_key_type>& signing_keys = std::vector<public_key_type>() )
 {
->>>>>>> 44e216b4
    auto info = get_info();
 
    if (trx.signatures.size() == 0) { // #5445 can't change txn content if already signed
@@ -464,11 +459,7 @@
    }
 }
 
-<<<<<<< HEAD
-fc::variant push_actions(std::vector<chain::action>&& actions, packed_transaction_v0::compression_type compression = packed_transaction_v0::compression_type::none, const std::vector<public_key_type>& signing_keys = std::vector<public_key_type>() ) {
-=======
 fc::variant push_actions(std::vector<chain::action>&& actions, const std::vector<public_key_type>& signing_keys = std::vector<public_key_type>() ) {
->>>>>>> 44e216b4
    signed_transaction trx;
    trx.actions = std::forward<decltype(actions)>(actions);
 
@@ -601,11 +592,7 @@
 } FC_CAPTURE_AND_RETHROW( (result) ) }
 
 using std::cout;
-<<<<<<< HEAD
-void send_actions(std::vector<chain::action>&& actions, const std::vector<public_key_type>& signing_keys = std::vector<public_key_type>(), packed_transaction_v0::compression_type compression = packed_transaction_v0::compression_type::none ) {
-=======
 void send_actions(std::vector<chain::action>&& actions, const std::vector<public_key_type>& signing_keys = std::vector<public_key_type>() ) {
->>>>>>> 44e216b4
    std::ofstream out;
    if (tx_json_save_file.length()) {
       out.open(tx_json_save_file);
@@ -3158,13 +3145,9 @@
          actions.emplace_back( create_setcode(name(account), code_bytes ) );
          if ( shouldSend ) {
             std::cerr << localized("Setting Code...") << std::endl;
-<<<<<<< HEAD
-            send_actions(std::move(actions), signing_keys_opt.get_keys(), packed_transaction_v0::compression_type::zlib);
-=======
             if( tx_compression == tx_compression_type::default_compression )
                tx_compression = tx_compression_type::zlib;
             send_actions(std::move(actions), signing_keys_opt.get_keys());
->>>>>>> 44e216b4
          }
       } else {
          std::cerr << localized("Skipping set code because the new code is the same as the existing code") << std::endl;
@@ -3212,13 +3195,9 @@
          } EOS_RETHROW_EXCEPTIONS(abi_type_exception,  "Fail to parse ABI JSON")
          if ( shouldSend ) {
             std::cerr << localized("Setting ABI...") << std::endl;
-<<<<<<< HEAD
-            send_actions(std::move(actions), signing_keys_opt.get_keys(), packed_transaction_v0::compression_type::zlib);
-=======
             if( tx_compression == tx_compression_type::default_compression )
                tx_compression = tx_compression_type::zlib;
             send_actions(std::move(actions), signing_keys_opt.get_keys());
->>>>>>> 44e216b4
          }
       } else {
          std::cerr << localized("Skipping set abi because the new abi is the same as the existing abi") << std::endl;
@@ -3235,13 +3214,9 @@
       set_abi_callback();
       if (actions.size()) {
          std::cerr << localized("Publishing contract...") << std::endl;
-<<<<<<< HEAD
-         send_actions(std::move(actions), signing_keys_opt.get_keys(), packed_transaction_v0::compression_type::zlib);
-=======
          if( tx_compression == tx_compression_type::default_compression )
             tx_compression = tx_compression_type::zlib;
          send_actions(std::move(actions), signing_keys_opt.get_keys());
->>>>>>> 44e216b4
       } else {
          std::cout << "no transaction is sent" << std::endl;
       }
