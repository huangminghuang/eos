/**
 *  @file
 *  @copyright defined in eos/LICENSE.txt
 *  @defgroup eosclienttool EOSIO Command Line Client Reference
 *  @brief Tool for sending transactions and querying state from @ref nodeos
 *  @ingroup eosclienttool
 */

/**
  @defgroup eosclienttool

  @section intro Introduction to cleos

  `cleos` is a command line tool that interfaces with the REST api exposed by @ref nodeos. In order to use `cleos` you will need to
  have a local copy of `nodeos` running and configured to load the 'eosio::chain_api_plugin'.

   cleos contains documentation for all of its commands. For a list of all commands known to cleos, simply run it with no arguments:
```
$ ./cleos
Command Line Interface to EOSIO Client
Usage: programs/cleos/cleos [OPTIONS] SUBCOMMAND

Options:
  -h,--help                   Print this help message and exit
  -H,--host TEXT=localhost    the host where nodeos is running
  -p,--port UINT=8888         the port where nodeos is running
  --wallet-host TEXT=localhost
                              the host where keosd is running
  --wallet-port UINT=8888     the port where keosd is running
  -v,--verbose                output verbose actions on error

Subcommands:
  version                     Retrieve version information
  create                      Create various items, on and off the blockchain
  get                         Retrieve various items and information from the blockchain
  set                         Set or update blockchain state
  transfer                    Transfer EOS from account to account
  net                         Interact with local p2p network connections
  wallet                      Interact with local wallet
  sign                        Sign a transaction
  push                        Push arbitrary transactions to the blockchain

```
To get help with any particular subcommand, run it with no arguments as well:
```
$ ./cleos create
Create various items, on and off the blockchain
Usage: ./cleos create SUBCOMMAND

Subcommands:
  key                         Create a new keypair and print the public and private keys
  account                     Create a new account on the blockchain

$ ./cleos create account
Create a new account on the blockchain
Usage: ./cleos create account [OPTIONS] creator name OwnerKey ActiveKey

Positionals:
  creator TEXT                The name of the account creating the new account
  name TEXT                   The name of the new account
  OwnerKey TEXT               The owner public key for the new account
  ActiveKey TEXT              The active public key for the new account

Options:
  -x,--expiration             set the time in seconds before a transaction expires, defaults to 30s
  -f,--force-unique           force the transaction to be unique. this will consume extra bandwidth and remove any protections against accidently issuing the same transaction multiple times
  -s,--skip-sign              Specify if unlocked wallet keys should be used to sign transaction
  -d,--dont-broadcast         don't broadcast transaction to the network (just print to stdout)
  -p,--permission TEXT ...    An account and permission level to authorize, as in 'account@permission' (defaults to 'creator@active')
```
*/
#include <string>
#include <vector>
#include <regex>
#include <boost/asio.hpp>
#include <boost/format.hpp>
#include <iostream>
#include <fc/variant.hpp>
#include <fc/io/json.hpp>
#include <fc/io/console.hpp>
#include <fc/exception/exception.hpp>
#include <eosio/utilities/key_conversion.hpp>

#include <eosio/chain/config.hpp>
#include <eosio/chain/wast_to_wasm.hpp>
#include <eosio/chain/transaction_trace.hpp>
#include <eosio/chain_plugin/chain_plugin.hpp>

#include <boost/range/algorithm/find_if.hpp>
#include <boost/range/algorithm/sort.hpp>
#include <boost/range/adaptor/transformed.hpp>
#include <boost/algorithm/string/predicate.hpp>
#include <boost/algorithm/string/split.hpp>
#include <boost/range/algorithm/copy.hpp>
#include <boost/algorithm/string/classification.hpp>

#include <Inline/BasicTypes.h>
#include <IR/Module.h>
#include <IR/Validate.h>
#include <WAST/WAST.h>
#include <WASM/WASM.h>
#include <Runtime/Runtime.h>

#include <fc/io/fstream.hpp>

#include "CLI11.hpp"
#include "help_text.hpp"
#include "localize.hpp"
#include "config.hpp"
#include "httpc.hpp"

using namespace std;
using namespace eosio;
using namespace eosio::chain;
using namespace eosio::utilities;
using namespace eosio::client::help;
using namespace eosio::client::http;
using namespace eosio::client::localize;
using namespace eosio::client::config;
using namespace boost::filesystem;

FC_DECLARE_EXCEPTION( explained_exception, 9000000, "explained exception, see error log" );
FC_DECLARE_EXCEPTION( localized_exception, 10000000, "an error occured" );
#define EOSC_ASSERT( TEST, ... ) \
  FC_EXPAND_MACRO( \
    FC_MULTILINE_MACRO_BEGIN \
      if( UNLIKELY(!(TEST)) ) \
      {                                                   \
        std::cerr << localized( __VA_ARGS__ ) << std::endl;  \
        FC_THROW_EXCEPTION( explained_exception, #TEST ); \
      }                                                   \
    FC_MULTILINE_MACRO_END \
  )

string program = "eosc";
string host = "localhost";
uint32_t port = 8888;

// restricting use of wallet to localhost
string wallet_host = "localhost";
uint32_t wallet_port = 8888;

auto   tx_expiration = fc::seconds(30);
bool   tx_force_unique = false;
bool   tx_dont_broadcast = false;
bool   tx_skip_sign = false;
bool   tx_print_json = false;

uint32_t tx_max_cpu_usage = 0;
uint32_t tx_max_net_usage = 0;

vector<string> tx_permission;

void add_standard_transaction_options(CLI::App* cmd, string default_permission = "") {
   CLI::callback_t parse_exipration = [](CLI::results_t res) -> bool {
      double value_s;
      if (res.size() == 0 || !CLI::detail::lexical_cast(res[0], value_s)) {
         return false;
      }

      tx_expiration = fc::seconds(static_cast<uint64_t>(value_s));
      return true;
   };

   cmd->add_option("-x,--expiration", parse_exipration, localized("set the time in seconds before a transaction expires, defaults to 30s"));
   cmd->add_flag("-f,--force-unique", tx_force_unique, localized("force the transaction to be unique. this will consume extra bandwidth and remove any protections against accidently issuing the same transaction multiple times"));
   cmd->add_flag("-s,--skip-sign", tx_skip_sign, localized("Specify if unlocked wallet keys should be used to sign transaction"));
   cmd->add_flag("-j,--json", tx_print_json, localized("print result as json"));
   cmd->add_flag("-d,--dont-broadcast", tx_dont_broadcast, localized("don't broadcast transaction to the network (just print to stdout)"));

   string msg = "An account and permission level to authorize, as in 'account@permission'";
   if(!default_permission.empty())
      msg += " (defaults to '" + default_permission + "')";
   cmd->add_option("-p,--permission", tx_permission, localized(msg.c_str()));

   cmd->add_option("--max-cpu-usage", tx_max_cpu_usage, localized("set an upper limit on the cpu usage budget, in instructions-retired, for the execution of the transaction (defaults to 0 which means no limit)"));
   cmd->add_option("--max-net-usage", tx_max_net_usage, localized("set an upper limit on the net usage budget, in bytes, for the transaction (defaults to 0 which means no limit)"));
}

string generate_nonce_value() {
   return fc::to_string(fc::time_point::now().time_since_epoch().count());
}

chain::action generate_nonce() {
   auto v = generate_nonce_value();
   variant nonce = fc::mutable_variant_object()
         ("value", v);
   return chain::action( {}, config::system_account_name, "nonce", fc::raw::pack(nonce));
}

vector<chain::permission_level> get_account_permissions(const vector<string>& permissions) {
   auto fixedPermissions = permissions | boost::adaptors::transformed([](const string& p) {
      vector<string> pieces;
      split(pieces, p, boost::algorithm::is_any_of("@"));
      if( pieces.size() == 1 ) pieces.push_back( "active" );
      return chain::permission_level{ .actor = pieces[0], .permission = pieces[1] };
   });
   vector<chain::permission_level> accountPermissions;
   boost::range::copy(fixedPermissions, back_inserter(accountPermissions));
   return accountPermissions;
}

template<typename T>
fc::variant call( const std::string& server, uint16_t port,
                  const std::string& path,
                  const T& v ) { return eosio::client::http::call( server, port, path, fc::variant(v) ); }

template<typename T>
fc::variant call( const std::string& path,
                  const T& v ) { return eosio::client::http::call( host, port, path, fc::variant(v) ); }

eosio::chain_apis::read_only::get_info_results get_info() {
  return call(host, port, get_info_func ).as<eosio::chain_apis::read_only::get_info_results>();
}

fc::variant determine_required_keys(const signed_transaction& trx) {
   // TODO better error checking
   const auto& public_keys = call(wallet_host, wallet_port, wallet_public_keys);
   auto get_arg = fc::mutable_variant_object
           ("transaction", (transaction)trx)
           ("available_keys", public_keys);
   const auto& required_keys = call(host, port, get_required_keys, get_arg);
   return required_keys["required_keys"];
}

void sign_transaction(signed_transaction& trx, fc::variant& required_keys) {
   // TODO determine chain id
   fc::variants sign_args = {fc::variant(trx), required_keys, fc::variant(chain_id_type{})};
   const auto& signed_trx = call(wallet_host, wallet_port, wallet_sign_trx, sign_args);
   trx = signed_trx.as<signed_transaction>();
}

fc::variant push_transaction( signed_transaction& trx, int32_t extra_kcpu = 1000, packed_transaction::compression_type compression = packed_transaction::none ) {
   auto info = get_info();
   trx.expiration = info.head_block_time + tx_expiration;
   trx.set_reference_block(info.head_block_id);

   if (tx_force_unique) {
      trx.context_free_actions.emplace_back( generate_nonce() );
   }

   auto required_keys = determine_required_keys(trx);
   size_t num_keys = required_keys.is_array() ? required_keys.get_array().size() : 1;

   trx.max_kcpu_usage = (tx_max_cpu_usage + 1023)/1024;
   trx.max_net_usage_words = (tx_max_net_usage + 7)/8;

   if (!tx_skip_sign) {
      sign_transaction(trx, required_keys);
   }

   if (!tx_dont_broadcast) {
      return call(push_txn_func, packed_transaction(trx, compression));
   } else {
      return fc::variant(trx);
   }
}

fc::variant push_actions(std::vector<chain::action>&& actions, int32_t extra_kcpu, packed_transaction::compression_type compression = packed_transaction::none ) {
   signed_transaction trx;
   trx.actions = std::forward<decltype(actions)>(actions);

   return push_transaction(trx, extra_kcpu, compression);
}

void print_result( const fc::variant& result ) {
      const auto& processed = result["processed"];
      const auto& transaction_id = processed["id"].as_string();
      const auto& status = processed["status"].as_string() ;
<<<<<<< HEAD
      auto net = processed["net_usage"].as_int64(); 
      auto cpu = processed["cpu_usage"].as_int64(); 
=======
      auto net = processed["net_usage"].as_int64();
      auto cpu = processed["cpu_usage"].as_int64();
>>>>>>> a35b1120

      cout << status << " transaction: " << transaction_id << "  " << net << " bytes  " << cpu << " cycles\n";

      const auto& actions = processed["action_traces"].get_array();
      for( const auto& at : actions ) {
         auto receiver = at["receiver"].as_string();
         const auto& act = at["act"].get_object();
         auto code = act["account"].as_string();
         auto func = act["name"].as_string();
         auto args = fc::json::to_string( act["data"] );
         auto console = at["console"].as_string();

         /*
         if( code == "eosio" && func == "setcode" )
            args = args.substr(40)+"...";
         if( name(code) == config::system_account_name && func == "setabi" )
            args = args.substr(40)+"...";
         */
         if( args.size() > 100 ) args = args.substr(0,100) + "...";

         cout << "#" << std::setw(14) << right << receiver << " <= " << std::setw(28) << std::left << (code +"::" + func) << " " << args << "\n";
         if( console.size() ) {
            std::stringstream ss(console);
            string line;
            std::getline( ss, line );
            cout << ">> " << line << "\n";
         }
      }
}

using std::cout;
void send_actions(std::vector<chain::action>&& actions, int32_t extra_kcpu = 1000, packed_transaction::compression_type compression = packed_transaction::none ) {
   auto result = push_actions( move(actions), extra_kcpu, compression);

   if( tx_print_json ) {
      cout << fc::json::to_pretty_string( result );
   } else {
      print_result( result );
   }
}

void send_transaction( signed_transaction& trx, int32_t extra_kcpu, packed_transaction::compression_type compression = packed_transaction::none  ) {
   auto result = push_transaction(trx, extra_kcpu, compression);
<<<<<<< HEAD
   
=======

>>>>>>> a35b1120
   if( tx_print_json ) {
      cout << fc::json::to_pretty_string( result );
   } else {
      auto trace = result["processed"].as<eosio::chain::transaction_trace>();
      print_result( result );
   }
}

chain::action create_newaccount(const name& creator, const name& newaccount, public_key_type owner, public_key_type active) {
   return action {
      tx_permission.empty() ? vector<chain::permission_level>{{creator,config::active_name}} : get_account_permissions(tx_permission),
      contracts::newaccount{
         .creator      = creator,
         .name         = newaccount,
         .owner        = eosio::chain::authority{1, {{owner, 1}}, {}},
         .active       = eosio::chain::authority{1, {{active, 1}}, {}},
         .recovery     = eosio::chain::authority{1, {}, {{{creator, config::active_name}, 1}}}
      }
   };
}

chain::action create_transfer(const name& sender, const name& recipient, uint64_t amount, const string& memo ) {

   auto transfer = fc::mutable_variant_object
      ("from", sender)
      ("to", recipient)
      ("quantity", asset(amount))
      ("memo", memo);

   auto args = fc::mutable_variant_object
      ("code", name(config::system_account_name))
      ("action", "transfer")
      ("args", transfer);

   auto result = call(json_to_bin_func, args);

   return action {
      tx_permission.empty() ? vector<chain::permission_level>{{sender,config::active_name}} : get_account_permissions(tx_permission),
      config::system_account_name, "transfer", result.get_object()["binargs"].as<bytes>()
   };
}

chain::action create_setabi(const name& account, const contracts::abi_def& abi) {
   return action {
      tx_permission.empty() ? vector<chain::permission_level>{{account,config::active_name}} : get_account_permissions(tx_permission),
      contracts::setabi{
         .account   = account,
         .abi       = abi
      }
   };
}

chain::action create_setcode(const name& account, const bytes& code) {
   return action {
      tx_permission.empty() ? vector<chain::permission_level>{{account,config::active_name}} : get_account_permissions(tx_permission),
      contracts::setcode{
         .account   = account,
         .vmtype    = 0,
         .vmversion = 0,
         .code      = code
      }
   };
}

chain::action create_updateauth(const name& account, const name& permission, const name& parent, const authority& auth) {
   return action { tx_permission.empty() ? vector<chain::permission_level>{{account,config::active_name}} : get_account_permissions(tx_permission),
                   contracts::updateauth{account, permission, parent, auth}};
}

chain::action create_deleteauth(const name& account, const name& permission) {
   return action { tx_permission.empty() ? vector<chain::permission_level>{{account,config::active_name}} : get_account_permissions(tx_permission),
                   contracts::deleteauth{account, permission}};
}

chain::action create_linkauth(const name& account, const name& code, const name& type, const name& requirement) {
   return action { tx_permission.empty() ? vector<chain::permission_level>{{account,config::active_name}} : get_account_permissions(tx_permission),
                   contracts::linkauth{account, code, type, requirement}};
}

chain::action create_unlinkauth(const name& account, const name& code, const name& type) {
   return action { tx_permission.empty() ? vector<chain::permission_level>{{account,config::active_name}} : get_account_permissions(tx_permission),
                   contracts::unlinkauth{account, code, type}};
}

fc::variant json_from_file_or_string(const string& file_or_str, fc::json::parse_type ptype = fc::json::legacy_parser)
{
   regex r("^[ \t]*[\{\[]");
   if ( !regex_search(file_or_str, r) && is_regular_file(file_or_str) ) {
      return fc::json::from_file(file_or_str, ptype);
   } else {
      return fc::json::from_string(file_or_str, ptype);
   }
}

struct set_account_permission_subcommand {
   string accountStr;
   string permissionStr;
   string authorityJsonOrFile;
   string parentStr;

   set_account_permission_subcommand(CLI::App* accountCmd) {
      auto permissions = accountCmd->add_subcommand("permission", localized("set parmaters dealing with account permissions"));
      permissions->add_option("account", accountStr, localized("The account to set/delete a permission authority for"))->required();
      permissions->add_option("permission", permissionStr, localized("The permission name to set/delete an authority for"))->required();
      permissions->add_option("authority", authorityJsonOrFile, localized("[delete] NULL, [create/update] JSON string or filename defining the authority"))->required();
      permissions->add_option("parent", parentStr, localized("[create] The permission name of this parents permission (Defaults to: \"Active\")"));

      add_standard_transaction_options(permissions, "account@active");

      permissions->set_callback([this] {
         name account = name(accountStr);
         name permission = name(permissionStr);
         bool is_delete = boost::iequals(authorityJsonOrFile, "null");

         if (is_delete) {
            send_actions({create_deleteauth(account, permission)});
         } else {
            authority auth;
            if (boost::istarts_with(authorityJsonOrFile, "EOS")) {
               try {
                  auth = authority(public_key_type(authorityJsonOrFile));
               } EOS_RETHROW_EXCEPTIONS(public_key_type_exception, "Invalid public key: ${public_key}", ("public_key", authorityJsonOrFile))
            } else {
               try {
                  auth = json_from_file_or_string(authorityJsonOrFile).as<authority>();
               } EOS_RETHROW_EXCEPTIONS(authority_type_exception, "Fail to parse Authority JSON '${data}'", ("data",authorityJsonOrFile))

            }

            name parent;
            if (parentStr.size() == 0 && permissionStr != "owner") {
               // see if we can auto-determine the proper parent
               const auto account_result = call(get_account_func, fc::mutable_variant_object("account_name", accountStr));
               const auto& existing_permissions = account_result.get_object()["permissions"].get_array();
               auto permissionPredicate = [this](const auto& perm) {
                  return perm.is_object() &&
                        perm.get_object().contains("permission") &&
                        boost::equals(perm.get_object()["permission"].get_string(), permissionStr);
               };

               auto itr = boost::find_if(existing_permissions, permissionPredicate);
               if (itr != existing_permissions.end()) {
                  parent = name((*itr).get_object()["parent"].get_string());
               } else {
                  // if this is a new permission and there is no parent we default to "active"
                  parent = name(config::active_name);

               }
            } else {
               parent = name(parentStr);
            }

            send_actions({create_updateauth(account, permission, parent, auth)});
         }
      });
   }

};

struct set_action_permission_subcommand {
   string accountStr;
   string codeStr;
   string typeStr;
   string requirementStr;

   set_action_permission_subcommand(CLI::App* actionRoot) {
      auto permissions = actionRoot->add_subcommand("permission", localized("set parmaters dealing with account permissions"));
      permissions->add_option("account", accountStr, localized("The account to set/delete a permission authority for"))->required();
      permissions->add_option("code", codeStr, localized("The account that owns the code for the action"))->required();
      permissions->add_option("type", typeStr, localized("the type of the action"))->required();
      permissions->add_option("requirement", requirementStr, localized("[delete] NULL, [set/update] The permission name require for executing the given action"))->required();

      add_standard_transaction_options(permissions, "account@active");

      permissions->set_callback([this] {
         name account = name(accountStr);
         name code = name(codeStr);
         name type = name(typeStr);
         bool is_delete = boost::iequals(requirementStr, "null");

         if (is_delete) {
            send_actions({create_unlinkauth(account, code, type)});
         } else {
            name requirement = name(requirementStr);
            send_actions({create_linkauth(account, code, type, requirement)});
         }
      });
   }
};

int main( int argc, char** argv ) {
   fc::path binPath = argv[0];
   if (binPath.is_relative()) {
      binPath = relative(binPath, current_path());
   }

   setlocale(LC_ALL, "");
   bindtextdomain(locale_domain, locale_path);
   textdomain(locale_domain);

   CLI::App app{"Command Line Interface to EOSIO Client"};
   app.require_subcommand();
   app.add_option( "-H,--host", host, localized("the host where nodeos is running"), true );
   app.add_option( "-p,--port", port, localized("the port where nodeos is running"), true );
   app.add_option( "--wallet-host", wallet_host, localized("the host where keosd is running"), true );
   app.add_option( "--wallet-port", wallet_port, localized("the port where keosd is running"), true );

   bool verbose_errors = false;
   app.add_flag( "-v,--verbose", verbose_errors, localized("output verbose actions on error"));

   auto version = app.add_subcommand("version", localized("Retrieve version information"), false);
   version->require_subcommand();

   version->add_subcommand("client", localized("Retrieve version information of the client"))->set_callback([] {
     std::cout << localized("Build version: ${ver}", ("ver", eosio::client::config::version_str)) << std::endl;
   });

   // Create subcommand
   auto create = app.add_subcommand("create", localized("Create various items, on and off the blockchain"), false);
   create->require_subcommand();

   // create key
   create->add_subcommand("key", localized("Create a new keypair and print the public and private keys"))->set_callback( [](){
      auto pk    = private_key_type::generate();
      auto privs = string(pk);
      auto pubs  = string(pk.get_public_key());
      std::cout << localized("Private key: ${key}", ("key",  privs) ) << std::endl;
      std::cout << localized("Public key: ${key}", ("key", pubs ) ) << std::endl;
   });

   // create account
   string creator;
   string account_name;
   string owner_key_str;
   string active_key_str;

   auto createAccount = create->add_subcommand("account", localized("Create a new account on the blockchain"), false);
   createAccount->add_option("creator", creator, localized("The name of the account creating the new account"))->required();
   createAccount->add_option("name", account_name, localized("The name of the new account"))->required();
   createAccount->add_option("OwnerKey", owner_key_str, localized("The owner public key for the new account"))->required();
   createAccount->add_option("ActiveKey", active_key_str, localized("The active public key for the new account"))->required();
   add_standard_transaction_options(createAccount, "creator@active");
   createAccount->set_callback([&] {
      public_key_type owner_key, active_key;
      try {
         owner_key = public_key_type(owner_key_str);
      } EOS_RETHROW_EXCEPTIONS(public_key_type_exception, "Invalid owner public key: ${public_key}", ("public_key", owner_key_str))
      try {
         active_key = public_key_type(active_key_str);
      } EOS_RETHROW_EXCEPTIONS(public_key_type_exception, "Invalid active public key: ${public_key}", ("public_key", active_key_str))
      send_actions({create_newaccount(creator, account_name, owner_key, active_key)});
   });

   // Get subcommand
   auto get = app.add_subcommand("get", localized("Retrieve various items and information from the blockchain"), false);
   get->require_subcommand();

   // get info
   get->add_subcommand("info", localized("Get current blockchain information"))->set_callback([] {
      std::cout << fc::json::to_pretty_string(get_info()) << std::endl;
   });

   // get block
   string blockArg;
   auto getBlock = get->add_subcommand("block", localized("Retrieve a full block from the blockchain"), false);
   getBlock->add_option("block", blockArg, localized("The number or ID of the block to retrieve"))->required();
   getBlock->set_callback([&blockArg] {
      auto arg = fc::mutable_variant_object("block_num_or_id", blockArg);
      std::cout << fc::json::to_pretty_string(call(get_block_func, arg)) << std::endl;
   });

   // get account
   string accountName;
   auto getAccount = get->add_subcommand("account", localized("Retrieve an account from the blockchain"), false);
   getAccount->add_option("name", accountName, localized("The name of the account to retrieve"))->required();
   getAccount->set_callback([&] {
      std::cout << fc::json::to_pretty_string(call(get_account_func,
                                                   fc::mutable_variant_object("account_name", accountName)))
                << std::endl;
   });

   // get code
   string codeFilename;
   string abiFilename;
   auto getCode = get->add_subcommand("code", localized("Retrieve the code and ABI for an account"), false);
   getCode->add_option("name", accountName, localized("The name of the account whose code should be retrieved"))->required();
   getCode->add_option("-c,--code",codeFilename, localized("The name of the file to save the contract .wast to") );
   getCode->add_option("-a,--abi",abiFilename, localized("The name of the file to save the contract .abi to") );
   getCode->set_callback([&] {
      auto result = call(get_code_func, fc::mutable_variant_object("account_name", accountName));

      std::cout << localized("code hash: ${code_hash}", ("code_hash", result["code_hash"].as_string())) << std::endl;

      if( codeFilename.size() ){
         std::cout << localized("saving wast to ${codeFilename}", ("codeFilename", codeFilename)) << std::endl;
         auto code = result["wast"].as_string();
         std::ofstream out( codeFilename.c_str() );
         out << code;
      }
      if( abiFilename.size() ) {
         std::cout << localized("saving abi to ${abiFilename}", ("abiFilename", abiFilename)) << std::endl;
         auto abi  = fc::json::to_pretty_string( result["abi"] );
         std::ofstream abiout( abiFilename.c_str() );
         abiout << abi;
      }
   });

   // get table
   string scope;
   string code;
   string table;
   string lower;
   string upper;
   string table_key;
   bool binary = false;
   uint32_t limit = 10;
   auto getTable = get->add_subcommand( "table", localized("Retrieve the contents of a database table"), false);
   getTable->add_option( "contract", code, localized("The contract who owns the table") )->required();
   getTable->add_option( "scope", scope, localized("The scope within the contract in which the table is found") )->required();
   getTable->add_option( "table", table, localized("The name of the table as specified by the contract abi") )->required();
   getTable->add_option( "-b,--binary", binary, localized("Return the value as BINARY rather than using abi to interpret as JSON") );
   getTable->add_option( "-l,--limit", limit, localized("The maximum number of rows to return") );
   getTable->add_option( "-k,--key", table_key, localized("The name of the key to index by as defined by the abi, defaults to primary key") );
   getTable->add_option( "-L,--lower", lower, localized("JSON representation of lower bound value of key, defaults to first") );
   getTable->add_option( "-U,--upper", upper, localized("JSON representation of upper bound value value of key, defaults to last") );

   getTable->set_callback([&] {
      auto result = call(get_table_func, fc::mutable_variant_object("json", !binary)
                         ("code",code)
                         ("scope",scope)
                         ("table",table)
                         ("table_key",table_key)
                         ("lower_bound",lower)
                         ("upper_bound",upper)
                         ("limit",limit)
                         );

      std::cout << fc::json::to_pretty_string(result)
                << std::endl;
   });

   // currency accessors
   // get currency balance
   string symbol;
   auto get_currency = get->add_subcommand( "currency", localized("Retrieve information related to standard currencies"), true);
   get_currency->require_subcommand();
   auto get_balance = get_currency->add_subcommand( "balance", localized("Retrieve the balance of an account for a given currency"), false);
   get_balance->add_option( "contract", code, localized("The contract that operates the currency") )->required();
   get_balance->add_option( "account", accountName, localized("The account to query balances for") )->required();
   get_balance->add_option( "symbol", symbol, localized("The symbol for the currency if the contract operates multiple currencies") );
   get_balance->set_callback([&] {
      auto result = call(get_currency_balance_func, fc::mutable_variant_object("json", false)
         ("account", accountName)
         ("code", code)
         ("symbol", symbol=="*" ? fc::variant(symbol) : fc::variant() )
      );

      const auto& rows = result.get_array();
      if (symbol.empty()) {
         for( const auto& r : rows ) {
            std::cout << r.as_string()
                      << std::endl;
         }
         /*
         std::cout << fc::json::to_pretty_string(rows)
                   << std::endl;
                   */
      } else if ( rows.size() > 0 ){
         std::cout << rows[0].as_string()
                   << std::endl;
      }
   });

   auto get_currency_stats = get_currency->add_subcommand( "stats", localized("Retrieve the stats of for a given currency"), false);
   get_currency_stats->add_option( "contract", code, localized("The contract that operates the currency") )->required();
   get_currency_stats->add_option( "symbol", symbol, localized("The symbol for the currency if the contract operates multiple currencies") );
   get_currency_stats->set_callback([&] {
      auto result = call(get_currency_stats_func, fc::mutable_variant_object("json", false)
         ("code", code)
         ("symbol", symbol)
      );

      if (symbol.empty()) {
         std::cout << fc::json::to_pretty_string(result)
                   << std::endl;
      } else {
         const auto& mapping = result.get_object();
         std::cout << fc::json::to_pretty_string(mapping[symbol])
                   << std::endl;
      }
   });

   // get accounts
   string public_key_str;
   auto getAccounts = get->add_subcommand("accounts", localized("Retrieve accounts associated with a public key"), false);
   getAccounts->add_option("public_key", public_key_str, localized("The public key to retrieve accounts for"))->required();
   getAccounts->set_callback([&] {
      public_key_type public_key;
      try {
         public_key = public_key_type(public_key_str);
      } EOS_RETHROW_EXCEPTIONS(public_key_type_exception, "Invalid public key: ${public_key}", ("public_key", public_key_str))
      auto arg = fc::mutable_variant_object( "public_key", public_key);
      std::cout << fc::json::to_pretty_string(call(get_key_accounts_func, arg)) << std::endl;
   });


   // get servants
   string controllingAccount;
   auto getServants = get->add_subcommand("servants", localized("Retrieve accounts which are servants of a given account "), false);
   getServants->add_option("account", controllingAccount, localized("The name of the controlling account"))->required();
   getServants->set_callback([&] {
      auto arg = fc::mutable_variant_object( "controlling_account", controllingAccount);
      std::cout << fc::json::to_pretty_string(call(get_controlled_accounts_func, arg)) << std::endl;
   });

   // get transaction
   string transaction_id_str;
   auto getTransaction = get->add_subcommand("transaction", localized("Retrieve a transaction from the blockchain"), false);
   getTransaction->add_option("id", transaction_id_str, localized("ID of the transaction to retrieve"))->required();
   getTransaction->set_callback([&] {
      transaction_id_type transaction_id;
      try {
         transaction_id = transaction_id_type(transaction_id_str);
      } EOS_RETHROW_EXCEPTIONS(transaction_id_type_exception, "Invalid transaction ID: ${transaction_id}", ("transaction_id", transaction_id_str))
      auto arg= fc::mutable_variant_object( "transaction_id", transaction_id);
      std::cout << fc::json::to_pretty_string(call(get_transaction_func, arg)) << std::endl;
   });

   // get transactions
   string skip_seq_str;
   string num_seq_str;
   bool printjson = false;
   auto getTransactions = get->add_subcommand("transactions", localized("Retrieve all transactions with specific account name referenced in their scope"), false);
   getTransactions->add_option("account_name", account_name, localized("name of account to query on"))->required();
   getTransactions->add_option("skip_seq", skip_seq_str, localized("Number of most recent transactions to skip (0 would start at most recent transaction)"));
   getTransactions->add_option("num_seq", num_seq_str, localized("Number of transactions to return"));
   getTransactions->add_flag("--json,-j", printjson, localized("print full json"));
   getTransactions->set_callback([&] {
      fc::mutable_variant_object arg;
      if (skip_seq_str.empty()) {
         arg = fc::mutable_variant_object( "account_name", account_name);
      } else {
         uint64_t skip_seq;
         try {
            skip_seq = boost::lexical_cast<uint64_t>(skip_seq_str);
         } EOS_RETHROW_EXCEPTIONS(chain_type_exception, "Invalid Skip Seq: ${skip_seq}", ("skip_seq", skip_seq_str))
         if (num_seq_str.empty()) {
            arg = fc::mutable_variant_object( "account_name", account_name)("skip_seq", skip_seq);
         } else {
            uint64_t num_seq;
            try {
               num_seq = boost::lexical_cast<uint64_t>(num_seq_str);
            } EOS_RETHROW_EXCEPTIONS(chain_type_exception, "Invalid Num Seq: ${num_seq}", ("num_seq", num_seq_str))
            arg = fc::mutable_variant_object( "account_name", account_name)("skip_seq", skip_seq_str)("num_seq", num_seq);
         }
      }
      auto result = call(get_transactions_func, arg);
      if( printjson ) {
         std::cout << fc::json::to_pretty_string(call(get_transactions_func, arg)) << std::endl;
      }
      else {
         const auto& trxs = result.get_object()["transactions"].get_array();
         for( const auto& t : trxs ) {

            const auto& tobj = t.get_object();
            const auto& trx  = tobj["transaction"].get_object();
            const auto& data = trx["data"].get_object();
            const auto& msgs = data["actions"].get_array();

            for( const auto& msg : msgs ) {
               int64_t seq_num  = tobj["seq_num"].as<int64_t>();
               string  id       = tobj["transaction_id"].as_string();
               const auto& exp  = data["expiration"].as<fc::time_point_sec>();
               std::cout << tobj["seq_num"].as_string() <<"] " << id.substr(0,8) << "...  " << data["expiration"].as_string() << "  ";
               auto code = msg["account"].as_string();
               auto func = msg["name"].as_string();
               auto args = fc::json::to_string( msg["data"] );
               std::cout << setw(26) << left << (code + "::" + func) << "  " << args;
               std::cout << std::endl;
            }
         }
      }

   });

   // set subcommand
   auto setSubcommand = app.add_subcommand("set", localized("Set or update blockchain state"));
   setSubcommand->require_subcommand();

   // set contract subcommand
   string account;
   string contractPath;
   string wastPath;
   string abiPath;
   auto contractSubcommand = setSubcommand->add_subcommand("contract", localized("Create or update the contract on an account"));
   contractSubcommand->add_option("account", account, localized("The account to publish a contract for"))
                     ->required();
   contractSubcommand->add_option("contract-dir", contractPath, localized("The the path containing the .wast and .abi"))
                     ->required();
   contractSubcommand->add_option("wast-file", wastPath, localized("The file containing the contract WAST or WASM relative to contract-dir"));
//                     ->check(CLI::ExistingFile);
   auto abi = contractSubcommand->add_option("abi-file,-a,--abi", abiPath, localized("The ABI for the contract relative to contract-dir"));
//                                ->check(CLI::ExistingFile);


   add_standard_transaction_options(contractSubcommand, "account@active");
   contractSubcommand->set_callback([&] {
      std::string wast;
      std::cout << localized("Reading WAST...") << std::endl;
      fc::path cpath(contractPath);
<<<<<<< HEAD
      if( cpath.filename().generic_string() == "." ) cpath = cpath.parent_path();

      if( wastPath == string() ) 
      {
         wastPath = (cpath / (cpath.filename().generic_string()+".wast")).generic_string();
      }

      if( abiPath == string() ) 
      {
         abiPath = (cpath / (cpath.filename().generic_string()+".abi")).generic_string();
      }

      fc::read_file_contents(wastPath, wast);
=======

      if( cpath.filename().generic_string() == "." ) cpath = cpath.parent_path();
>>>>>>> a35b1120

      if( wastPath.empty() )
      {
         wastPath = (cpath / (cpath.filename().generic_string()+".wast")).generic_string();
      }

      if( abiPath.empty() )
      {
         abiPath = (cpath / (cpath.filename().generic_string()+".abi")).generic_string();
      }
      
      
      fc::read_file_contents(wastPath, wast);
      FC_ASSERT( !wast.empty(), "no wast file found ${f}", ("f", wastPath) );
      vector<uint8_t> wasm;
      const string binary_wasm_header("\x00\x61\x73\x6d", 4);
      if(wast.compare(0, 4, binary_wasm_header) == 0) {
         std::cout << localized("Using already assembled WASM...") << std::endl;
         wasm = vector<uint8_t>(wast.begin(), wast.end());
      }
      else {
         std::cout << localized("Assembling WASM...") << std::endl;
         wasm = wast_to_wasm(wast);
      }

      std::vector<chain::action> actions;
      actions.emplace_back( create_setcode(account, bytes(wasm.begin(), wasm.end()) ) );

      FC_ASSERT( fc::exists( abiPath ), "no abi file found ${f}", ("f", abiPath)  );

      try {
         actions.emplace_back( create_setabi(account, fc::json::from_file(abiPath).as<contracts::abi_def>()) );
      } EOS_RETHROW_EXCEPTIONS(abi_type_exception,  "Fail to parse ABI JSON")

      std::cout << localized("Publishing contract...") << std::endl;
      send_actions(std::move(actions), 10000, packed_transaction::zlib);
      /*
      auto result = push_actions(std::move(actions), 10000, packed_transaction::zlib);

      if( tx_dont_broadcast ) {
         std::cout << fc::json::to_pretty_string(result) << "\n";
      }
      */
   });

   // set account
   auto setAccount = setSubcommand->add_subcommand("account", localized("set or update blockchain account state"))->require_subcommand();

   // set account permission
   auto setAccountPermission = set_account_permission_subcommand(setAccount);

   // set action
   auto setAction = setSubcommand->add_subcommand("action", localized("set or update blockchain action state"))->require_subcommand();

   // set action permission
   auto setActionPermission = set_action_permission_subcommand(setAction);

   // Transfer subcommand
   string sender;
   string recipient;
   uint64_t amount;
   string memo;
   auto transfer = app.add_subcommand("transfer", localized("Transfer EOS from account to account"), false);
   transfer->add_option("sender", sender, localized("The account sending EOS"))->required();
   transfer->add_option("recipient", recipient, localized("The account receiving EOS"))->required();
   transfer->add_option("amount", amount, localized("The amount of EOS to send"))->required();
   transfer->add_option("memo", memo, localized("The memo for the transfer"));

   add_standard_transaction_options(transfer, "sender@active");
   transfer->set_callback([&] {
      signed_transaction trx;
      if (tx_force_unique && memo.size() == 0) {
         // use the memo to add a nonce
         memo = generate_nonce_value();
         tx_force_unique = false;
      }

      send_actions({create_transfer(sender, recipient, amount, memo)});
   });

   // Net subcommand
   string new_host;
   auto net = app.add_subcommand( "net", localized("Interact with local p2p network connections"), false );
   net->require_subcommand();
   auto connect = net->add_subcommand("connect", localized("start a new connection to a peer"), false);
   connect->add_option("host", new_host, localized("The hostname:port to connect to."))->required();
   connect->set_callback([&] {
      const auto& v = call(host, port, net_connect, new_host);
      std::cout << fc::json::to_pretty_string(v) << std::endl;
   });

   auto disconnect = net->add_subcommand("disconnect", localized("close an existing connection"), false);
   disconnect->add_option("host", new_host, localized("The hostname:port to disconnect from."))->required();
   disconnect->set_callback([&] {
      const auto& v = call(host, port, net_disconnect, new_host);
      std::cout << fc::json::to_pretty_string(v) << std::endl;
   });

   auto status = net->add_subcommand("status", localized("status of existing connection"), false);
   status->add_option("host", new_host, localized("The hostname:port to query status of connection"))->required();
   status->set_callback([&] {
      const auto& v = call(host, port, net_status, new_host);
      std::cout << fc::json::to_pretty_string(v) << std::endl;
   });

   auto connections = net->add_subcommand("peers", localized("status of all existing peers"), false);
   connections->set_callback([&] {
      const auto& v = call(host, port, net_connections, new_host);
      std::cout << fc::json::to_pretty_string(v) << std::endl;
   });



   // Wallet subcommand
   auto wallet = app.add_subcommand( "wallet", localized("Interact with local wallet"), false );
   wallet->require_subcommand();
   // create wallet
   string wallet_name = "default";
   auto createWallet = wallet->add_subcommand("create", localized("Create a new wallet locally"), false);
   createWallet->add_option("-n,--name", wallet_name, localized("The name of the new wallet"), true);
   createWallet->set_callback([&wallet_name] {
      const auto& v = call(wallet_host, wallet_port, wallet_create, wallet_name);
      std::cout << localized("Creating wallet: ${wallet_name}", ("wallet_name", wallet_name)) << std::endl;
      std::cout << localized("Save password to use in the future to unlock this wallet.") << std::endl;
      std::cout << localized("Without password imported keys will not be retrievable.") << std::endl;
      std::cout << fc::json::to_pretty_string(v) << std::endl;
   });

   // open wallet
   auto openWallet = wallet->add_subcommand("open", localized("Open an existing wallet"), false);
   openWallet->add_option("-n,--name", wallet_name, localized("The name of the wallet to open"));
   openWallet->set_callback([&wallet_name] {
      /*const auto& v = */call(wallet_host, wallet_port, wallet_open, wallet_name);
      //std::cout << fc::json::to_pretty_string(v) << std::endl;
      std::cout << localized("Opened: ${wallet_name}", ("wallet_name", wallet_name)) << std::endl;
   });

   // lock wallet
   auto lockWallet = wallet->add_subcommand("lock", localized("Lock wallet"), false);
   lockWallet->add_option("-n,--name", wallet_name, localized("The name of the wallet to lock"));
   lockWallet->set_callback([&wallet_name] {
      /*const auto& v = */call(wallet_host, wallet_port, wallet_lock, wallet_name);
      std::cout << localized("Locked: ${wallet_name}", ("wallet_name", wallet_name)) << std::endl;
      //std::cout << fc::json::to_pretty_string(v) << std::endl;

   });

   // lock all wallets
   auto locakAllWallets = wallet->add_subcommand("lock_all", localized("Lock all unlocked wallets"), false);
   locakAllWallets->set_callback([] {
      /*const auto& v = */call(wallet_host, wallet_port, wallet_lock_all);
      //std::cout << fc::json::to_pretty_string(v) << std::endl;
      std::cout << localized("Locked All Wallets") << std::endl;
   });

   // unlock wallet
   string wallet_pw;
   auto unlockWallet = wallet->add_subcommand("unlock", localized("Unlock wallet"), false);
   unlockWallet->add_option("-n,--name", wallet_name, localized("The name of the wallet to unlock"));
   unlockWallet->add_option("--password", wallet_pw, localized("The password returned by wallet create"));
   unlockWallet->set_callback([&wallet_name, &wallet_pw] {
      if( wallet_pw.size() == 0 ) {
         std::cout << localized("password: ");
         fc::set_console_echo(false);
         std::getline( std::cin, wallet_pw, '\n' );
         fc::set_console_echo(true);
      }


      fc::variants vs = {fc::variant(wallet_name), fc::variant(wallet_pw)};
      /*const auto& v = */call(wallet_host, wallet_port, wallet_unlock, vs);
      std::cout << localized("Unlocked: ${wallet_name}", ("wallet_name", wallet_name)) << std::endl;
      //std::cout << fc::json::to_pretty_string(v) << std::endl;
   });

   // import keys into wallet
   string wallet_key_str;
   auto importWallet = wallet->add_subcommand("import", localized("Import private key into wallet"), false);
   importWallet->add_option("-n,--name", wallet_name, localized("The name of the wallet to import key into"));
   importWallet->add_option("key", wallet_key_str, localized("Private key in WIF format to import"))->required();
   importWallet->set_callback([&wallet_name, &wallet_key_str] {
      private_key_type wallet_key;
      try {
         wallet_key = private_key_type( wallet_key_str );
      } catch (...) {
          EOS_THROW(private_key_type_exception, "Invalid private key: ${private_key}", ("private_key", wallet_key_str))
      }
      public_key_type pubkey = wallet_key.get_public_key();

      fc::variants vs = {fc::variant(wallet_name), fc::variant(wallet_key)};
      const auto& v = call(wallet_host, wallet_port, wallet_import_key, vs);
      std::cout << localized("imported private key for: ${pubkey}", ("pubkey", std::string(pubkey))) << std::endl;
      //std::cout << fc::json::to_pretty_string(v) << std::endl;
   });

   // list wallets
   auto listWallet = wallet->add_subcommand("list", localized("List opened wallets, * = unlocked"), false);
   listWallet->set_callback([] {
      std::cout << localized("Wallets:") << std::endl;
      const auto& v = call(wallet_host, wallet_port, wallet_list);
      std::cout << fc::json::to_pretty_string(v) << std::endl;
   });

   // list keys
   auto listKeys = wallet->add_subcommand("keys", localized("List of private keys from all unlocked wallets in wif format."), false);
   listKeys->set_callback([] {
      const auto& v = call(wallet_host, wallet_port, wallet_list_keys);
      std::cout << fc::json::to_pretty_string(v) << std::endl;
   });

   // sign subcommand
   string trx_json_to_sign;
   string str_private_key;
   bool push_trx = false;

   auto sign = app.add_subcommand("sign", localized("Sign a transaction"), false);
   sign->add_option("transaction", trx_json_to_sign,
                                 localized("The JSON string or filename defining the transaction to sign"), true)->required();
   sign->add_option("-k,--private-key", str_private_key, localized("The private key that will be used to sign the transaction"));
   sign->add_flag( "-p,--push-transaction", push_trx, localized("Push transaction after signing"));

   sign->set_callback([&] {
      signed_transaction trx = json_from_file_or_string(trx_json_to_sign).as<signed_transaction>();

      if( str_private_key.size() == 0 ) {
         std::cerr << localized("private key: ");
         fc::set_console_echo(false);
         std::getline( std::cin, str_private_key, '\n' );
         fc::set_console_echo(true);
      }

      auto priv_key = fc::crypto::private_key::regenerate(*utilities::wif_to_key(str_private_key));
      trx.sign(priv_key, chain_id_type{});

      if(push_trx) {
         auto trx_result = call(push_txn_func, packed_transaction(trx, packed_transaction::none));
         std::cout << fc::json::to_pretty_string(trx_result) << std::endl;
      } else {
         std::cout << fc::json::to_pretty_string(trx) << std::endl;
      }
   });

   // Push subcommand
   auto push = app.add_subcommand("push", localized("Push arbitrary transactions to the blockchain"), false);
   push->require_subcommand();

   // push action
   string contract;
   string action;
   string data;
   vector<string> permissions;
   auto actionsSubcommand = push->add_subcommand("action", localized("Push a transaction with a single action"));
   actionsSubcommand->fallthrough(false);
   actionsSubcommand->add_option("contract", contract,
                                 localized("The account providing the contract to execute"), true)->required();
   actionsSubcommand->add_option("action", action,
                                 localized("A JSON string or filename defining the action to execute on the contract"), true)->required();
   actionsSubcommand->add_option("data", data, localized("The arguments to the contract"))->required();

   add_standard_transaction_options(actionsSubcommand);
   actionsSubcommand->set_callback([&] {
      fc::variant action_args_var;
      try {
<<<<<<< HEAD
         action_args_var = fc::json::from_string(data, fc::json::relaxed_parser);
      } EOS_RETHROW_EXCEPTIONS(action_type_exception, "Fail to parse action JSON")
=======
         action_args_var = json_from_file_or_string(data, fc::json::relaxed_parser);
      } EOS_RETHROW_EXCEPTIONS(action_type_exception, "Fail to parse action JSON data='${data}'", ("data",data))
>>>>>>> a35b1120

      auto arg= fc::mutable_variant_object
                ("code", contract)
                ("action", action)
                ("args", action_args_var);
      auto result = call(json_to_bin_func, arg);

      auto accountPermissions = get_account_permissions(tx_permission);

      send_actions({chain::action{accountPermissions, contract, action, result.get_object()["binargs"].as<bytes>()}});
   });

   // push transaction
   string trx_to_push;
   auto trxSubcommand = push->add_subcommand("transaction", localized("Push an arbitrary JSON transaction"));
   trxSubcommand->add_option("transaction", trx_to_push, localized("The JSON string or filename defining the transaction to push"))->required();

   trxSubcommand->set_callback([&] {
      fc::variant trx_var;
      try {
         trx_var = json_from_file_or_string(trx_to_push);
      } EOS_RETHROW_EXCEPTIONS(transaction_type_exception, "Fail to parse transaction JSON '${data}'", ("data",trx_to_push))
      signed_transaction trx = trx_var.as<signed_transaction>();
      auto trx_result = call(push_txn_func, packed_transaction(trx, packed_transaction::none));
      std::cout << fc::json::to_pretty_string(trx_result) << std::endl;
   });


   string trxsJson;
   auto trxsSubcommand = push->add_subcommand("transactions", localized("Push an array of arbitrary JSON transactions"));
   trxsSubcommand->add_option("transactions", trxsJson, localized("The JSON string or filename defining the array of the transactions to push"))->required();
   trxsSubcommand->set_callback([&] {
      fc::variant trx_var;
      try {
         trx_var = json_from_file_or_string(trxsJson);
      } EOS_RETHROW_EXCEPTIONS(transaction_type_exception, "Fail to parse transaction JSON '${data}'", ("data",trxsJson))
      auto trxs_result = call(push_txns_func, trx_var);
      std::cout << fc::json::to_pretty_string(trxs_result) << std::endl;
   });

   try {
       app.parse(argc, argv);
   } catch (const CLI::ParseError &e) {
       return app.exit(e);
   } catch (const explained_exception& e) {
      return 1;
   } catch (const fc::exception& e) {
      auto errorString = e.to_detail_string();
      if (errorString.find("Connection refused") != string::npos) {
         if (errorString.find(fc::json::to_string(port)) != string::npos) {
            std::cerr << localized("Failed to connect to nodeos at ${ip}:${port}; is nodeos running?", ("ip", host)("port", port)) << std::endl;
         } else if (errorString.find(fc::json::to_string(wallet_port)) != string::npos) {
            std::cerr << localized("Failed to connect to keosd at ${ip}:${port}; is keosd running?", ("ip", wallet_host)("port", wallet_port)) << std::endl;
         } else {
            std::cerr << localized("Failed to connect") << std::endl;
         }

         if (verbose_errors) {
            elog("connect error: ${e}", ("e", errorString));
         }
      } else {
         // attempt to extract the error code if one is present
         if (!print_recognized_errors(e, verbose_errors)) {
            // Error is not recognized
            if (!print_help_text(e) || verbose_errors) {
               elog("Failed with error: ${e}", ("e", verbose_errors ? e.to_detail_string() : e.to_string()));
            }
         }
      }
      return 1;
   }

   return 0;
}<|MERGE_RESOLUTION|>--- conflicted
+++ resolved
@@ -267,13 +267,8 @@
       const auto& processed = result["processed"];
       const auto& transaction_id = processed["id"].as_string();
       const auto& status = processed["status"].as_string() ;
-<<<<<<< HEAD
-      auto net = processed["net_usage"].as_int64(); 
-      auto cpu = processed["cpu_usage"].as_int64(); 
-=======
       auto net = processed["net_usage"].as_int64();
       auto cpu = processed["cpu_usage"].as_int64();
->>>>>>> a35b1120
 
       cout << status << " transaction: " << transaction_id << "  " << net << " bytes  " << cpu << " cycles\n";
 
@@ -317,11 +312,7 @@
 
 void send_transaction( signed_transaction& trx, int32_t extra_kcpu, packed_transaction::compression_type compression = packed_transaction::none  ) {
    auto result = push_transaction(trx, extra_kcpu, compression);
-<<<<<<< HEAD
-   
-=======
-
->>>>>>> a35b1120
+
    if( tx_print_json ) {
       cout << fc::json::to_pretty_string( result );
    } else {
@@ -832,24 +823,8 @@
       std::string wast;
       std::cout << localized("Reading WAST...") << std::endl;
       fc::path cpath(contractPath);
-<<<<<<< HEAD
+
       if( cpath.filename().generic_string() == "." ) cpath = cpath.parent_path();
-
-      if( wastPath == string() ) 
-      {
-         wastPath = (cpath / (cpath.filename().generic_string()+".wast")).generic_string();
-      }
-
-      if( abiPath == string() ) 
-      {
-         abiPath = (cpath / (cpath.filename().generic_string()+".abi")).generic_string();
-      }
-
-      fc::read_file_contents(wastPath, wast);
-=======
-
-      if( cpath.filename().generic_string() == "." ) cpath = cpath.parent_path();
->>>>>>> a35b1120
 
       if( wastPath.empty() )
       {
@@ -1113,13 +1088,8 @@
    actionsSubcommand->set_callback([&] {
       fc::variant action_args_var;
       try {
-<<<<<<< HEAD
-         action_args_var = fc::json::from_string(data, fc::json::relaxed_parser);
-      } EOS_RETHROW_EXCEPTIONS(action_type_exception, "Fail to parse action JSON")
-=======
          action_args_var = json_from_file_or_string(data, fc::json::relaxed_parser);
       } EOS_RETHROW_EXCEPTIONS(action_type_exception, "Fail to parse action JSON data='${data}'", ("data",data))
->>>>>>> a35b1120
 
       auto arg= fc::mutable_variant_object
                 ("code", contract)
