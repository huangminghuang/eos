--- conflicted
+++ resolved
@@ -2634,13 +2634,8 @@
    // get account
    string accountName;
    string coresym;
-<<<<<<< HEAD
    bool print_json = false;
-   auto getAccount = get->add_subcommand("account", localized("Retrieve an account from the blockchain"));
-=======
-   bool print_json;
    auto getAccount = get->add_subcommand("account", localized("Retrieve an account from the blockchain"), false);
->>>>>>> 5cdc0f89
    getAccount->add_option("name", accountName, localized("The name of the account to retrieve"))->required();
    getAccount->add_option("core-symbol", coresym, localized("The expected core symbol of the chain you are querying"));
    getAccount->add_flag("--json,-j", print_json, localized("Output in JSON format") );
