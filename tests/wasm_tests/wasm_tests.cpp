--- conflicted
+++ resolved
@@ -625,10 +625,9 @@
 
  } FC_LOG_AND_RETHROW()
 
-<<<<<<< HEAD
 BOOST_FIXTURE_TEST_CASE( test_table_key_validation, tester ) try {
 } FC_LOG_AND_RETHROW()
-=======
+
 //busted because of checktime, disable for now
 #if 0
 BOOST_FIXTURE_TEST_CASE( check_table_maximum, tester ) try {
@@ -750,6 +749,6 @@
 
 } FC_LOG_AND_RETHROW()
 #endif
->>>>>>> bd3c613c
+
 
 BOOST_AUTO_TEST_SUITE_END()