#pragma once
#include <eosio/chain/webassembly/common.hpp>

// These are handcrafted or otherwise tricky to generate with our tool chain
static const char call_depth_limit_wast[] = R"=====(
(module
 (type (;0;) (func (param i64)))
 (import "env" "printi" (func $printi (type 0)))
 (table 0 anyfunc)
 (memory $0 1)
 (export "memory" (memory $0))
 (export "_foo" (func $_foo))
 (export "apply" (func $apply))
 (func $_foo (param $0 i32)
  (block $label$0
   (br_if $label$0
    (i32.eqz
     (get_local $0)
    )
   )
   (call $_foo
    (i32.add
      (get_local $0)
     (i32.const -1)
    )
   )
  )
 )
 (func $apply (param $a i64) (param $b i64) (param $c i64)
   (call $_foo
     (i32.const 250)
   )
 )
)
)=====";
<<<<<<< HEAD
=======
*/

static const char aligned_ref_wast[] = R"=====(
(module
 (import "env" "sha256" (func $sha256 (param i32 i32 i32)))
 (table 0 anyfunc)
 (memory $0 32)
 (data (i32.const 4) "hello")
 (export "apply" (func $apply))
 (func $apply (param $0 i64) (param $1 i64) (param $2 i64)
  (call $sha256
   (i32.const 4)
   (i32.const 5)
   (i32.const 16)
  )
 )
)
)=====";

static const char aligned_ptr_wast[] = R"=====(
(module
 (import "env" "diveq_i128" (func $diveq_i128 (param i32 i32)))
 (table 0 anyfunc)
 (memory $0 32)
 (data (i32.const 16) "random stuff")
 (export "apply" (func $apply))
 (func $apply (param $0 i64) (param $1 i64) (param $2 i64)
  (call $diveq_i128
   (i32.const 16)
   (i32.const 16)
  )
 )
)
)=====";


static const char aligned_const_ref_wast[] = R"=====(
(module
 (import "env" "sha256" (func $sha256 (param i32 i32 i32)))
 (import "env" "assert_sha256" (func $assert_sha256 (param i32 i32 i32)))
 (table 0 anyfunc)
 (memory $0 32)
 (data (i32.const 4) "hello")
 (export "apply" (func $apply))
 (func $apply (param $0 i64) (param $1 i64) (param $2 i64)
  (local $3 i32)
  (call $sha256
   (i32.const 4)
   (i32.const 5)
   (i32.const 16)
  )
  (call $assert_sha256
   (i32.const 4)
   (i32.const 5)
   (i32.const 16)
  )
 )
)
)=====";

static const char misaligned_ptr_wast[] = R"=====(
(module
 (import "env" "diveq_i128" (func $diveq_i128 (param i32 i32)))
 (table 0 anyfunc)
 (memory $0 32)
 (data (i32.const 16) "random stuff")
 (export "apply" (func $apply))
 (func $apply (param $0 i64) (param $1 i64) (param $2 i64)
  (call $diveq_i128
   (i32.const 17)
   (i32.const 16)
  )
 )
)
)=====";

static const char misaligned_const_ptr_wast[] = R"=====(
(module
 (import "env" "diveq_i128" (func $diveq_i128 (param i32 i32)))
 (table 0 anyfunc)
 (memory $0 32)
 (data (i32.const 16) "random stuff")
 (export "apply" (func $apply))
 (func $apply (param $0 i64) (param $1 i64) (param $2 i64)
  (call $diveq_i128
   (i32.const 16)
   (i32.const 17)
  )
 )
)
)=====";

static const char misaligned_ref_wast[] = R"=====(
(module
 (import "env" "sha256" (func $sha256 (param i32 i32 i32)))
 (table 0 anyfunc)
 (memory $0 32)
 (data (i32.const 4) "hello")
 (export "apply" (func $apply))
 (func $apply (param $0 i64) (param $1 i64) (param $2 i64)
  (call $sha256
   (i32.const 4)
   (i32.const 5)
   (i32.const 5)
  )
 )
)
)=====";

static const char misaligned_const_ref_wast[] = R"=====(
(module
 (import "env" "sha256" (func $sha256 (param i32 i32 i32)))
 (import "env" "assert_sha256" (func $assert_sha256 (param i32 i32 i32)))
 (import "env" "memcpy" (func $memcpy (param i32 i32 i32) (result i32)))
 (table 0 anyfunc)
 (memory $0 32)
 (data (i32.const 4) "hello")
 (export "apply" (func $apply))
 (func $apply (param $0 i64) (param $1 i64) (param $2 i64)
  (local $3 i32)
  (call $sha256
   (i32.const 4)
   (i32.const 5)
   (i32.const 16)
  )
  (set_local $3
   (call $memcpy
    (i32.const 17)
    (i32.const 16)
    (i32.const 64) 
   )
  )
  (call $assert_sha256
   (i32.const 4)
   (i32.const 5)
   (i32.const 17)
  )
 )
)
)=====";
>>>>>>> 4a2746e0

static const char entry_wast[] = R"=====(
(module
 (import "env" "eosio_assert" (func $eosio_assert (param i32 i32)))
 (import "env" "now" (func $now (result i32)))
 (table 0 anyfunc)
 (memory $0 1)
 (export "memory" (memory $0))
 (export "entry" (func $entry))
 (export "apply" (func $apply))
 (func $entry
  (block
   (i32.store offset=4
    (i32.const 0)
    (call $now)
   )
  )
 )
 (func $apply (param $0 i64) (param $1 i64) (param $2 i64)
  (block
<<<<<<< HEAD
=======
   (call $require_auth (i64.const 6121376101093867520))
>>>>>>> 4a2746e0
   (call $eosio_assert
    (i32.eq
     (i32.load offset=4
      (i32.const 0)
     )
     (call $now)
    )
    (i32.const 0)
   )
  )
 )
 (start $entry)
)
)=====";

static const char simple_no_memory_wast[] = R"=====(
(module
 (import "env" "require_auth" (func $require_auth (param i64)))
 (import "env" "memcpy" (func $memcpy (param i32 i32 i32) (result i32)))
 (table 0 anyfunc)
 (export "apply" (func $apply))
 (func $apply (param $0 i64) (param $1 i64) (param $2 i64)
    (call $require_auth (i64.const 11323361180581363712))
    (drop
       (call $memcpy
          (i32.const 0)
          (i32.const 1024)
          (i32.const 1024)
       )
    )
 )
)
)=====";

static const char mutable_global_wast[] = R"=====(
(module
 (import "env" "require_auth" (func $require_auth (param i64)))
 (import "env" "eosio_assert" (func $eosio_assert (param i32 i32)))
 (table 0 anyfunc)
 (memory $0 1)
 (export "memory" (memory $0))
 (export "apply" (func $apply))
 (func $apply (param $0 i64) (param $1 i64) (param $2 i64)
  (call $require_auth (i64.const 7235159549794234880))
  (if (i64.eq (get_local $2) (i64.const 0)) (then
    (set_global $g0 (i64.const 444))
    (return)
  ))
  (if (i64.eq (get_local $2) (i64.const 1)) (then
    (call $eosio_assert (i64.eq (get_global $g0) (i64.const 2)) (i32.const 0))
    (return)
  ))
  (call $eosio_assert (i32.const 0) (i32.const 0))
 )
 (global $g0 (mut i64) (i64.const 2))
)
)=====";

static const char biggest_memory_wast[] = R"=====(
(module
 (import "env" "eosio_assert" (func $$eosio_assert (param i32 i32)))
 (import "env" "require_auth" (func $$require_auth (param i64)))
 (table 0 anyfunc)
 (memory $$0 ${MAX_WASM_PAGES})
 (export "memory" (memory $$0))
 (export "apply" (func $$apply))
 (func $$apply (param $$0 i64) (param $$1 i64) (param $$2 i64)
  (call $$require_auth (i64.const 4294504710842351616))
  (call $$eosio_assert
   (i32.eq
     (grow_memory (i32.const 1))
     (i32.const -1)
   )
   (i32.const 0)
  )
 )
)
)=====";

static const char too_big_memory_wast[] = R"=====(
(module
 (table 0 anyfunc)
 (memory $$0 ${MAX_WASM_PAGES_PLUS_ONE})
 (export "memory" (memory $$0))
 (export "apply" (func $$apply))
 (func $$apply (param $$0 i64) (param $$1 i64) (param $$2 i64))
)
)=====";

static const char valid_sparse_table[] = R"=====(
(module
 (table 1024 anyfunc)
 (export "apply" (func $apply))
 (func $apply (param $0 i64) (param $1 i64) (param $2 i64))
 (elem (i32.const 0) $apply)
 (elem (i32.const 1022) $apply $apply)
)
)=====";

static const char too_big_table[] = R"=====(
(module
 (table 1025 anyfunc)
 (export "apply" (func $apply))
 (func $apply (param $0 i64) (param $1 i64) (param $2 i64))
 (elem (i32.const 0) $apply)
 (elem (i32.const 1022) $apply $apply)
)
)=====";

static const char memory_init_borderline[] = R"=====(
(module
 (memory $0 16)
 (export "apply" (func $apply))
 (func $apply (param $0 i64) (param $1 i64) (param $2 i64))
 (data (i32.const 65532) "sup!")
)
)=====";

static const char memory_init_toolong[] = R"=====(
(module
 (memory $0 16)
 (export "apply" (func $apply))
 (func $apply (param $0 i64) (param $1 i64) (param $2 i64))
 (data (i32.const 65533) "sup!")
)
)=====";

static const char memory_init_negative[] = R"=====(
(module
 (memory $0 16)
 (export "apply" (func $apply))
 (func $apply (param $0 i64) (param $1 i64) (param $2 i64))
 (data (i32.const -1) "sup!")
)
)=====";

static const char memory_table_import[] = R"=====(
(module
 (table  (import "foo" "table") 10 anyfunc)
 (memory (import "nom" "memory") 0)
 (export "apply" (func $apply))
 (func $apply (param $0 i64) (param $1 i64) (param $2 i64))
)
)=====";

static const char table_checker_wast[] = R"=====(
(module
 (import "env" "require_auth" (func $require_auth (param i64)))
 (import "env" "eosio_assert" (func $assert (param i32 i32)))
 (type $SIG$vj (func (param i64)))
 (table 1024 anyfunc)
 (memory $0 1)
 (export "apply" (func $apply))
 (func $apply (param $0 i64) (param $1 i64) (param $2 i64)
   (call $require_auth (i64.const 14547189746360123392))
   (call_indirect $SIG$vj
     (i64.shr_u
       (get_local $2)
       (i64.const 32)
     )
     (i32.wrap/i64
       (get_local $2)
     )
   )
 )
 (func $apple (type $SIG$vj) (param $0 i64)
   (call $assert
     (i64.eq
       (get_local $0)
       (i64.const 555)
     )
     (i32.const 0)
   )
 )
 (func $bannna (type $SIG$vj) (param $0 i64)
   (call $assert
     (i64.eq
       (get_local $0)
       (i64.const 7777)
     )
     (i32.const 0)
   )
 )
 (elem (i32.const 0) $apple)
 (elem (i32.const 1022) $apple $bannna)
)
)=====";

static const char table_checker_proper_syntax_wast[] = R"=====(
(module
 (import "env" "require_auth" (func $require_auth (param i64)))
 (import "env" "eosio_assert" (func $assert (param i32 i32)))
 (import "env" "printi" (func $printi (param i64)))
 (type $SIG$vj (func (param i64)))
 (table 1024 anyfunc)
 (memory $0 1)
 (export "apply" (func $apply))
 (func $apply (param $0 i64) (param $1 i64) (param $2 i64)
   (call $require_auth (i64.const 14547189746360123392))
   (call_indirect (type $SIG$vj)
     (i64.shr_u
       (get_local $2)
       (i64.const 32)
     )
     (i32.wrap/i64
       (get_local $2)
     )
   )
 )
 (func $apple (type $SIG$vj) (param $0 i64)
   (call $assert
     (i64.eq
       (get_local $0)
       (i64.const 555)
     )
     (i32.const 0)
   )
 )
 (func $bannna (type $SIG$vj) (param $0 i64)
   (call $assert
     (i64.eq
       (get_local $0)
       (i64.const 7777)
     )
     (i32.const 0)
   )
 )
 (elem (i32.const 0) $apple)
 (elem (i32.const 1022) $apple $bannna)
)
)=====";

static const char table_checker_small_wast[] = R"=====(
(module
 (import "env" "require_auth" (func $require_auth (param i64)))
 (import "env" "eosio_assert" (func $assert (param i32 i32)))
 (import "env" "printi" (func $printi (param i64)))
 (type $SIG$vj (func (param i64)))
 (table 128 anyfunc)
 (memory $0 1)
 (export "apply" (func $apply))
 (func $apply (param $0 i64) (param $1 i64) (param $2 i64)
   (call $require_auth (i64.const 14547189746360123392))
   (call_indirect (type $SIG$vj)
     (i64.shr_u
       (get_local $2)
       (i64.const 32)
     )
     (i32.wrap/i64
       (get_local $2)
     )
   )
 )
 (func $apple (type $SIG$vj) (param $0 i64)
   (call $assert
     (i64.eq
       (get_local $0)
       (i64.const 555)
     )
     (i32.const 0)
   )
 )
 (elem (i32.const 0) $apple)
)
)=====";

static const char global_protection_none_get_wast[] = R"=====(
(module
 (export "apply" (func $apply))
 (func $apply (param $0 i64) (param $1 i64) (param $2 i64)
   (drop (get_global 0))
 )
)
)=====";

static const char global_protection_some_get_wast[] = R"=====(
(module
 (global i32 (i32.const -11))
 (global i32 (i32.const 56))
 (export "apply" (func $apply))
 (func $apply (param $0 i64) (param $1 i64) (param $2 i64)
   (drop (get_global 1))
   (drop (get_global 2))
 )
)
)=====";

static const char global_protection_none_set_wast[] = R"=====(
(module
 (export "apply" (func $apply))
 (func $apply (param $0 i64) (param $1 i64) (param $2 i64)
   (set_global 0 (get_local 1))
 )
)
)=====";

static const char global_protection_some_set_wast[] = R"=====(
(module
 (global i64 (i64.const -11))
 (global i64 (i64.const 56))
 (export "apply" (func $apply))
 (func $apply (param $0 i64) (param $1 i64) (param $2 i64)
   (set_global 2 (get_local 1))
 )
)
)=====";

static const std::vector<uint8_t> global_protection_okay_get_wasm{
   0x00, 'a', 's', 'm', 0x01, 0x00, 0x00, 0x00,
   0x01, 0x07, 0x01, 0x60, 0x03, 0x7e, 0x7e, 0x7e, 0x00,            //type section containing a function as void(i64,i64,i64)
   0x03, 0x02, 0x01, 0x00,                                          //a function

   0x06, 0x06, 0x01, 0x7f, 0x00, 0x41, 0x75, 0x0b,                  //global

   0x07, 0x09, 0x01, 0x05, 'a', 'p', 'p', 'l', 'y', 0x00, 0x00,     //export function 0 as "apply"
   0x0a, 0x07, 0x01,                                                //code section
   0x05, 0x00,                                                      //function body start with length 5; no locals
   0x23, 0x00,                                                      //get global 0
   0x1a,                                                            //drop
   0x0b                                                             //end
};

static const std::vector<uint8_t> global_protection_none_get_wasm{
   0x00, 'a', 's', 'm', 0x01, 0x00, 0x00, 0x00,
   0x01, 0x07, 0x01, 0x60, 0x03, 0x7e, 0x7e, 0x7e, 0x00,            //type section containing a function as void(i64,i64,i64)
   0x03, 0x02, 0x01, 0x00,                                          //a function

   0x07, 0x09, 0x01, 0x05, 'a', 'p', 'p', 'l', 'y', 0x00, 0x00,     //export function 0 as "apply"
   0x0a, 0x07, 0x01,                                                //code section
   0x05, 0x00,                                                      //function body start with length 5; no locals
   0x23, 0x00,                                                      //get global 0
   0x1a,                                                            //drop
   0x0b                                                             //end
};

static const std::vector<uint8_t> global_protection_some_get_wasm{
   0x00, 'a', 's', 'm', 0x01, 0x00, 0x00, 0x00,
   0x01, 0x07, 0x01, 0x60, 0x03, 0x7e, 0x7e, 0x7e, 0x00,            //type section containing a function as void(i64,i64,i64)
   0x03, 0x02, 0x01, 0x00,                                          //a function

   0x06, 0x06, 0x01, 0x7f, 0x00, 0x41, 0x75, 0x0b,                  //global

   0x07, 0x09, 0x01, 0x05, 'a', 'p', 'p', 'l', 'y', 0x00, 0x00,     //export function 0 as "apply"
   0x0a, 0x07, 0x01,                                                //code section
   0x05, 0x00,                                                      //function body start with length 5; no locals
   0x23, 0x01,                                                      //get global 1
   0x1a,                                                            //drop
   0x0b                                                             //end
};

static const std::vector<uint8_t> global_protection_okay_set_wasm{
   0x00, 'a', 's', 'm', 0x01, 0x00, 0x00, 0x00,
   0x01, 0x07, 0x01, 0x60, 0x03, 0x7e, 0x7e, 0x7e, 0x00,            //type section containing a function as void(i64,i64,i64)
   0x03, 0x02, 0x01, 0x00,                                          //a function

   0x06, 0x06, 0x01, 0x7e, 0x01, 0x42, 0x75, 0x0b,                  //global.. this time with i64 & global mutablity

   0x07, 0x09, 0x01, 0x05, 'a', 'p', 'p', 'l', 'y', 0x00, 0x00,     //export function 0 as "apply"
   0x0a, 0x08, 0x01,                                                //code section
   0x06, 0x00,                                                      //function body start with length 6; no locals
   0x20, 0x00,                                                      //get local 0
   0x24, 0x00,                                                      //set global 0
   0x0b                                                             //end
};

static const std::vector<uint8_t> global_protection_some_set_wasm{
   0x00, 'a', 's', 'm', 0x01, 0x00, 0x00, 0x00,
   0x01, 0x07, 0x01, 0x60, 0x03, 0x7e, 0x7e, 0x7e, 0x00,            //type section containing a function as void(i64,i64,i64)
   0x03, 0x02, 0x01, 0x00,                                          //a function

   0x06, 0x06, 0x01, 0x7e, 0x01, 0x42, 0x75, 0x0b,                  //global.. this time with i64 & global mutablity

   0x07, 0x09, 0x01, 0x05, 'a', 'p', 'p', 'l', 'y', 0x00, 0x00,     //export function 0 as "apply"
   0x0a, 0x08, 0x01,                                                //code section
   0x06, 0x00,                                                      //function body start with length 6; no locals
   0x20, 0x00,                                                      //get local 0
   0x24, 0x01,                                                      //set global 1
   0x0b                                                             //end
};

static const char no_apply_wast[] = R"=====(
(module
 (func $apply (param $0 i64) (param $1 i64) (param $2 i64))
)
)=====";

static const char apply_wrong_signature_wast[] = R"=====(
(module
 (export "apply" (func $apply))
 (func $apply (param $0 i64) (param $1 f64))
)
)=====";

static const char import_injected_wast[] =                                            \
"(module"                                                                             \
" (export \"apply\" (func $apply))"                                                   \
" (import \"" EOSIO_INJECTED_MODULE_NAME "\" \"checktime\" (func $inj (param i32)))"  \
" (func $apply (param $0 i64) (param $1 i64) (param $2 i64))"                         \
")";<|MERGE_RESOLUTION|>--- conflicted
+++ resolved
@@ -2,7 +2,7 @@
 #include <eosio/chain/webassembly/common.hpp>
 
 // These are handcrafted or otherwise tricky to generate with our tool chain
-static const char call_depth_limit_wast[] = R"=====(
+static const char call_depth_almost_limit_wast[] = R"=====(
 (module
  (type (;0;) (func (param i64)))
  (import "env" "printi" (func $printi (type 0)))
@@ -28,14 +28,43 @@
  )
  (func $apply (param $a i64) (param $b i64) (param $c i64)
    (call $_foo
+     (i32.const 249)
+   )
+ )
+)
+)=====";
+
+static const char call_depth_limit_wast[] = R"=====(
+(module
+ (type (;0;) (func (param i64)))
+ (import "env" "printi" (func $printi (type 0)))
+ (table 0 anyfunc)
+ (memory $0 1)
+ (export "memory" (memory $0))
+ (export "_foo" (func $_foo))
+ (export "apply" (func $apply))
+ (func $_foo (param $0 i32)
+  (block $label$0
+   (br_if $label$0
+    (i32.eqz
+     (get_local $0)
+    )
+   )
+   (call $_foo
+    (i32.add
+      (get_local $0)
+     (i32.const -1)
+    )
+   )
+  )
+ )
+ (func $apply (param $a i64) (param $b i64) (param $c i64)
+   (call $_foo
      (i32.const 250)
    )
  )
 )
 )=====";
-<<<<<<< HEAD
-=======
-*/
 
 static const char aligned_ref_wast[] = R"=====(
 (module
@@ -69,7 +98,6 @@
  )
 )
 )=====";
-
 
 static const char aligned_const_ref_wast[] = R"=====(
 (module
@@ -175,7 +203,6 @@
  )
 )
 )=====";
->>>>>>> 4a2746e0
 
 static const char entry_wast[] = R"=====(
 (module
@@ -196,10 +223,6 @@
  )
  (func $apply (param $0 i64) (param $1 i64) (param $2 i64)
   (block
-<<<<<<< HEAD
-=======
-   (call $require_auth (i64.const 6121376101093867520))
->>>>>>> 4a2746e0
    (call $eosio_assert
     (i32.eq
      (i32.load offset=4
