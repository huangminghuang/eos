#pragma once
#include <eosio/chain/webassembly/common.hpp>

// These are handcrafted or otherwise tricky to generate with our tool chain
/*
static const char f32_add_wast[] = R"=====(
(module
 (import "env" "eosio_assert" (func $eosio_assert (param i32 i32)))
 (table 0 anyfunc)
 (memory $0 1)
 (export "memory" (memory $0))
 (export "apply" (func $apply))
 (func $apply (param $0 i64) (param $1 i64)
    (call $eosio_assert (i32.eq (i32.trunc_u/f32 (f32.const 0x3f800000)) (i32.const 0x0)) (i32.const 0))
  )
 )
)=====";
*/
<<<<<<< HEAD
=======
static const char aligned_ref_wast[] = R"=====(
(module
 (import "env" "sha256" (func $sha256 (param i32 i32 i32)))
 (table 0 anyfunc)
 (memory $0 32)
 (data (i32.const 4) "hello")
 (export "apply" (func $apply))
 (func $apply (param $0 i64) (param $1 i64) (param $2 i64)
  (call $sha256
   (i32.const 4)
   (i32.const 5)
   (i32.const 16)
  )
 )
)
)=====";

static const char aligned_ptr_wast[] = R"=====(
(module
 (import "env" "diveq_i128" (func $diveq_i128 (param i32 i32)))
 (table 0 anyfunc)
 (memory $0 32)
 (data (i32.const 16) "random stuff")
 (export "apply" (func $apply))
 (func $apply (param $0 i64) (param $1 i64) (param $2 i64)
  (call $diveq_i128
   (i32.const 16)
   (i32.const 16)
  )
 )
)
)=====";


static const char aligned_const_ref_wast[] = R"=====(
(module
 (import "env" "sha256" (func $sha256 (param i32 i32 i32)))
 (import "env" "assert_sha256" (func $assert_sha256 (param i32 i32 i32)))
 (table 0 anyfunc)
 (memory $0 32)
 (data (i32.const 4) "hello")
 (export "apply" (func $apply))
 (func $apply (param $0 i64) (param $1 i64) (param $2 i64)
  (local $3 i32)
  (call $sha256
   (i32.const 4)
   (i32.const 5)
   (i32.const 16)
  )
  (call $assert_sha256
   (i32.const 4)
   (i32.const 5)
   (i32.const 16)
  )
 )
)
)=====";

static const char misaligned_ptr_wast[] = R"=====(
(module
 (import "env" "diveq_i128" (func $diveq_i128 (param i32 i32)))
 (table 0 anyfunc)
 (memory $0 32)
 (data (i32.const 16) "random stuff")
 (export "apply" (func $apply))
 (func $apply (param $0 i64) (param $1 i64) (param $2 i64)
  (call $diveq_i128
   (i32.const 17)
   (i32.const 16)
  )
 )
)
)=====";

static const char misaligned_const_ptr_wast[] = R"=====(
(module
 (import "env" "diveq_i128" (func $diveq_i128 (param i32 i32)))
 (table 0 anyfunc)
 (memory $0 32)
 (data (i32.const 16) "random stuff")
 (export "apply" (func $apply))
 (func $apply (param $0 i64) (param $1 i64) (param $2 i64)
  (call $diveq_i128
   (i32.const 16)
   (i32.const 17)
  )
 )
)
)=====";

static const char misaligned_ref_wast[] = R"=====(
(module
 (import "env" "sha256" (func $sha256 (param i32 i32 i32)))
 (table 0 anyfunc)
 (memory $0 32)
 (data (i32.const 4) "hello")
 (export "apply" (func $apply))
 (func $apply (param $0 i64) (param $1 i64) (param $2 i64)
  (call $sha256
   (i32.const 4)
   (i32.const 5)
   (i32.const 5)
  )
 )
)
)=====";

static const char misaligned_const_ref_wast[] = R"=====(
(module
 (import "env" "sha256" (func $sha256 (param i32 i32 i32)))
 (import "env" "assert_sha256" (func $assert_sha256 (param i32 i32 i32)))
 (import "env" "memcpy" (func $memcpy (param i32 i32 i32) (result i32)))
 (table 0 anyfunc)
 (memory $0 32)
 (data (i32.const 4) "hello")
 (export "apply" (func $apply))
 (func $apply (param $0 i64) (param $1 i64) (param $2 i64)
  (local $3 i32)
  (call $sha256
   (i32.const 4)
   (i32.const 5)
   (i32.const 16)
  )
  (set_local $3
   (call $memcpy
    (i32.const 17)
    (i32.const 16)
    (i32.const 64) 
   )
  )
  (call $assert_sha256
   (i32.const 4)
   (i32.const 5)
   (i32.const 17)
  )
 )
)
)=====";
>>>>>>> fdaad3f3

static const char entry_wast[] = R"=====(
(module
 (import "env" "require_auth" (func $require_auth (param i64)))
 (import "env" "eosio_assert" (func $eosio_assert (param i32 i32)))
 (import "env" "now" (func $now (result i32)))
 (table 0 anyfunc)
 (memory $0 1)
 (export "memory" (memory $0))
 (export "entry" (func $entry))
 (export "apply" (func $apply))
 (func $entry
  (block
   (i32.store offset=4
    (i32.const 0)
    (call $now)
   )
  )
 )
 (func $apply (param $0 i64) (param $1 i64) (param $2 i64)
  (block
   (call $require_auth (i64.const 6121376101093867520))
   (call $eosio_assert
    (i32.eq
     (i32.load offset=4
      (i32.const 0)
     )
     (call $now)
    )
    (i32.const 0)
   )
  )
 )
 (start $entry)
)
)=====";

static const char simple_no_memory_wast[] = R"=====(
(module
 (import "env" "require_auth" (func $require_auth (param i64)))
 (import "env" "memcpy" (func $memcpy (param i32 i32 i32) (result i32)))
 (table 0 anyfunc)
 (export "apply" (func $apply))
 (func $apply (param $0 i64) (param $1 i64) (param $2 i64)
    (call $require_auth (i64.const 11323361180581363712))
    (drop
       (call $memcpy
          (i32.const 0)
          (i32.const 1024)
          (i32.const 1024)
       )
    )
 )
)
)=====";

static const char mutable_global_wast[] = R"=====(
(module
 (import "env" "require_auth" (func $require_auth (param i64)))
 (import "env" "eosio_assert" (func $eosio_assert (param i32 i32)))
 (table 0 anyfunc)
 (memory $0 1)
 (export "memory" (memory $0))
 (export "apply" (func $apply))
 (func $apply (param $0 i64) (param $1 i64) (param $2 i64)
  (call $require_auth (i64.const 7235159549794234880))
  (if (i64.eq (get_local $2) (i64.const 0)) (then
    (set_global $g0 (i64.const 444))
    (return)
  ))
  (if (i64.eq (get_local $2) (i64.const 1)) (then
    (call $eosio_assert (i64.eq (get_global $g0) (i64.const 2)) (i32.const 0))
    (return)
  ))
  (call $eosio_assert (i32.const 0) (i32.const 0))
 )
 (global $g0 (mut i64) (i64.const 2))
)
)=====";

static const char biggest_memory_wast[] = R"=====(
(module
 (import "env" "eosio_assert" (func $$eosio_assert (param i32 i32)))
 (import "env" "require_auth" (func $$require_auth (param i64)))
 (table 0 anyfunc)
 (memory $$0 ${MAX_WASM_PAGES})
 (export "memory" (memory $$0))
 (export "apply" (func $$apply))
 (func $$apply (param $$0 i64) (param $$1 i64) (param $$2 i64)
  (call $$require_auth (i64.const 4294504710842351616))
  (call $$eosio_assert
   (i32.eq
     (grow_memory (i32.const 1))
     (i32.const -1)
   )
   (i32.const 0)
  )
 )
)
)=====";

static const char too_big_memory_wast[] = R"=====(
(module
 (table 0 anyfunc)
 (memory $$0 ${MAX_WASM_PAGES_PLUS_ONE})
 (export "memory" (memory $$0))
 (export "apply" (func $$apply))
 (func $$apply (param $$0 i64) (param $$1 i64) (param $$2 i64))
)
)=====";

static const char valid_sparse_table[] = R"=====(
(module
 (table 1024 anyfunc)
 (export "apply" (func $apply))
 (func $apply (param $0 i64) (param $1 i64) (param $2 i64))
 (elem (i32.const 0) $apply)
 (elem (i32.const 1022) $apply $apply)
)
)=====";

static const char too_big_table[] = R"=====(
(module
 (table 1025 anyfunc)
 (export "apply" (func $apply))
 (func $apply (param $0 i64) (param $1 i64) (param $2 i64))
 (elem (i32.const 0) $apply)
 (elem (i32.const 1022) $apply $apply)
)
)=====";

static const char memory_init_borderline[] = R"=====(
(module
 (memory $0 16)
 (export "apply" (func $apply))
 (func $apply (param $0 i64) (param $1 i64) (param $2 i64))
 (data (i32.const 65532) "sup!")
)
)=====";

static const char memory_init_toolong[] = R"=====(
(module
 (memory $0 16)
 (export "apply" (func $apply))
 (func $apply (param $0 i64) (param $1 i64) (param $2 i64))
 (data (i32.const 65533) "sup!")
)
)=====";

static const char memory_init_negative[] = R"=====(
(module
 (memory $0 16)
 (export "apply" (func $apply))
 (func $apply (param $0 i64) (param $1 i64) (param $2 i64))
 (data (i32.const -1) "sup!")
)
)=====";

static const char memory_table_import[] = R"=====(
(module
 (table  (import "foo" "table") 10 anyfunc)
 (memory (import "nom" "memory") 0)
 (export "apply" (func $apply))
 (func $apply (param $0 i64) (param $1 i64) (param $2 i64))
)
)=====";

static const char table_checker_wast[] = R"=====(
(module
 (import "env" "require_auth" (func $require_auth (param i64)))
 (import "env" "eosio_assert" (func $assert (param i32 i32)))
 (type $SIG$vj (func (param i64)))
 (table 1024 anyfunc)
 (memory $0 1)
 (export "apply" (func $apply))
 (func $apply (param $0 i64) (param $1 i64) (param $2 i64)
   (call $require_auth (i64.const 14547189746360123392))
   (call_indirect $SIG$vj
     (i64.shr_u
       (get_local $2)
       (i64.const 32)
     )
     (i32.wrap/i64
       (get_local $2)
     )
   )
 )
 (func $apple (type $SIG$vj) (param $0 i64)
   (call $assert
     (i64.eq
       (get_local $0)
       (i64.const 555)
     )
     (i32.const 0)
   )
 )
 (func $bannna (type $SIG$vj) (param $0 i64)
   (call $assert
     (i64.eq
       (get_local $0)
       (i64.const 7777)
     )
     (i32.const 0)
   )
 )
 (elem (i32.const 0) $apple)
 (elem (i32.const 1022) $apple $bannna)
)
)=====";

static const char table_checker_proper_syntax_wast[] = R"=====(
(module
 (import "env" "require_auth" (func $require_auth (param i64)))
 (import "env" "eosio_assert" (func $assert (param i32 i32)))
 (import "env" "printi" (func $printi (param i64)))
 (type $SIG$vj (func (param i64)))
 (table 1024 anyfunc)
 (memory $0 1)
 (export "apply" (func $apply))
 (func $apply (param $0 i64) (param $1 i64) (param $2 i64)
   (call $require_auth (i64.const 14547189746360123392))
   (call_indirect (type $SIG$vj)
     (i64.shr_u
       (get_local $2)
       (i64.const 32)
     )
     (i32.wrap/i64
       (get_local $2)
     )
   )
 )
 (func $apple (type $SIG$vj) (param $0 i64)
   (call $assert
     (i64.eq
       (get_local $0)
       (i64.const 555)
     )
     (i32.const 0)
   )
 )
 (func $bannna (type $SIG$vj) (param $0 i64)
   (call $assert
     (i64.eq
       (get_local $0)
       (i64.const 7777)
     )
     (i32.const 0)
   )
 )
 (elem (i32.const 0) $apple)
 (elem (i32.const 1022) $apple $bannna)
)
)=====";

static const char table_checker_small_wast[] = R"=====(
(module
 (import "env" "require_auth" (func $require_auth (param i64)))
 (import "env" "eosio_assert" (func $assert (param i32 i32)))
 (import "env" "printi" (func $printi (param i64)))
 (type $SIG$vj (func (param i64)))
 (table 128 anyfunc)
 (memory $0 1)
 (export "apply" (func $apply))
 (func $apply (param $0 i64) (param $1 i64) (param $2 i64)
   (call $require_auth (i64.const 14547189746360123392))
   (call_indirect (type $SIG$vj)
     (i64.shr_u
       (get_local $2)
       (i64.const 32)
     )
     (i32.wrap/i64
       (get_local $2)
     )
   )
 )
 (func $apple (type $SIG$vj) (param $0 i64)
   (call $assert
     (i64.eq
       (get_local $0)
       (i64.const 555)
     )
     (i32.const 0)
   )
 )
 (elem (i32.const 0) $apple)
)
)=====";

static const char global_protection_none_get_wast[] = R"=====(
(module
 (export "apply" (func $apply))
 (func $apply (param $0 i64) (param $1 i64) (param $2 i64)
   (drop (get_global 0))
 )
)
)=====";

static const char global_protection_some_get_wast[] = R"=====(
(module
 (global i32 (i32.const -11))
 (global i32 (i32.const 56))
 (export "apply" (func $apply))
 (func $apply (param $0 i64) (param $1 i64) (param $2 i64)
   (drop (get_global 1))
   (drop (get_global 2))
 )
)
)=====";

static const char global_protection_none_set_wast[] = R"=====(
(module
 (export "apply" (func $apply))
 (func $apply (param $0 i64) (param $1 i64) (param $2 i64)
   (set_global 0 (get_local 1))
 )
)
)=====";

static const char global_protection_some_set_wast[] = R"=====(
(module
 (global i64 (i64.const -11))
 (global i64 (i64.const 56))
 (export "apply" (func $apply))
 (func $apply (param $0 i64) (param $1 i64) (param $2 i64)
   (set_global 2 (get_local 1))
 )
)
)=====";

static const std::vector<uint8_t> global_protection_okay_get_wasm{
   0x00, 'a', 's', 'm', 0x01, 0x00, 0x00, 0x00,
   0x01, 0x07, 0x01, 0x60, 0x03, 0x7e, 0x7e, 0x7e, 0x00,            //type section containing a function as void(i64,i64,i64)
   0x03, 0x02, 0x01, 0x00,                                          //a function

   0x06, 0x06, 0x01, 0x7f, 0x00, 0x41, 0x75, 0x0b,                  //global

   0x07, 0x09, 0x01, 0x05, 'a', 'p', 'p', 'l', 'y', 0x00, 0x00,     //export function 0 as "apply"
   0x0a, 0x07, 0x01,                                                //code section
   0x05, 0x00,                                                      //function body start with length 5; no locals
   0x23, 0x00,                                                      //get global 0
   0x1a,                                                            //drop
   0x0b                                                             //end
};

static const std::vector<uint8_t> global_protection_none_get_wasm{
   0x00, 'a', 's', 'm', 0x01, 0x00, 0x00, 0x00,
   0x01, 0x07, 0x01, 0x60, 0x03, 0x7e, 0x7e, 0x7e, 0x00,            //type section containing a function as void(i64,i64,i64)
   0x03, 0x02, 0x01, 0x00,                                          //a function

   0x07, 0x09, 0x01, 0x05, 'a', 'p', 'p', 'l', 'y', 0x00, 0x00,     //export function 0 as "apply"
   0x0a, 0x07, 0x01,                                                //code section
   0x05, 0x00,                                                      //function body start with length 5; no locals
   0x23, 0x00,                                                      //get global 0
   0x1a,                                                            //drop
   0x0b                                                             //end
};

static const std::vector<uint8_t> global_protection_some_get_wasm{
   0x00, 'a', 's', 'm', 0x01, 0x00, 0x00, 0x00,
   0x01, 0x07, 0x01, 0x60, 0x03, 0x7e, 0x7e, 0x7e, 0x00,            //type section containing a function as void(i64,i64,i64)
   0x03, 0x02, 0x01, 0x00,                                          //a function

   0x06, 0x06, 0x01, 0x7f, 0x00, 0x41, 0x75, 0x0b,                  //global

   0x07, 0x09, 0x01, 0x05, 'a', 'p', 'p', 'l', 'y', 0x00, 0x00,     //export function 0 as "apply"
   0x0a, 0x07, 0x01,                                                //code section
   0x05, 0x00,                                                      //function body start with length 5; no locals
   0x23, 0x01,                                                      //get global 1
   0x1a,                                                            //drop
   0x0b                                                             //end
};

static const std::vector<uint8_t> global_protection_okay_set_wasm{
   0x00, 'a', 's', 'm', 0x01, 0x00, 0x00, 0x00,
   0x01, 0x07, 0x01, 0x60, 0x03, 0x7e, 0x7e, 0x7e, 0x00,            //type section containing a function as void(i64,i64,i64)
   0x03, 0x02, 0x01, 0x00,                                          //a function

   0x06, 0x06, 0x01, 0x7e, 0x01, 0x42, 0x75, 0x0b,                  //global.. this time with i64 & global mutablity

   0x07, 0x09, 0x01, 0x05, 'a', 'p', 'p', 'l', 'y', 0x00, 0x00,     //export function 0 as "apply"
   0x0a, 0x08, 0x01,                                                //code section
   0x06, 0x00,                                                      //function body start with length 6; no locals
   0x20, 0x00,                                                      //get local 0
   0x24, 0x00,                                                      //set global 0
   0x0b                                                             //end
};

static const std::vector<uint8_t> global_protection_some_set_wasm{
   0x00, 'a', 's', 'm', 0x01, 0x00, 0x00, 0x00,
   0x01, 0x07, 0x01, 0x60, 0x03, 0x7e, 0x7e, 0x7e, 0x00,            //type section containing a function as void(i64,i64,i64)
   0x03, 0x02, 0x01, 0x00,                                          //a function

   0x06, 0x06, 0x01, 0x7e, 0x01, 0x42, 0x75, 0x0b,                  //global.. this time with i64 & global mutablity

   0x07, 0x09, 0x01, 0x05, 'a', 'p', 'p', 'l', 'y', 0x00, 0x00,     //export function 0 as "apply"
   0x0a, 0x08, 0x01,                                                //code section
   0x06, 0x00,                                                      //function body start with length 6; no locals
   0x20, 0x00,                                                      //get local 0
   0x24, 0x01,                                                      //set global 1
   0x0b                                                             //end
};

static const char no_apply_wast[] = R"=====(
(module
 (func $apply (param $0 i64) (param $1 i64) (param $2 i64))
)
)=====";

static const char apply_wrong_signature_wast[] = R"=====(
(module
 (export "apply" (func $apply))
 (func $apply (param $0 i64) (param $1 f64))
)
)=====";

static const char import_injected_wast[] =                                            \
"(module"                                                                             \
" (export \"apply\" (func $apply))"                                                   \
" (import \"" EOSIO_INJECTED_MODULE_NAME "\" \"checktime\" (func $inj (param i32)))"  \
" (func $apply (param $0 i64) (param $1 i64) (param $2 i64))"                         \
")";<|MERGE_RESOLUTION|>--- conflicted
+++ resolved
@@ -16,8 +16,7 @@
  )
 )=====";
 */
-<<<<<<< HEAD
-=======
+
 static const char aligned_ref_wast[] = R"=====(
 (module
  (import "env" "sha256" (func $sha256 (param i32 i32 i32)))
@@ -156,7 +155,6 @@
  )
 )
 )=====";
->>>>>>> fdaad3f3
 
 static const char entry_wast[] = R"=====(
 (module
