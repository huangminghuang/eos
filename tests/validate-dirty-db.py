--- conflicted
+++ resolved
@@ -40,13 +40,8 @@
 
 def runNodeosAndGetOutput(myTimeout=3):
     """Startup nodeos, wait for timeout (before forced shutdown) and collect output. Stdout, stderr and return code are returned in a dictionary."""
-<<<<<<< HEAD
     Print("Launching nodeos process.")
-    cmd="programs/nodeos/nodeos --config-dir etc/eosio/node_bios --data-dir var/lib/node_bios --verbose-http-errors"
-=======
-    Print("Launching nodeos process id: %d" % (myNodeId))
     cmd="programs/nodeos/nodeos --config-dir etc/eosio/node_bios --data-dir var/lib/node_bios --verbose-http-errors --http-validate-host=false"
->>>>>>> ef654aa3
     Print("cmd: %s" % (cmd))
     proc=subprocess.Popen(cmd.split(), stdout=subprocess.PIPE, stderr=subprocess.PIPE)
     if debug: Print("Nodeos process launched.")
