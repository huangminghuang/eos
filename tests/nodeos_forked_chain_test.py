#!/usr/bin/env python3

from testUtils import Utils
import testUtils
import time
from Cluster import Cluster
from WalletMgr import WalletMgr
from Node import BlockType
from Node import Node
from TestHelper import TestHelper

import decimal
import math
import re
import signal

###############################################################
# nodeos_forked_chain_test
# --dump-error-details <Upon error print etc/eosio/node_*/config.ini and var/lib/node_*/stderr.log to stdout>
# --keep-logs <Don't delete var/lib/node_* folders upon test completion>
###############################################################
Print=Utils.Print

from core_symbol import CORE_SYMBOL

def analyzeBPs(bps0, bps1, expectDivergence):
    start=0
    index=None
    length=len(bps0)
    firstDivergence=None
    errorInDivergence=False
    analysysPass=0
    bpsStr=None
    bpsStr0=None
    bpsStr1=None
    while start < length:
        analysysPass+=1
        bpsStr=None
        for i in range(start,length):
            bp0=bps0[i]
            bp1=bps1[i]
            if bpsStr is None:
                bpsStr=""
            else:
                bpsStr+=", "
            blockNum0=bp0["blockNum"]
            prod0=bp0["prod"]
            blockNum1=bp1["blockNum"]
            prod1=bp1["prod"]
            numDiff=True if blockNum0!=blockNum1 else False
            prodDiff=True if prod0!=prod1 else False
            if numDiff or prodDiff:
                index=i
                if firstDivergence is None:
                    firstDivergence=min(blockNum0, blockNum1)
                if not expectDivergence:
                    errorInDivergence=True
                break
            bpsStr+=str(blockNum0)+"->"+prod0

        if index is None:
            if expectDivergence:
                errorInDivergence=True
                break
            return None

        bpsStr0=None
        bpsStr2=None
        start=length
        for i in range(index,length):
            if bpsStr0 is None:
                bpsStr0=""
                bpsStr1=""
            else:
                bpsStr0+=", "
                bpsStr1+=", "
            bp0=bps0[i]
            bp1=bps1[i]
            blockNum0=bp0["blockNum"]
            prod0=bp0["prod"]
            blockNum1=bp1["blockNum"]
            prod1=bp1["prod"]
            numDiff="*" if blockNum0!=blockNum1 else ""
            prodDiff="*" if prod0!=prod1 else ""
            if not numDiff and not prodDiff:
                start=i
                index=None
                if expectDivergence:
                    errorInDivergence=True
                break
            bpsStr0+=str(blockNum0)+numDiff+"->"+prod0+prodDiff
            bpsStr1+=str(blockNum1)+numDiff+"->"+prod1+prodDiff
        if errorInDivergence:
            break

    if errorInDivergence:
        msg="Failed analyzing block producers - "
        if expectDivergence:
            msg+="nodes do not indicate different block producers for the same blocks, but they are expected to diverge at some point."
        else:
            msg+="did not expect nodes to indicate different block producers for the same blocks."
        msg+="\n  Matching Blocks= %s \n  Diverging branch node0= %s \n  Diverging branch node1= %s" % (bpsStr,bpsStr0,bpsStr1)
        Utils.errorExit(msg)

    return firstDivergence

def getMinHeadAndLib(prodNodes):
    info0=prodNodes[0].getInfo(exitOnError=True)
    info1=prodNodes[1].getInfo(exitOnError=True)
    headBlockNum=min(int(info0["head_block_num"]),int(info1["head_block_num"]))
    libNum=min(int(info0["last_irreversible_block_num"]), int(info1["last_irreversible_block_num"]))
    return (headBlockNum, libNum)



args = TestHelper.parse_args({"--prod-count","--dump-error-details","--keep-logs","-v","--leave-running","--clean-run",
                              "--wallet-port"})
Utils.Debug=args.v
totalProducerNodes=2
totalNonProducerNodes=1
totalNodes=totalProducerNodes+totalNonProducerNodes
maxActiveProducers=21
totalProducers=maxActiveProducers
cluster=Cluster(walletd=True)
dumpErrorDetails=args.dump_error_details
keepLogs=args.keep_logs
dontKill=args.leave_running
prodCount=args.prod_count
killAll=args.clean_run
walletPort=args.wallet_port

walletMgr=WalletMgr(True, port=walletPort)
testSuccessful=False
killEosInstances=not dontKill
killWallet=not dontKill

WalletdName=Utils.EosWalletName
ClientName="cleos"

try:
    TestHelper.printSystemInfo("BEGIN")

    cluster.setWalletMgr(walletMgr)
    cluster.killall(allInstances=killAll)
    cluster.cleanup()
    Print("Stand up cluster")
    specificExtraNodeosArgs={}
    # producer nodes will be mapped to 0 through totalProducerNodes-1, so the number totalProducerNodes will be the non-producing node
    specificExtraNodeosArgs[totalProducerNodes]="--plugin eosio::test_control_api_plugin"


    # ***   setup topogrophy   ***

    # "bridge" shape connects defprocera through defproducerk (in node0) to each other and defproducerl through defproduceru (in node01)
    # and the only connection between those 2 groups is through the bridge node

<<<<<<< HEAD
    if cluster.launch(prodCount=prodCount, topo="bridge", pnodes=totalProducerNodes,
                      totalNodes=totalNodes, totalProducers=totalProducers, p2pPlugin=p2pPlugin,
=======
    if cluster.launch(prodCount=prodCount, onlyBios=False, topo="bridge", pnodes=totalProducerNodes,
                      totalNodes=totalNodes, totalProducers=totalProducers,
>>>>>>> 921e9e32
                      useBiosBootFile=False, specificExtraNodeosArgs=specificExtraNodeosArgs) is False:
        Utils.cmdError("launcher")
        Utils.errorExit("Failed to stand up eos cluster.")
    Print("Validating system accounts after bootstrap")
    cluster.validateAccounts(None)


    # ***   create accounts to vote in desired producers   ***

    accounts=cluster.createAccountKeys(5)
    if accounts is None:
        Utils.errorExit("FAILURE - create keys")
    accounts[0].name="tester111111"
    accounts[1].name="tester222222"
    accounts[2].name="tester333333"
    accounts[3].name="tester444444"
    accounts[4].name="tester555555"

    testWalletName="test"

    Print("Creating wallet \"%s\"." % (testWalletName))
    testWallet=walletMgr.create(testWalletName, [cluster.eosioAccount,accounts[0],accounts[1],accounts[2],accounts[3],accounts[4]])

    for _, account in cluster.defProducerAccounts.items():
        walletMgr.importKey(account, testWallet, ignoreDupKeyWarning=True)

    Print("Wallet \"%s\" password=%s." % (testWalletName, testWallet.password.encode("utf-8")))


    # ***   identify each node (producers and non-producing node)   ***

    nonProdNode=None
    prodNodes=[]
    producers=[]
    for i in range(0, totalNodes):
        node=cluster.getNode(i)
        node.producers=Cluster.parseProducers(i)
        numProducers=len(node.producers)
        Print("node has producers=%s" % (node.producers))
        if numProducers==0:
            if nonProdNode is None:
                nonProdNode=node
                nonProdNode.nodeNum=i
            else:
                Utils.errorExit("More than one non-producing nodes")
        else:
            for prod in node.producers:
                trans=node.regproducer(cluster.defProducerAccounts[prod], "http::/mysite.com", 0, waitForTransBlock=False, exitOnError=True)

            prodNodes.append(node)
            producers.extend(node.producers)


    # ***   delegate bandwidth to accounts   ***

    node=prodNodes[0]
    # create accounts via eosio as otherwise a bid is needed
    for account in accounts:
        Print("Create new account %s via %s" % (account.name, cluster.eosioAccount.name))
        trans=node.createInitializeAccount(account, cluster.eosioAccount, stakedDeposit=0, waitForTransBlock=True, stakeNet=1000, stakeCPU=1000, buyRAM=1000, exitOnError=True)
        transferAmount="100000000.0000 {0}".format(CORE_SYMBOL)
        Print("Transfer funds %s from account %s to %s" % (transferAmount, cluster.eosioAccount.name, account.name))
        node.transferFunds(cluster.eosioAccount, account, transferAmount, "test transfer", waitForTransBlock=True)
        trans=node.delegatebw(account, 20000000.0000, 20000000.0000, waitForTransBlock=True, exitOnError=True)


    # ***   vote using accounts   ***

    #verify nodes are in sync and advancing
    cluster.waitOnClusterSync(blockAdvancing=5)
    index=0
    for account in accounts:
        Print("Vote for producers=%s" % (producers))
        trans=prodNodes[index % len(prodNodes)].vote(account, producers, waitForTransBlock=True)
        index+=1


    # ***   Identify a block where production is stable   ***

    #verify nodes are in sync and advancing
    cluster.waitOnClusterSync(blockAdvancing=5)
    blockNum=node.getNextCleanProductionCycle(trans)
    blockProducer=node.getBlockProducerByNum(blockNum)
    Print("Validating blockNum=%s, producer=%s" % (blockNum, blockProducer))
    cluster.biosNode.kill(signal.SIGTERM)

    #advance to the next block of 12
    lastBlockProducer=blockProducer
    while blockProducer==lastBlockProducer:
        blockNum+=1
        blockProducer=node.getBlockProducerByNum(blockNum)


    # ***   Identify what the production cycel is   ***

    productionCycle=[]
    producerToSlot={}
    slot=-1
    inRowCountPerProducer=12
    while True:
        if blockProducer not in producers:
            Utils.errorExit("Producer %s was not one of the voted on producers" % blockProducer)

        productionCycle.append(blockProducer)
        slot+=1
        if blockProducer in producerToSlot:
            Utils.errorExit("Producer %s was first seen in slot %d, but is repeated in slot %d" % (blockProducer, producerToSlot[blockProducer], slot))

        producerToSlot[blockProducer]={"slot":slot, "count":0}
        lastBlockProducer=blockProducer
        while blockProducer==lastBlockProducer:
            producerToSlot[blockProducer]["count"]+=1
            blockNum+=1
            blockProducer=node.getBlockProducerByNum(blockNum)

        if producerToSlot[lastBlockProducer]["count"]!=inRowCountPerProducer:
            Utils.errorExit("Producer %s, in slot %d, expected to produce %d blocks but produced %d blocks" % (blockProducer, inRowCountPerProducer, producerToSlot[lastBlockProducer]["count"]))

        if blockProducer==productionCycle[0]:
            break

    output=None
    for blockProducer in productionCycle:
        if output is None:
            output=""
        else:
            output+=", "
        output+=blockProducer+":"+str(producerToSlot[blockProducer]["count"])
    Print("ProductionCycle ->> {\n%s\n}" % output)

    #retrieve the info for all the nodes to report the status for each
    for node in cluster.getNodes():
        node.getInfo()
    cluster.reportStatus()


    # ***   Killing the "bridge" node   ***

    Print("Sending command to kill \"bridge\" node to separate the 2 producer groups.")
    # block number to start expecting node killed after
    preKillBlockNum=nonProdNode.getBlockNum()
    preKillBlockProducer=nonProdNode.getBlockProducerByNum(preKillBlockNum)
    # kill at last block before defproducerl, since the block it is killed on will get propagated
    killAtProducer="defproducerk"
    nonProdNode.killNodeOnProducer(producer=killAtProducer, whereInSequence=(inRowCountPerProducer-1))


    # ***   Identify a highest block number to check while we are trying to identify where the divergence will occur   ***

    # will search full cycle after the current block, since we don't know how many blocks were produced since retrieving
    # block number and issuing kill command
    postKillBlockNum=prodNodes[1].getBlockNum()
    blockProducers0=[]
    blockProducers1=[]
    libs0=[]
    libs1=[]
    lastBlockNum=max([preKillBlockNum,postKillBlockNum])+2*maxActiveProducers*inRowCountPerProducer
    actualLastBlockNum=None
    prodChanged=False
    nextProdChange=False
    #identify the earliest LIB to start identify the earliest block to check if divergent branches eventually reach concensus
    (headBlockNum, libNumAroundDivergence)=getMinHeadAndLib(prodNodes)
    Print("Tracking block producers from %d till divergence or %d. Head block is %d and lowest LIB is %d" % (preKillBlockNum, lastBlockNum, headBlockNum, libNumAroundDivergence))
    transitionCount=0
    missedTransitionBlock=None
    for blockNum in range(preKillBlockNum,lastBlockNum):
        #avoiding getting LIB until my current block passes the head from the last time I checked
        if blockNum>headBlockNum:
            (headBlockNum, libNumAroundDivergence)=getMinHeadAndLib(prodNodes)

        # track the block number and producer from each producing node
        blockProducer0=prodNodes[0].getBlockProducerByNum(blockNum)
        blockProducer1=prodNodes[1].getBlockProducerByNum(blockNum)
        blockProducers0.append({"blockNum":blockNum, "prod":blockProducer0})
        blockProducers1.append({"blockNum":blockNum, "prod":blockProducer1})

        #in the case that the preKillBlockNum was also produced by killAtProducer, ensure that we have
        #at least one producer transition before checking for killAtProducer
        if not prodChanged:
            if preKillBlockProducer!=blockProducer0:
                prodChanged=True

        #since it is killing for the last block of killAtProducer, we look for the next producer change
        if not nextProdChange and prodChanged and blockProducer1==killAtProducer:
            nextProdChange=True
        elif nextProdChange and blockProducer1!=killAtProducer:
            nextProdChange=False
            if blockProducer0!=blockProducer1:
                Print("Divergence identified at block %s, node_00 producer: %s, node_01 producer: %s" % (blockNum, blockProducer0, blockProducer1))
                actualLastBlockNum=blockNum
                break
            else:
                missedTransitionBlock=blockNum
                transitionCount+=1
                # allow this to transition twice, in case the script was identifying an earlier transition than the bridge node received the kill command
                if transitionCount>1:
                    Print("At block %d and have passed producer: %s %d times and we have not diverged, stopping looking and letting errors report" % (blockNum, killAtProducer, transitionCount))
                    actualLastBlockNum=blockNum
                    break

        #if we diverge before identifying the actualLastBlockNum, then there is an ERROR
        if blockProducer0!=blockProducer1:
            extra="" if transitionCount==0 else " Diverged after expected killAtProducer transition at block %d." % (missedTransitionBlock)
            Utils.errorExit("Groups reported different block producers for block number %d.%s %s != %s." % (blockNum,extra,blockProducer0,blockProducer1))

    #verify that the non producing node is not alive (and populate the producer nodes with current getInfo data to report if
    #an error occurs)
    if nonProdNode.verifyAlive():
        Utils.errorExit("Expected the non-producing node to have shutdown.")

    Print("Analyzing the producers leading up to the block after killing the non-producing node, expecting divergence at %d" % (blockNum))

    firstDivergence=analyzeBPs(blockProducers0, blockProducers1, expectDivergence=True)
    # Nodes should not have diverged till the last block
    if firstDivergence!=blockNum:
        Utils.errorExit("Expected to diverge at %s, but diverged at %s." % (firstDivergence, blockNum))
    blockProducers0=[]
    blockProducers1=[]

    for prodNode in prodNodes:
        info=prodNode.getInfo()
        Print("node info: %s" % (info))

    killBlockNum=blockNum
    lastBlockNum=killBlockNum+(maxActiveProducers - 1)*inRowCountPerProducer+1  # allow 1st testnet group to produce just 1 more block than the 2nd

    Print("Tracking the blocks from the divergence till there are 10*12 blocks on one chain and 10*12+1 on the other, from block %d to %d" % (killBlockNum, lastBlockNum))

    for blockNum in range(killBlockNum,lastBlockNum):
        blockProducer0=prodNodes[0].getBlockProducerByNum(blockNum)
        blockProducer1=prodNodes[1].getBlockProducerByNum(blockNum)
        blockProducers0.append({"blockNum":blockNum, "prod":blockProducer0})
        blockProducers1.append({"blockNum":blockNum, "prod":blockProducer1})


    Print("Analyzing the producers from the divergence to the lastBlockNum and verify they stay diverged, expecting divergence at block %d" % (killBlockNum))

    firstDivergence=analyzeBPs(blockProducers0, blockProducers1, expectDivergence=True)
    if firstDivergence!=killBlockNum:
        Utils.errorExit("Expected to diverge at %s, but diverged at %s." % (firstDivergence, killBlockNum))
    blockProducers0=[]
    blockProducers1=[]

    for prodNode in prodNodes:
        info=prodNode.getInfo()
        Print("node info: %s" % (info))

    Print("Relaunching the non-producing bridge node to connect the producing nodes again")

    if not nonProdNode.relaunch(nonProdNode.nodeNum, None):
        errorExit("Failure - (non-production) node %d should have restarted" % (nonProdNode.nodeNum))


    Print("Waiting to allow forks to resolve")

    for prodNode in prodNodes:
        info=prodNode.getInfo()
        Print("node info: %s" % (info))

    #ensure that the nodes have enough time to get in concensus, so wait for 3 producers to produce their complete round
    time.sleep(inRowCountPerProducer * 3 / 2)
    remainingChecks=20
    match=False
    checkHead=False
    while remainingChecks>0:
        checkMatchBlock=killBlockNum if not checkHead else prodNodes[0].getBlockNum()
        blockProducer0=prodNodes[0].getBlockProducerByNum(checkMatchBlock)
        blockProducer1=prodNodes[1].getBlockProducerByNum(checkMatchBlock)
        match=blockProducer0==blockProducer1
        if match:
            if checkHead:
                break
            else:
                checkHead=True
                continue
        Print("Fork has not resolved yet, wait a little more. Block %s has producer %s for node_00 and %s for node_01.  Original divergence was at block %s. Wait time remaining: %d" % (checkMatchBlock, blockProducer0, blockProducer1, killBlockNum, remainingChecks))
        time.sleep(1)
        remainingChecks-=1

    for prodNode in prodNodes:
        info=prodNode.getInfo()
        Print("node info: %s" % (info))

    # ensure all blocks from the lib before divergence till the current head are now in consensus
    endBlockNum=max(prodNodes[0].getBlockNum(), prodNodes[1].getBlockNum())

    Print("Identifying the producers from the saved LIB to the current highest head, from block %d to %d" % (libNumAroundDivergence, endBlockNum))

    for blockNum in range(libNumAroundDivergence,endBlockNum):
        blockProducer0=prodNodes[0].getBlockProducerByNum(blockNum)
        blockProducer1=prodNodes[1].getBlockProducerByNum(blockNum)
        blockProducers0.append({"blockNum":blockNum, "prod":blockProducer0})
        blockProducers1.append({"blockNum":blockNum, "prod":blockProducer1})


    Print("Analyzing the producers from the saved LIB to the current highest head and verify they match now")

    analyzeBPs(blockProducers0, blockProducers1, expectDivergence=False)

    resolvedKillBlockProducer=None
    for prod in blockProducers0:
        if prod["blockNum"]==killBlockNum:
            resolvedKillBlockProducer = prod["prod"]
    if resolvedKillBlockProducer is None:
        Utils.errorExit("Did not find find block %s (the original divergent block) in blockProducers0, test setup is wrong.  blockProducers0: %s" % (killBlockNum, ", ".join(blockProducers)))
    Print("Fork resolved and determined producer %s for block %s" % (resolvedKillBlockProducer, killBlockNum))

    blockProducers0=[]
    blockProducers1=[]

    testSuccessful=True
finally:
    TestHelper.shutdown(cluster, walletMgr, testSuccessful=testSuccessful, killEosInstances=killEosInstances, killWallet=killWallet, keepLogs=keepLogs, cleanRun=killAll, dumpErrorDetails=dumpErrorDetails)

    if not testSuccessful:
        Print(Utils.FileDivider)
        Print("Compare Blocklog")
        cluster.compareBlockLogs()
        Print(Utils.FileDivider)
        Print("Compare Blocklog")
        cluster.printBlockLog()
        Print(Utils.FileDivider)

exit(0)<|MERGE_RESOLUTION|>--- conflicted
+++ resolved
@@ -154,13 +154,8 @@
     # "bridge" shape connects defprocera through defproducerk (in node0) to each other and defproducerl through defproduceru (in node01)
     # and the only connection between those 2 groups is through the bridge node
 
-<<<<<<< HEAD
     if cluster.launch(prodCount=prodCount, topo="bridge", pnodes=totalProducerNodes,
-                      totalNodes=totalNodes, totalProducers=totalProducers, p2pPlugin=p2pPlugin,
-=======
-    if cluster.launch(prodCount=prodCount, onlyBios=False, topo="bridge", pnodes=totalProducerNodes,
                       totalNodes=totalNodes, totalProducers=totalProducers,
->>>>>>> 921e9e32
                       useBiosBootFile=False, specificExtraNodeosArgs=specificExtraNodeosArgs) is False:
         Utils.cmdError("launcher")
         Utils.errorExit("Failed to stand up eos cluster.")
