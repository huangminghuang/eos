import copy
import decimal
import subprocess
import time
import os
import re
import json
import signal

from datetime import datetime
from datetime import timedelta
from core_symbol import CORE_SYMBOL
from testUtils import Utils
from testUtils import Account
from testUtils import EnumType
from testUtils import addEnum
from testUtils import unhandledEnumType
from testUtils import ReturnType
from testUtils import WaitSpec

class BlockType(EnumType):
    pass

addEnum(BlockType, "head")
addEnum(BlockType, "lib")

# pylint: disable=too-many-public-methods
class Node(object):

    # pylint: disable=too-many-instance-attributes
    # pylint: disable=too-many-arguments
    def __init__(self, host, port, nodeId, pid=None, cmd=None, walletMgr=None):
        self.host=host
        self.port=port
        self.pid=pid
        self.cmd=cmd
        if nodeId != "bios":
            assert isinstance(nodeId, int)
        self.nodeId=nodeId
        if Utils.Debug: Utils.Print("new Node host=%s, port=%s, pid=%s, cmd=%s" % (self.host, self.port, self.pid, self.cmd))
        self.killed=False # marks node as killed
        self.endpointHttp="http://%s:%d" % (self.host, self.port)
        self.endpointArgs="--url %s" % (self.endpointHttp)
        self.infoValid=None
        self.lastRetrievedHeadBlockNum=None
        self.lastRetrievedLIB=None
        self.lastRetrievedHeadBlockProducer=""
        self.transCache={}
        self.walletMgr=walletMgr
        self.missingTransaction=False
        self.popenProc=None           # initial process is started by launcher, this will only be set on relaunch

    def eosClientArgs(self):
        walletArgs=" " + self.walletMgr.getWalletEndpointArgs() if self.walletMgr is not None else ""
        return self.endpointArgs + walletArgs + " " + Utils.MiscEosClientArgs

    def __str__(self):
        return "Host: %s, Port:%d, NodeNum:%s, Pid:%s" % (self.host, self.port, self.nodeId, self.pid)

    @staticmethod
    def validateTransaction(trans):
        assert trans
        assert isinstance(trans, dict), print("Input type is %s" % type(trans))

        executed="executed"
        def printTrans(trans, status):
            Utils.Print("ERROR: Valid transaction should be \"%s\" but it was \"%s\"." % (executed, status))
            Utils.Print("Transaction: %s" % (json.dumps(trans, indent=1)))

        transStatus=Node.getTransStatus(trans)
        assert transStatus == executed, printTrans(trans, transStatus)

    @staticmethod
    def __printTransStructureError(trans, context):
        Utils.Print("ERROR: Failure in expected transaction structure. Missing trans%s." % (context))
        Utils.Print("Transaction: %s" % (json.dumps(trans, indent=1)))

    class Context:
        def __init__(self, obj, desc):
            self.obj=obj
            self.sections=[obj]
            self.keyContext=[]
            self.desc=desc

        def __json(self):
            return "%s=\n%s" % (self.desc, json.dumps(self.obj, indent=1))

        def __keyContext(self):
            msg=""
            for key in self.keyContext:
                if msg=="":
                    msg="["
                else:
                    msg+="]["
                msg+=key
            if msg!="":
                msg+="]"
            return msg

        def __contextDesc(self):
            return "%s%s" % (self.desc, self.__keyContext())

        def hasKey(self, newKey, subSection = None):
            assert isinstance(newKey, str), print("ERROR: Trying to use %s as a key" % (newKey))
            if subSection is None:
                subSection=self.sections[-1]
            assert isinstance(subSection, dict), print("ERROR: Calling \"add\" method when context is not a dictionary. %s in %s" % (self.__contextDesc(), self.__json()))
            return newKey in subSection

        def add(self, newKey):
            subSection=self.sections[-1]
            assert self.hasKey(newKey, subSection), print("ERROR: %s does not contain key \"%s\". %s" % (self.__contextDesc(), newKey, self.__json()))
            current=subSection[newKey]
            self.sections.append(current)
            self.keyContext.append(newKey)
            return current

        def index(self, i):
            assert isinstance(i, int), print("ERROR: Trying to use \"%s\" as a list index" % (i))
            cur=self.getCurrent()
            assert isinstance(cur, list), print("ERROR: Calling \"index\" method when context is not a list.  %s in %s" % (self.__contextDesc(), self.__json()))
            listLen=len(cur)
            assert i < listLen, print("ERROR: Index %s is beyond the size of the current list (%s).  %s in %s" % (i, listLen, self.__contextDesc(), self.__json()))
            return self.sections.append(cur[i])

        def getCurrent(self):
            return self.sections[-1]

    @staticmethod
    def getTransStatus(trans):
        cntxt=Node.Context(trans, "trans")
        # could be a transaction response
        if cntxt.hasKey("processed"):
            cntxt.add("processed")
            cntxt.add("receipt")
            return cntxt.add("status")

        # or what the history plugin returns
        cntxt.add("trx")
        cntxt.add("receipt")
        return cntxt.add("status")

    @staticmethod
    def getTransBlockNum(trans):
        cntxt=Node.Context(trans, "trans")
        # could be a transaction response
        if cntxt.hasKey("processed"):
            cntxt.add("processed")
            cntxt.add("action_traces")
            cntxt.index(0)
            return cntxt.add("block_num")

        # or what the history plugin returns
        return cntxt.add("block_num")


    @staticmethod
    def stdinAndCheckOutput(cmd, subcommand):
        """Passes input to stdin, executes cmd. Returns tuple with return code(int), stdout(byte stream) and stderr(byte stream)."""
        assert(cmd)
        assert(isinstance(cmd, list))
        assert(subcommand)
        assert(isinstance(subcommand, str))
        outs=None
        errs=None
        ret=0
        try:
            popen=subprocess.Popen(cmd, stdin=subprocess.PIPE, stdout=subprocess.PIPE, stderr=subprocess.PIPE)
            outs,errs=popen.communicate(input=subcommand.encode("utf-8"))
            ret=popen.wait()
        except subprocess.CalledProcessError as ex:
            msg=ex.output
            return (ex.returncode, msg, None)

        return (ret, outs, errs)

    @staticmethod
    def normalizeJsonObject(extJStr):
        tmpStr=extJStr
        tmpStr=re.sub(r'ObjectId\("(\w+)"\)', r'"ObjectId-\1"', tmpStr)
        tmpStr=re.sub(r'ISODate\("([\w|\-|\:|\.]+)"\)', r'"ISODate-\1"', tmpStr)
        tmpStr=re.sub(r'NumberLong\("(\w+)"\)', r'"NumberLong-\1"', tmpStr)
        tmpStr=re.sub(r'NumberLong\((\w+)\)', r'\1', tmpStr)
        return tmpStr

    @staticmethod
    def getTransId(trans):
        """Retrieve transaction id from dictionary object."""
        assert trans
        assert isinstance(trans, dict), print("Input type is %s" % type(trans))

        assert "transaction_id" in trans, print("trans does not contain key %s. trans={%s}" % ("transaction_id", json.dumps(trans, indent=2, sort_keys=True)))
        transId=trans["transaction_id"]
        return transId

    @staticmethod
    def isTrans(obj):
        """Identify if this is a transaction dictionary."""
        if obj is None or not isinstance(obj, dict):
            return False

        return True if "transaction_id" in obj else False

    @staticmethod
    def byteArrToStr(arr):
        return arr.decode("utf-8")

    def validateAccounts(self, accounts):
        assert(accounts)
        assert(isinstance(accounts, list))

        for account in accounts:
            assert(account)
            assert(isinstance(account, Account))
            if Utils.Debug: Utils.Print("Validating account %s" % (account.name))
            accountInfo=self.getEosAccount(account.name, exitOnError=True)
            try:
                assert(accountInfo["account_name"] == account.name)
            except (AssertionError, TypeError, KeyError) as _:
                Utils.Print("account validation failed. account: %s" % (account.name))
                raise

    # pylint: disable=too-many-branches
    def getBlock(self, blockNum, silentErrors=False, exitOnError=False):
        """Given a blockId will return block details."""
        assert(isinstance(blockNum, int))
        cmdDesc="get block"
        cmd="%s %d" % (cmdDesc, blockNum)
        msg="(block number=%s)" % (blockNum);
        return self.processCleosCmd(cmd, cmdDesc, silentErrors=silentErrors, exitOnError=exitOnError, exitMsg=msg)

    def isBlockPresent(self, blockNum, blockType=BlockType.head):
        """Does node have head_block_num/last_irreversible_block_num >= blockNum"""
        assert isinstance(blockNum, int)
        assert isinstance(blockType, BlockType)
        assert (blockNum > 0)

        info=self.getInfo(silentErrors=True, exitOnError=True)
        node_block_num=0
        try:
            if blockType==BlockType.head:
                node_block_num=int(info["head_block_num"])
            elif blockType==BlockType.lib:
                node_block_num=int(info["last_irreversible_block_num"])
            else:
                unhandledEnumType(blockType)

        except (TypeError, KeyError) as _:
            Utils.Print("Failure in get info parsing %s block. %s" % (blockType.type, info))
            raise

        present = True if blockNum <= node_block_num else False
        if Utils.Debug and blockType==BlockType.lib:
            decorator=""
            if not present:
                decorator="not "
            Utils.Print("Block %d is %sfinalized." % (blockNum, decorator))

        return present

    def isBlockFinalized(self, blockNum):
        """Is blockNum finalized"""
        return self.isBlockPresent(blockNum, blockType=BlockType.lib)

    # pylint: disable=too-many-branches
    def getTransaction(self, transId, silentErrors=False, exitOnError=False, delayedRetry=True):
        assert(isinstance(transId, str))
        exitOnErrorForDelayed=not delayedRetry and exitOnError
        timeout=3
        cmdDesc="get transaction"
        cmd="%s %s" % (cmdDesc, transId)
        msg="(transaction id=%s)" % (transId);
        for i in range(0,(int(60/timeout) - 1)):
            trans=self.processCleosCmd(cmd, cmdDesc, silentErrors=silentErrors, exitOnError=exitOnErrorForDelayed, exitMsg=msg)
            if trans is not None or not delayedRetry:
                return trans
            if Utils.Debug: Utils.Print("Could not find transaction with id %s, delay and retry" % (transId))
            time.sleep(timeout)

        self.missingTransaction=True
        # either it is there or the transaction has timed out
        return self.processCleosCmd(cmd, cmdDesc, silentErrors=silentErrors, exitOnError=exitOnError, exitMsg=msg)

    def isTransInBlock(self, transId, blockId):
        """Check if transId is within block identified by blockId"""
        assert(transId)
        assert(isinstance(transId, str))
        assert(blockId)
        assert(isinstance(blockId, int))

        block=self.getBlock(blockId, exitOnError=True)

        transactions=None
        key=""
        try:
            key="[transactions]"
            transactions=block["transactions"]
        except (AssertionError, TypeError, KeyError) as _:
            Utils.Print("block%s not found. Block: %s" % (key,block))
            raise

        if transactions is not None:
            for trans in transactions:
                assert(trans)
                try:
                    myTransId=trans["trx"]["id"]
                    if transId == myTransId:
                        return True
                except (TypeError, KeyError) as _:
                    Utils.Print("transaction%s not found. Transaction: %s" % (key, trans))

        return False

    def getBlockIdByTransId(self, transId, delayedRetry=True):
        """Given a transaction Id (string), will return the actual block id (int) containing the transaction"""
        assert(transId)
        assert(isinstance(transId, str))
        trans=self.getTransaction(transId, exitOnError=True, delayedRetry=delayedRetry)

        refBlockNum=None
        key=""
        try:
            key="[trx][trx][ref_block_num]"
            refBlockNum=trans["trx"]["trx"]["ref_block_num"]
            refBlockNum=int(refBlockNum)+1
        except (TypeError, ValueError, KeyError) as _:
            Utils.Print("transaction%s not found. Transaction: %s" % (key, trans))
            return None

        headBlockNum=self.getHeadBlockNum()
        assert(headBlockNum)
        try:
            headBlockNum=int(headBlockNum)
        except(ValueError) as _:
            Utils.Print("ERROR: Block info parsing failed. %s" % (headBlockNum))
            raise

        if Utils.Debug: Utils.Print("Reference block num %d, Head block num: %d" % (refBlockNum, headBlockNum))
        for blockNum in range(refBlockNum, headBlockNum+1):
            if self.isTransInBlock(str(transId), blockNum):
                if Utils.Debug: Utils.Print("Found transaction %s in block %d" % (transId, blockNum))
                return blockNum

        return None

    def isTransInAnyBlock(self, transId):
        """Check if transaction (transId) is in a block."""
        assert(transId)
        assert(isinstance(transId, (str,int)))
        blockId=self.getBlockIdByTransId(transId)
        return True if blockId else False

    def isTransFinalized(self, transId):
        """Check if transaction (transId) has been finalized."""
        assert(transId)
        assert(isinstance(transId, str))
        blockId=self.getBlockIdByTransId(transId)
        if not blockId:
            return False

        assert(isinstance(blockId, int))
        return self.isBlockPresent(blockId, blockType=BlockType.lib)


    # Create & initialize account and return creation transactions. Return transaction json object
    def createInitializeAccount(self, account, creatorAccount, stakedDeposit=1000, waitForTransBlock=False, stakeNet=100, stakeCPU=100, buyRAM=10000, exitOnError=False, sign=False):
        signStr = Node.__sign_str(sign, [ creatorAccount.activePublicKey ])
        cmdDesc="system newaccount"
        cmd='%s -j %s %s \'%s\' \'%s\' --stake-net "%s %s" --stake-cpu "%s %s" --buy-ram "%s %s"' % (
            cmdDesc, creatorAccount.name, account.name, account.ownerPublicKey,
            account.activePublicKey, stakeNet, CORE_SYMBOL, stakeCPU, CORE_SYMBOL, buyRAM, CORE_SYMBOL)
        msg="(creator account=%s, account=%s)" % (creatorAccount.name, account.name);
        trans=self.processCleosCmd(cmd, cmdDesc, silentErrors=False, exitOnError=exitOnError, exitMsg=msg)
        self.trackCmdTransaction(trans)
        transId=Node.getTransId(trans)

        if stakedDeposit > 0:
            self.waitForTransInBlock(transId) # seems like account creation needs to be finalized before transfer can happen
            trans = self.transferFunds(creatorAccount, account, Node.currencyIntToStr(stakedDeposit, CORE_SYMBOL), "init")
            transId=Node.getTransId(trans)

        return self.waitForTransBlockIfNeeded(trans, waitForTransBlock, exitOnError=exitOnError)

    def createAccount(self, account, creatorAccount, stakedDeposit=1000, waitForTransBlock=False, exitOnError=False, sign=False):
        """Create account and return creation transactions. Return transaction json object.
        waitForTransBlock: wait on creation transaction id to appear in a block."""
        signStr = Node.__sign_str(sign, [ creatorAccount.activePublicKey ])
        cmdDesc="create account"
        cmd="%s -j %s %s %s %s %s" % (
            cmdDesc, signStr, creatorAccount.name, account.name, account.ownerPublicKey, account.activePublicKey)
        msg="(creator account=%s, account=%s)" % (creatorAccount.name, account.name);
        trans=self.processCleosCmd(cmd, cmdDesc, silentErrors=False, exitOnError=exitOnError, exitMsg=msg)
        self.trackCmdTransaction(trans)
        transId=Node.getTransId(trans)

        if stakedDeposit > 0:
            self.waitForTransInBlock(transId) # seems like account creation needs to be finlized before transfer can happen
            trans = self.transferFunds(creatorAccount, account, "%0.04f %s" % (stakedDeposit/10000, CORE_SYMBOL), "init")
            self.trackCmdTransaction(trans)
            transId=Node.getTransId(trans)

        return self.waitForTransBlockIfNeeded(trans, waitForTransBlock, exitOnError=exitOnError)

    def getEosAccount(self, name, exitOnError=False, returnType=ReturnType.json):
        assert(isinstance(name, str))
        cmdDesc="get account"
        jsonFlag="-j" if returnType==ReturnType.json else ""
        cmd="%s %s %s" % (cmdDesc, jsonFlag, name)
        msg="( getEosAccount(name=%s) )" % (name);
        return self.processCleosCmd(cmd, cmdDesc, silentErrors=False, exitOnError=exitOnError, exitMsg=msg, returnType=returnType)

    def getTable(self, contract, scope, table, exitOnError=False):
        cmdDesc = "get table"
        cmd="%s %s %s %s" % (cmdDesc, contract, scope, table)
        msg="contract=%s, scope=%s, table=%s" % (contract, scope, table);
        return self.processCleosCmd(cmd, cmdDesc, exitOnError=exitOnError, exitMsg=msg)

    def getTableAccountBalance(self, contract, scope):
        assert(isinstance(contract, str))
        assert(isinstance(scope, str))
        table="accounts"
        trans = self.getTable(contract, scope, table, exitOnError=True)
        try:
            return trans["rows"][0]["balance"]
        except (TypeError, KeyError) as _:
            print("transaction[rows][0][balance] not found. Transaction: %s" % (trans))
            raise

    def getCurrencyBalance(self, contract, account, symbol=CORE_SYMBOL, exitOnError=False):
        """returns raw output from get currency balance e.g. '99999.9950 CUR'"""
        assert(contract)
        assert(isinstance(contract, str))
        assert(account)
        assert(isinstance(account, str))
        assert(symbol)
        assert(isinstance(symbol, str))
        cmdDesc = "get currency balance"
        cmd="%s %s %s %s" % (cmdDesc, contract, account, symbol)
        msg="contract=%s, account=%s, symbol=%s" % (contract, account, symbol);
        return self.processCleosCmd(cmd, cmdDesc, exitOnError=exitOnError, exitMsg=msg, returnType=ReturnType.raw)

    def getCurrencyStats(self, contract, symbol=CORE_SYMBOL, exitOnError=False):
        """returns Json output from get currency stats."""
        assert(contract)
        assert(isinstance(contract, str))
        assert(symbol)
        assert(isinstance(symbol, str))
        cmdDesc = "get currency stats"
        cmd="%s %s %s" % (cmdDesc, contract, symbol)
        msg="contract=%s, symbol=%s" % (contract, symbol);
        return self.processCleosCmd(cmd, cmdDesc, exitOnError=exitOnError, exitMsg=msg)

    # Verifies account. Returns "get account" json return object
    def verifyAccount(self, account):
        assert(account)
        ret = self.getEosAccount(account.name)
        if ret is not None:
            account_name = ret["account_name"]
            if account_name is None:
                Utils.Print("ERROR: Failed to verify account creation.", account.name)
                return None
            return ret

    def verifyAccountMdb(self, account):
        assert(account)
        ret=self.getEosAccountFromDb(account.name)
        if ret is not None:
            account_name=ret["name"]
            if account_name is None:
                Utils.Print("ERROR: Failed to verify account creation.", account.name)
                return None
            return ret

        return None

    def waitForTransInBlock(self, transId, timeout=None):
        """Wait for trans id to be finalized."""
        assert(isinstance(transId, str))
        lam = lambda: self.isTransInAnyBlock(transId)
        ret=Utils.waitForTruth(lam, timeout)
        return ret

    def waitForTransFinalization(self, transId, timeout=None):
        """Wait for trans id to be finalized."""
        assert(isinstance(transId, str))
        lam = lambda: self.isTransFinalized(transId)
        ret=Utils.waitForTruth(lam, timeout)
        return ret

    def waitForNextBlock(self, timeout=WaitSpec.default(), blockType=BlockType.head):
        num=self.getBlockNum(blockType=blockType)
        if isinstance(timeout, WaitSpec):
            timeout = timeout.seconds(num, num+1)
        lam = lambda: self.getHeadBlockNum() > num
        ret=Utils.waitForTruth(lam, timeout)
        return ret

    def waitForBlock(self, blockNum, timeout=WaitSpec.default(), blockType=BlockType.head, reportInterval=None, errorContext=None):
        currentBlockNum=self.getBlockNum(blockType=blockType)
        currentTime=time.time()
        if isinstance(timeout, WaitSpec):
            timeout.convert(currentBlockNum, blockNum)

        blockDesc = "head" if blockType == BlockType.head else "LIB"
        count = 0

        class WaitReporter:
            def __init__(self, node, reportInterval):
                self.count = 0
                self.node = node
                self.reportInterval = reportInterval

            def __call__(self):
                self.count += 1
                if self.count % self.reportInterval == 0:
                    info = self.node.getInfo()
                    Utils.Print("Waiting on %s block num %d, get info = {\n%s\n}" % (blockDesc, blockNum, info))

        class RequireBlockNum:
            def __init__(self, node, blockNum):
                self.node = node
                self.blockNum = blockNum
                self.lastBlockNum = None
                self.passed = False
                self.advanced = None

            def __call__(self):
                currentBlockNum = self.node.getBlockNum(blockType=blockType)
                self.advanced = False
                if self.lastBlockNum is None or self.lastBlockNum < currentBlockNum:
                    self.advanced = True
                elif self.lastBlockNum > currentBlockNum:
                    Utils.Print("waitForBlock is waiting to reach block number: %d and the block number has rolled back from %d to %d." %
                                (self.blockNum, self.lastBlockNum, currentBlockNum))
                self.lastBlockNum = currentBlockNum
                self.passed = self.lastBlockNum > self.blockNum
                return self.passed

            def __enter__(self):
                return self

            def __exit__(self, exc_type, exc_value, exc_traceback):
                if not self.passed:
                    notAdvanceStr="(but has not changed since last sleep)" if not self.advanced else ""
                    Utils.Print("waitForBlock never reached block number: %d.  It started at: %d and had progressed%s to: %d after %d seconds." %
                                (blockNum, currentBlockNum, notAdvanceStr, self.lastBlockNum, time.time()-currentTime))

        with RequireBlockNum(self, blockNum) as lam:

            reporter = WaitReporter(self, reportInterval) if reportInterval is not None else None
            ret=Utils.waitForTruth(lam, timeout, reporter=reporter)

        assert ret is not None or errorContext is None, Utils.errorExit("%s." % (errorContext))
        return ret

    def waitForIrreversibleBlock(self, blockNum, timeout=WaitSpec.default(), blockType=BlockType.head):
        return self.waitForBlock(blockNum, timeout=timeout, blockType=blockType)

    # Trasfer funds. Returns "transfer" json return object
    def transferFunds(self, source, destination, amountStr, memo="memo", force=False, waitForTransBlock=False, exitOnError=True, reportStatus=True, sign=False, dontSend=False, expiration=None, skipSign=False):
        assert isinstance(amountStr, str)
        assert(source)
        assert(isinstance(source, Account))
        assert(destination)
        assert(isinstance(destination, Account))
        assert(expiration is None or isinstance(expiration, int))

        dontSendStr = ""
        if dontSend:
            dontSendStr = "--dont-broadcast "
            if expiration is None:
                # default transaction expiration to be 4 minutes in the future
                expiration = 240

        expirationStr = ""
        if expiration is not None:
            expirationStr = "--expiration %d " % (expiration)
        cmd="%s %s -v transfer -j %s %s" % (
            Utils.EosClientPath, self.eosClientArgs(), dontSendStr, expirationStr)
        cmdArr=cmd.split()
        # not using __sign_str, since cmdArr messes up the string
        if sign:
            cmdArr.append("--sign-with")
            cmdArr.append("[ \"%s\" ]" % (source.activePublicKey))

        if skipSign:
            cmdArr.append("--skip-sign")

        cmdArr.append(source.name)
        cmdArr.append(destination.name)
        cmdArr.append(amountStr)
        cmdArr.append(memo)
        if force:
            cmdArr.append("-f")
        s=" ".join(cmdArr)
        if Utils.Debug: Utils.Print("cmd: %s" % (s))
        trans=None
        start=time.perf_counter()
        try:
            trans=Utils.runCmdArrReturnJson(cmdArr)
            if Utils.Debug:
                end=time.perf_counter()
                Utils.Print("cmd Duration: %.3f sec" % (end-start))
            if not dontSend:
                self.trackCmdTransaction(trans, reportStatus=reportStatus)
        except subprocess.CalledProcessError as ex:
            end=time.perf_counter()
            msg=ex.output.decode("utf-8")
            Utils.Print("ERROR: Exception during funds transfer.  cmd Duration: %.3f sec.  %s" % (end-start, msg))
            if exitOnError:
                Utils.cmdError("could not transfer \"%s\" from %s to %s" % (amountStr, source, destination))
                Utils.errorExit("Failed to transfer \"%s\" from %s to %s" % (amountStr, source, destination))
            return None

        if trans is None:
            Utils.cmdError("could not transfer \"%s\" from %s to %s" % (amountStr, source, destination))
            Utils.errorExit("Failed to transfer \"%s\" from %s to %s" % (amountStr, source, destination))

        return self.waitForTransBlockIfNeeded(trans, waitForTransBlock, exitOnError=exitOnError)

    @staticmethod
    def currencyStrToInt(balanceStr):
        """Converts currency string of form "12.3456 SYS" to int 123456"""
        assert(isinstance(balanceStr, str))
        balanceStr=balanceStr.split()[0]
        #balance=int(decimal.Decimal(balanceStr[1:])*10000)
        balance=int(decimal.Decimal(balanceStr)*10000)

        return balance

    @staticmethod
    def currencyIntToStr(balance, symbol):
        """Converts currency int of form 123456 to string "12.3456 SYS" where SYS is symbol string"""
        assert(isinstance(balance, int))
        assert(isinstance(symbol, str))
        balanceStr="%.04f %s" % (balance/10000.0, symbol)

        return balanceStr

    def validateFunds(self, initialBalances, transferAmount, source, accounts):
        """Validate each account has the expected SYS balance. Validate cumulative balance matches expectedTotal."""
        assert(source)
        assert(isinstance(source, Account))
        assert(accounts)
        assert(isinstance(accounts, list))
        assert(len(accounts) > 0)
        assert(initialBalances)
        assert(isinstance(initialBalances, dict))
        assert(isinstance(transferAmount, int))

        currentBalances=self.getEosBalances([source] + accounts)
        assert(currentBalances)
        assert(isinstance(currentBalances, dict))
        assert(len(initialBalances) == len(currentBalances))

        if len(currentBalances) != len(initialBalances):
            Utils.Print("ERROR: validateFunds> accounts length mismatch. Initial: %d, current: %d" % (len(initialBalances), len(currentBalances)))
            return False

        for key, value in currentBalances.items():
            initialBalance = initialBalances[key]
            assert(initialBalances)
            expectedInitialBalance = value - transferAmount
            if key is source:
                expectedInitialBalance = value + (transferAmount*len(accounts))

            if (initialBalance != expectedInitialBalance):
                Utils.Print("ERROR: validateFunds> Expected: %d, actual: %d for account %s" %
                            (expectedInitialBalance, initialBalance, key.name))
                return False

    def getEosBalances(self, accounts):
        """Returns a dictionary with account balances keyed by accounts"""
        assert(accounts)
        assert(isinstance(accounts, list))

        balances={}
        for account in accounts:
            balance = self.getAccountEosBalance(account.name)
            balances[account]=balance

        return balances

    # Gets accounts mapped to key. Returns json object
    def getAccountsByKey(self, key, exitOnError=False):
        cmdDesc = "get accounts"
        cmd="%s %s" % (cmdDesc, key)
        msg="key=%s" % (key);
        return self.processCleosCmd(cmd, cmdDesc, exitOnError=exitOnError, exitMsg=msg)

    # Get actions mapped to an account (cleos get actions)
    def getActions(self, account, pos=-1, offset=-1, exitOnError=False):
        assert(isinstance(account, Account))
        assert(isinstance(pos, int))
        assert(isinstance(offset, int))

        cmdDesc = "get actions"
        cmd = "%s -j %s %d %d" % (cmdDesc, account.name, pos, offset)
        msg = "account=%s, pos=%d, offset=%d" % (account.name, pos, offset);
        return self.processCleosCmd(cmd, cmdDesc, exitOnError=exitOnError, exitMsg=msg)

    # Gets accounts mapped to key. Returns array
    def getAccountsArrByKey(self, key):
        trans=self.getAccountsByKey(key)
        assert(trans)
        assert("account_names" in trans)
        accounts=trans["account_names"]
        return accounts

    def getServants(self, name, exitOnError=False):
        cmdDesc = "get servants"
        cmd="%s %s" % (cmdDesc, name)
        msg="name=%s" % (name);
        return self.processCleosCmd(cmd, cmdDesc, exitOnError=exitOnError, exitMsg=msg)

    def getServantsArr(self, name):
        trans=self.getServants(name, exitOnError=True)
        servants=trans["controlled_accounts"]
        return servants

    def getAccountEosBalanceStr(self, scope):
        """Returns SYS currency0000 account balance from cleos get table command. Returned balance is string following syntax "98.0311 SYS". """
        assert isinstance(scope, str)
        amount=self.getTableAccountBalance("eosio.token", scope)
        if Utils.Debug: Utils.Print("getNodeAccountEosBalance %s %s" % (scope, amount))
        assert isinstance(amount, str)
        return amount

    def getAccountEosBalance(self, scope):
        """Returns SYS currency0000 account balance from cleos get table command. Returned balance is an integer e.g. 980311. """
        balanceStr=self.getAccountEosBalanceStr(scope)
        balance=Node.currencyStrToInt(balanceStr)
        return balance

    def getAccountCodeHash(self, account):
        cmd="%s %s get code %s" % (Utils.EosClientPath, self.eosClientArgs(), account)
        if Utils.Debug: Utils.Print("cmd: %s" % (cmd))
        start=time.perf_counter()
        try:
            retStr=Utils.checkOutput(cmd.split())
            if Utils.Debug:
                end=time.perf_counter()
                Utils.Print("cmd Duration: %.3f sec" % (end-start))
            #Utils.Print ("get code> %s"% retStr)
            p=re.compile(r'code\shash: (\w+)\n', re.MULTILINE)
            m=p.search(retStr)
            if m is None:
                msg="Failed to parse code hash."
                Utils.Print("ERROR: "+ msg)
                return None

            return m.group(1)
        except subprocess.CalledProcessError as ex:
            end=time.perf_counter()
            msg=ex.output.decode("utf-8")
            Utils.Print("ERROR: Exception during code hash retrieval.  cmd Duration: %.3f sec.  %s" % (end-start, msg))
            return None

    # publish contract and return transaction as json object
    def publishContract(self, account, contractDir, wasmFile, abiFile, waitForTransBlock=False, shouldFail=False, sign=False):
        signStr = Node.__sign_str(sign, [ account.activePublicKey ])
        cmd="%s %s -v set contract -j %s %s %s" % (Utils.EosClientPath, self.eosClientArgs(), signStr, account.name, contractDir)
        cmd += "" if wasmFile is None else (" "+ wasmFile)
        cmd += "" if abiFile is None else (" " + abiFile)
        if Utils.Debug: Utils.Print("cmd: %s" % (cmd))
        trans=None
        start=time.perf_counter()
        try:
            trans=Utils.runCmdReturnJson(cmd, trace=False)
            self.trackCmdTransaction(trans)
            if Utils.Debug:
                end=time.perf_counter()
                Utils.Print("cmd Duration: %.3f sec" % (end-start))
        except subprocess.CalledProcessError as ex:
            if not shouldFail:
                end=time.perf_counter()
                msg=ex.output.decode("utf-8")
                Utils.Print("ERROR: Exception during set contract.  cmd Duration: %.3f sec.  %s" % (end-start, msg))
                return None
            else:
                retMap={}
                retMap["returncode"]=ex.returncode
                retMap["cmd"]=ex.cmd
                retMap["output"]=ex.output
                # commented below as they are available only in Python3.5 and above
                # retMap["stdout"]=ex.stdout
                # retMap["stderr"]=ex.stderr
                return retMap

        if shouldFail:
            Utils.Print("ERROR: The publish contract did not fail as expected.")
            return None

        Node.validateTransaction(trans)
        return self.waitForTransBlockIfNeeded(trans, waitForTransBlock, exitOnError=False)

    def getTableRows(self, contract, scope, table):
        jsonData=self.getTable(contract, scope, table)
        if jsonData is None:
            return None
        rows=jsonData["rows"]
        return rows

    def getTableRow(self, contract, scope, table, idx):
        if idx < 0:
            Utils.Print("ERROR: Table index cannot be negative. idx: %d" % (idx))
            return None
        rows=self.getTableRows(contract, scope, table)
        if rows is None or idx >= len(rows):
            Utils.Print("ERROR: Retrieved table does not contain row %d" % idx)
            return None
        row=rows[idx]
        return row

    def getTableColumns(self, contract, scope, table):
        row=self.getTableRow(contract, scope, table, 0)
        keys=list(row.keys())
        return keys

    # returns tuple with indication if transaction was successfully sent and either the transaction or else the exception output
    def pushMessage(self, account, action, data, opts, silentErrors=False, signatures=None):
        cmd="%s %s push action -j %s %s" % (Utils.EosClientPath, self.eosClientArgs(), account, action)
        cmdArr=cmd.split()
        # not using __sign_str, since cmdArr messes up the string
        if signatures is not None:
            cmdArr.append("--sign-with")
            cmdArr.append("[ \"%s\" ]" % ("\", \"".join(signatures)))
        if data is not None:
            cmdArr.append(data)
        if opts is not None:
            cmdArr += opts.split()
        if Utils.Debug: Utils.Print("cmd: %s" % (cmdArr))
        start=time.perf_counter()
        try:
            trans=Utils.runCmdArrReturnJson(cmdArr)
            self.trackCmdTransaction(trans, ignoreNonTrans=True)
            if Utils.Debug:
                end=time.perf_counter()
                Utils.Print("cmd Duration: %.3f sec" % (end-start))
            return (True, trans)
        except subprocess.CalledProcessError as ex:
            msg=ex.output.decode("utf-8")
            if not silentErrors:
                end=time.perf_counter()
                Utils.Print("ERROR: Exception during push message.  cmd Duration=%.3f sec.  %s" % (end - start, msg))
            return (False, msg)

    # returns tuple with indication if transaction was successfully sent and either the transaction or else the exception output
    def pushTransaction(self, trans, opts="--skip-sign", silentErrors=False, permissions=None):
        assert(isinstance(trans, dict))
        if isinstance(permissions, str):
            permissions=[permissions]
        cmd="%s %s push transaction -j" % (Utils.EosClientPath, self.eosClientArgs())
        cmdArr=cmd.split()
        transStr = json.dumps(trans, separators=(',', ':'))
        transStr = transStr.replace("'", '"')
        cmdArr.append(transStr)
        if opts is not None:
            cmdArr += opts.split()
        if permissions is not None:
            for permission in permissions:
                cmdArr.append("-p")
                cmdArr.append(permission)

        s=" ".join(cmdArr)
        if Utils.Debug: Utils.Print("cmd: %s" % (cmdArr))
        start=time.perf_counter()
        try:
            retTrans=Utils.runCmdArrReturnJson(cmdArr)
            self.trackCmdTransaction(retTrans, ignoreNonTrans=True)
            if Utils.Debug:
                end=time.perf_counter()
                Utils.Print("cmd Duration: %.3f sec" % (end-start))
            return (True, retTrans)
        except subprocess.CalledProcessError as ex:
            msg=ex.output.decode("utf-8")
            if not silentErrors:
                end=time.perf_counter()
                Utils.Print("ERROR: Exception during push message.  cmd Duration=%.3f sec.  %s" % (end - start, msg))
            return (False, msg)

    @staticmethod
    def __sign_str(sign, keys):
        assert(isinstance(sign, bool))
        assert(isinstance(keys, list))
        if not sign:
            return ""

        return "--sign-with '[ \"" + "\", \"".join(keys) + "\" ]'"

    def setPermission(self, account, code, pType, requirement, waitForTransBlock=False, exitOnError=False, sign=False):
        assert(isinstance(account, Account))
        assert(isinstance(code, Account))
        signStr = Node.__sign_str(sign, [ account.activePublicKey ])
        cmdDesc="set action permission"
        cmd="%s -j %s %s %s %s %s" % (cmdDesc, signStr, account.name, code.name, pType, requirement)
        trans=self.processCleosCmd(cmd, cmdDesc, silentErrors=False, exitOnError=exitOnError)
        self.trackCmdTransaction(trans)

        return self.waitForTransBlockIfNeeded(trans, waitForTransBlock, exitOnError=exitOnError)

    def delegatebw(self, fromAccount, netQuantity, cpuQuantity, toAccount=None, transferTo=False, waitForTransBlock=False, exitOnError=False, sign=False, reportStatus=True):
        if toAccount is None:
            toAccount=fromAccount

        signStr = Node.__sign_str(sign, [ fromAccount.activePublicKey ])
        cmdDesc="system delegatebw"
        transferStr="--transfer" if transferTo else ""
        cmd="%s -j %s %s %s \"%s %s\" \"%s %s\" %s" % (
            cmdDesc, signStr, fromAccount.name, toAccount.name, netQuantity, CORE_SYMBOL, cpuQuantity, CORE_SYMBOL, transferStr)
        msg="fromAccount=%s, toAccount=%s" % (fromAccount.name, toAccount.name);
        trans=self.processCleosCmd(cmd, cmdDesc, exitOnError=exitOnError, exitMsg=msg)
        self.trackCmdTransaction(trans, reportStatus=reportStatus)

        return self.waitForTransBlockIfNeeded(trans, waitForTransBlock, exitOnError=exitOnError)

    def undelegatebw(self, fromAccount, netQuantity, cpuQuantity, toAccount=None, waitForTransBlock=False, exitOnError=False, sign=False):
        if toAccount is None:
            toAccount=fromAccount

        signStr = Node.__sign_str(sign, [ fromAccount.activePublicKey ])
        cmdDesc="system undelegatebw"
        cmd="%s -j %s %s %s \"%s %s\" \"%s %s\"" % (
            cmdDesc, signStr, fromAccount.name, toAccount.name, netQuantity, CORE_SYMBOL, cpuQuantity, CORE_SYMBOL)
        msg="fromAccount=%s, toAccount=%s" % (fromAccount.name, toAccount.name);
        trans=self.processCleosCmd(cmd, cmdDesc, exitOnError=exitOnError, exitMsg=msg)
        self.trackCmdTransaction(trans)

        return self.waitForTransBlockIfNeeded(trans, waitForTransBlock, exitOnError=exitOnError)

    def regproducer(self, producer, url, location, waitForTransBlock=False, exitOnError=False, sign=False):
        signStr = Node.__sign_str(sign, [ producer.activePublicKey ])
        cmdDesc="system regproducer"
        cmd="%s -j %s %s %s %s %s" % (
            cmdDesc, signStr, producer.name, producer.activePublicKey, url, location)
        msg="producer=%s" % (producer.name);
        trans=self.processCleosCmd(cmd, cmdDesc, exitOnError=exitOnError, exitMsg=msg)
        self.trackCmdTransaction(trans)

        return self.waitForTransBlockIfNeeded(trans, waitForTransBlock, exitOnError=exitOnError)

    def vote(self, account, producers, waitForTransBlock=False, exitOnError=False, sign=False):
        signStr = Node.__sign_str(sign, [ account.activePublicKey ])
        cmdDesc = "system voteproducer prods"
        cmd="%s -j %s %s %s" % (
            cmdDesc, signStr, account.name, " ".join(producers))
        msg="account=%s, producers=[ %s ]" % (account.name, ", ".join(producers));
        trans=self.processCleosCmd(cmd, cmdDesc, exitOnError=exitOnError, exitMsg=msg)
        self.trackCmdTransaction(trans)

        return self.waitForTransBlockIfNeeded(trans, waitForTransBlock, exitOnError=exitOnError)

    def processCleosCmd(self, cmd, cmdDesc, silentErrors=True, exitOnError=False, exitMsg=None, returnType=ReturnType.json):
        assert(isinstance(returnType, ReturnType))
        cmd="%s %s %s" % (Utils.EosClientPath, self.eosClientArgs(), cmd)
        if Utils.Debug: Utils.Print("cmd: %s" % (cmd))
        if exitMsg is not None:
            exitMsg="Context: " + exitMsg
        else:
            exitMsg=""
        trans=None
        start=time.perf_counter()
        try:
            if returnType==ReturnType.json:
                trans=Utils.runCmdReturnJson(cmd, silentErrors=silentErrors)
            elif returnType==ReturnType.raw:
                trans=Utils.runCmdReturnStr(cmd)
            else:
                unhandledEnumType(returnType)

            if Utils.Debug:
                end=time.perf_counter()
                Utils.Print("cmd Duration: %.3f sec" % (end-start))
        except subprocess.CalledProcessError as ex:
            if not silentErrors:
                end=time.perf_counter()
                msg=ex.output.decode("utf-8")
                errorMsg="Exception during \"%s\". Exception message: %s.  cmd Duration=%.3f sec. %s" % (cmdDesc, msg, end-start, exitMsg)
                if exitOnError:
                    Utils.cmdError(errorMsg)
                    Utils.errorExit(errorMsg)
                else:
                    Utils.Print("ERROR: %s" % (errorMsg))
            return None

        if exitOnError and trans is None:
            Utils.cmdError("could not \"%s\". %s" % (cmdDesc,exitMsg))
            Utils.errorExit("Failed to \"%s\"" % (cmdDesc))

        return trans

    def killNodeOnProducer(self, producer, whereInSequence, blockType=BlockType.head, silentErrors=True, exitOnError=False, exitMsg=None, returnType=ReturnType.json):
        assert(isinstance(producer, str))
        assert(isinstance(whereInSequence, int))
        assert(isinstance(blockType, BlockType))
        assert(isinstance(returnType, ReturnType))
        basedOnLib="true" if blockType==BlockType.lib else "false"
        payload="{ \"producer\":\"%s\", \"where_in_sequence\":%d, \"based_on_lib\":\"%s\" }" % (producer, whereInSequence, basedOnLib)
        return self.processCurlCmd("test_control", "kill_node_on_producer", payload, silentErrors=silentErrors, exitOnError=exitOnError, exitMsg=exitMsg, returnType=returnType)

    def processCurlCmd(self, resource, command, payload, silentErrors=True, exitOnError=False, exitMsg=None, returnType=ReturnType.json):
        cmd="curl %s/v1/%s/%s -d '%s' -X POST -H \"Content-Type: application/json\"" % \
            (self.endpointHttp, resource, command, payload)
        if Utils.Debug: Utils.Print("cmd: %s" % (cmd))
        rtn=None
        start=time.perf_counter()
        try:
            if returnType==ReturnType.json:
                rtn=Utils.runCmdReturnJson(cmd, silentErrors=silentErrors)
            elif returnType==ReturnType.raw:
                rtn=Utils.runCmdReturnStr(cmd)
            else:
                unhandledEnumType(returnType)

            if Utils.Debug:
                end=time.perf_counter()
                Utils.Print("cmd Duration: %.3f sec" % (end-start))
                printReturn=json.dumps(rtn) if returnType==ReturnType.json else rtn
                Utils.Print("cmd returned: %s" % (printReturn))
        except subprocess.CalledProcessError as ex:
            if not silentErrors:
                end=time.perf_counter()
                msg=ex.output.decode("utf-8")
                errorMsg="Exception during \"%s\". %s.  cmd Duration=%.3f sec." % (cmd, msg, end-start)
                if exitOnError:
                    Utils.cmdError(errorMsg)
                    Utils.errorExit(errorMsg)
                else:
                    Utils.Print("ERROR: %s" % (errorMsg))
            return None

        if exitMsg is not None:
            exitMsg=": " + exitMsg
        else:
            exitMsg=""
        if exitOnError and rtn is None:
            Utils.cmdError("could not \"%s\" - %s" % (cmd,exitMsg))
            Utils.errorExit("Failed to \"%s\"" % (cmd))

        return rtn

    def txnGenCreateTestAccounts(self, genAccount, genKey, silentErrors=True, exitOnError=False, exitMsg=None, returnType=ReturnType.json):
        assert(isinstance(genAccount, str))
        assert(isinstance(genKey, str))
        assert(isinstance(returnType, ReturnType))

        payload="[ \"%s\", \"%s\" ]" % (genAccount, genKey)
        return self.processCurlCmd("txn_test_gen", "create_test_accounts", payload, silentErrors=silentErrors, exitOnError=exitOnError, exitMsg=exitMsg, returnType=returnType)

    def txnGenStart(self, salt, period, batchSize, silentErrors=True, exitOnError=False, exitMsg=None, returnType=ReturnType.json):
        assert(isinstance(salt, str))
        assert(isinstance(period, int))
        assert(isinstance(batchSize, int))
        assert(isinstance(returnType, ReturnType))

        payload="[ \"%s\", %d, %d ]" % (salt, period, batchSize)
        return self.processCurlCmd("txn_test_gen", "start_generation", payload, silentErrors=silentErrors, exitOnError=exitOnError, exitMsg=exitMsg, returnType=returnType)

    def waitForTransBlockIfNeeded(self, trans, waitForTransBlock, exitOnError=False):
        if not waitForTransBlock:
            return trans

        transId=Node.getTransId(trans)
        if not self.waitForTransInBlock(transId):
            if exitOnError:
                Utils.cmdError("transaction with id %s never made it to a block" % (transId))
                Utils.errorExit("Failed to find transaction with id %s in a block before timeout" % (transId))
            return None
        return trans

    def getInfo(self, silentErrors=False, exitOnError=False):
        cmdDesc = "get info"
        info=self.processCleosCmd(cmdDesc, cmdDesc, silentErrors=silentErrors, exitOnError=exitOnError)
        if info is None:
            self.infoValid=False
        else:
            self.infoValid=True
            self.lastRetrievedHeadBlockNum=int(info["head_block_num"])
            self.lastRetrievedLIB=int(info["last_irreversible_block_num"])
            self.lastRetrievedHeadBlockProducer=info["head_block_producer"]
        return info

    def checkPulse(self, exitOnError=False):
        info=self.getInfo(True, exitOnError=exitOnError)
        return False if info is None else True

    def getHeadBlockNum(self):
        """returns head block number(string) as returned by cleos get info."""
        info = self.getInfo(exitOnError=True)
        if info is not None:
            headBlockNumTag = "head_block_num"
            return info[headBlockNumTag]

    def getIrreversibleBlockNum(self):
        info = self.getInfo(exitOnError=True)
        if info is not None:
            Utils.Print("current lib: %d" % (info["last_irreversible_block_num"]))
            return info["last_irreversible_block_num"]

    def getBlockNum(self, blockType=BlockType.head):
        assert isinstance(blockType, BlockType)
        if blockType==BlockType.head:
            return self.getHeadBlockNum()
        elif blockType==BlockType.lib:
            return self.getIrreversibleBlockNum()
        else:
            unhandledEnumType(blockType)

    def kill(self, killSignal):
        if Utils.Debug: Utils.Print("Killing node: %s" % (self.cmd))
        assert(self.pid is not None)
        try:
            if self.popenProc is not None:
               self.popenProc.send_signal(killSignal)
               self.popenProc.wait()
            else:
               os.kill(self.pid, killSignal)
        except OSError as ex:
            Utils.Print("ERROR: Failed to kill node (%s)." % (self.cmd), ex)
            return False

        # wait for kill validation
        def myFunc():
            try:
                os.kill(self.pid, 0) #check if process with pid is running
            except OSError as _:
                return True
            return False

        if not Utils.waitForTruth(myFunc):
            Utils.Print("ERROR: Failed to validate node shutdown.")
            return False

        # mark node as killed
        self.pid=None
        self.killed=True
        return True

    def interruptAndVerifyExitStatus(self, timeout=60):
        if Utils.Debug: Utils.Print("terminating node: %s" % (self.cmd))
        assert self.popenProc is not None, "node: \"%s\" does not have a popenProc, this may be because it is only set after a relaunch." % (self.cmd)
        self.popenProc.send_signal(signal.SIGINT)
        try:
            outs, _ = self.popenProc.communicate(timeout=timeout)
            assert self.popenProc.returncode == 0, "Expected terminating \"%s\" to have an exit status of 0, but got %d" % (self.cmd, self.popenProc.returncode)
        except subprocess.TimeoutExpired:
            Utils.errorExit("Terminate call failed on node: %s" % (self.cmd))

        # mark node as killed
        self.pid=None
        self.killed=True

    def verifyAlive(self, silent=False):
        logStatus=not silent and Utils.Debug
        pid=self.pid
        if logStatus: Utils.Print("Checking if node(pid=%s) is alive(killed=%s): %s" % (self.pid, self.killed, self.cmd))
        if self.killed or self.pid is None:
            self.killed=True
            self.pid=None
            return False

        try:
            os.kill(self.pid, 0)
        except ProcessLookupError as ex:
            # mark node as killed
            self.pid=None
            self.killed=True
            if logStatus: Utils.Print("Determined node(formerly pid=%s) is killed" % (pid))
            return False
        except PermissionError as ex:
            if logStatus: Utils.Print("Determined node(formerly pid=%s) is alive" % (pid))
            return True

        if logStatus: Utils.Print("Determined node(pid=%s) is alive" % (self.pid))
        return True

    @staticmethod
    def getBlockAttribute(block, key, blockNum, exitOnError=True):
        value=block[key]

        if value is None and exitOnError:
            blockNumStr=" for block number %s" % (blockNum)
            blockStr=" with block content:\n%s" % (json.dumps(block, indent=4, sort_keys=True))
            Utils.cmdError("could not get %s%s%s" % (key, blockNumStr, blockStr))
            Utils.errorExit("Failed to get block's %s" % (key))

        return value

    def getBlockProducerByNum(self, blockNum, timeout=None, waitForBlock=True, exitOnError=True):
        if waitForBlock:
            self.waitForBlock(blockNum, timeout=timeout, blockType=BlockType.head)
        block=self.getBlock(blockNum, exitOnError=exitOnError)
        return Node.getBlockAttribute(block, "producer", blockNum, exitOnError=exitOnError)

    def getBlockProducer(self, timeout=None, waitForBlock=True, exitOnError=True, blockType=BlockType.head):
        blockNum=self.getBlockNum(blockType=blockType)
        block=self.getBlock(blockNum, exitOnError=exitOnError, blockType=blockType)
        return Node.getBlockAttribute(block, "producer", blockNum, exitOnError=exitOnError)

    def getNextCleanProductionCycle(self, trans):
        rounds=21*12*2  # max time to ensure that at least 2/3+1 of producers x blocks per producer x at least 2 times
        if trans is not None:
            transId=Node.getTransId(trans)
            self.waitForTransFinalization(transId, timeout=rounds/2)
        else:
            transId="Null"
        irreversibleBlockNum=self.getIrreversibleBlockNum()

        # The voted schedule should be promoted now, then need to wait for that to become irreversible
        votingTallyWindow=120  #could be up to 120 blocks before the votes were tallied
        promotedBlockNum=self.getHeadBlockNum()+votingTallyWindow
        self.waitForIrreversibleBlock(promotedBlockNum, timeout=rounds/2)

        ibnSchedActive=self.getIrreversibleBlockNum()

        blockNum=self.getHeadBlockNum()
        Utils.Print("Searching for clean production cycle blockNum=%s ibn=%s  transId=%s  promoted bn=%s  ibn for schedule active=%s" % (blockNum,irreversibleBlockNum,transId,promotedBlockNum,ibnSchedActive))
        blockProducer=self.getBlockProducerByNum(blockNum)
        blockNum+=1
        Utils.Print("Advance until the next block producer is retrieved")
        while blockProducer == self.getBlockProducerByNum(blockNum):
            blockNum+=1

        blockProducer=self.getBlockProducerByNum(blockNum)
        return blockNum


    # pylint: disable=too-many-locals
    # If nodeosPath is equal to None, it will use the existing nodeos path
    def relaunch(self, chainArg=None, newChain=False, timeout=Utils.systemWaitTimeout, addSwapFlags=None, cachePopen=False, nodeosPath=None):

        assert(self.pid is None)
        assert(self.killed)

        if Utils.Debug: Utils.Print("Launching node process, Id: {}".format(self.nodeId))

        cmdArr=[]
        splittedCmd=self.cmd.split()
        if nodeosPath: splittedCmd[0] = nodeosPath
        myCmd=" ".join(splittedCmd)
        toAddOrSwap=copy.deepcopy(addSwapFlags) if addSwapFlags is not None else {}
        if not newChain:
            skip=False
            swapValue=None
            for i in splittedCmd:
                Utils.Print("\"%s\"" % (i))
                if skip:
                    skip=False
                    continue
                if "--genesis-json" == i or "--genesis-timestamp" == i:
                    skip=True
                    continue

                if swapValue is None:
                    cmdArr.append(i)
                else:
                    cmdArr.append(swapValue)
                    swapValue=None

                if i in toAddOrSwap:
                    swapValue=toAddOrSwap[i]
                    del toAddOrSwap[i]
            for k,v in toAddOrSwap.items():
                cmdArr.append(k)
                cmdArr.append(v)
            myCmd=" ".join(cmdArr)

        cmd=myCmd + ("" if chainArg is None else (" " + chainArg))
        self.launchCmd(cmd, cachePopen)

        def isNodeAlive():
            """wait for node to be responsive."""
            try:
                return True if self.checkPulse() else False
            except (TypeError) as _:
                pass
            return False

        class DidProcessExitGracefully:
            def __init__(self, popen, timeout):
                self.popen = popen
                self.timeout = timeout

            def __call__(self):
                try:
                    self.popen.communicate(timeout=self.timeout)
                except TimeoutExpired:
                    return False
                with open(self.popen.errfile.name, 'r') as f:
                    if "Reached configured maximum block 10; terminating" in f.read():
                        return True
                    else:
                        return False

        if "terminate-at-block" not in cmd:
            isAlive=Utils.waitForTruth(isNodeAlive, timeout, sleepTime=1)
        else:
            lam=DidProcessExitGracefully(self.popenProc, timeout)
            isAlive=Utils.waitForTruth(lam, timeout, sleepTime=1)
        if isAlive:
            Utils.Print("Node relaunch was successful.")
        else:
            Utils.Print("ERROR: Node relaunch Failed.")
            # Ensure the node process is really killed
            if self.popenProc:
                self.popenProc.send_signal(signal.SIGTERM)
                self.popenProc.wait()
            self.pid=None
            return False

        self.cmd=cmd
        self.killed=False
        return True

    @staticmethod
    def unstartedFile(nodeId):
        assert(isinstance(nodeId, int))
        startFile=Utils.getNodeDataDir(nodeId, "start.cmd")
        if not os.path.exists(startFile):
            Utils.errorExit("Cannot find unstarted node since %s file does not exist" % startFile)
        return startFile

    def launchUnstarted(self, cachePopen=False):
        Utils.Print("launchUnstarted cmd: %s" % (self.cmd))
        self.launchCmd(self.cmd, cachePopen)

    def launchCmd(self, cmd, cachePopen=False):
        dataDir=Utils.getNodeDataDir(self.nodeId)
        dt = datetime.now()
        dateStr=Utils.getDateString(dt)
        stdoutFile="%s/stdout.%s.txt" % (dataDir, dateStr)
        stderrFile="%s/stderr.%s.txt" % (dataDir, dateStr)
        with open(stdoutFile, 'w') as sout, open(stderrFile, 'w') as serr:
            Utils.Print("cmd: %s" % (cmd))
            popen=subprocess.Popen(cmd.split(), stdout=sout, stderr=serr)
            if cachePopen:
                popen.outfile=sout
                popen.errfile=serr
                self.popenProc=popen
            self.pid=popen.pid
            if Utils.Debug: Utils.Print("start Node host=%s, port=%s, pid=%s, cmd=%s" % (self.host, self.port, self.pid, self.cmd))

    def trackCmdTransaction(self, trans, ignoreNonTrans=False, reportStatus=True):
        if trans is None:
            if Utils.Debug: Utils.Print("  cmd returned transaction: %s" % (trans))
            return

        if ignoreNonTrans and not Node.isTrans(trans):
            if Utils.Debug: Utils.Print("  cmd returned a non-transaction: %s" % (trans))
            return

        transId=Node.getTransId(trans)
        if transId in self.transCache.keys():
            replaceMsg="replacing previous trans=\n%s" % json.dumps(self.transCache[transId], indent=2, sort_keys=True)
        else:
            replaceMsg=""

        if Utils.Debug and reportStatus:
            status=Node.getTransStatus(trans)
            blockNum=Node.getTransBlockNum(trans)
            Utils.Print("  cmd returned transaction id: %s, status: %s, (possible) block num: %s %s" % (transId, status, blockNum, replaceMsg))
        elif Utils.Debug:
            Utils.Print("  cmd returned transaction id: %s %s" % (transId, replaceMsg))

        self.transCache[transId]=trans

    def reportStatus(self):
        Utils.Print("Node State:")
        Utils.Print(" cmd   : %s" % (self.cmd))
        self.verifyAlive(silent=True)
        Utils.Print(" killed: %s" % (self.killed))
        Utils.Print(" host  : %s" % (self.host))
        Utils.Print(" port  : %s" % (self.port))
        Utils.Print(" pid   : %s" % (self.pid))
        status="last getInfo returned None" if not self.infoValid else "at last call to getInfo"
        Utils.Print(" hbn   : %s (%s)" % (self.lastRetrievedHeadBlockNum, status))
        Utils.Print(" lib   : %s (%s)" % (self.lastRetrievedLIB, status))

    # Require producer_api_plugin
    def scheduleProtocolFeatureActivations(self, featureDigests=[]):
        param = { "protocol_features_to_activate": featureDigests }
        self.processCurlCmd("producer", "schedule_protocol_feature_activations", json.dumps(param))

    # Require producer_api_plugin
    def getSupportedProtocolFeatures(self, excludeDisabled=False, excludeUnactivatable=False):
        param = {
           "exclude_disabled": excludeDisabled,
           "exclude_unactivatable": excludeUnactivatable
        }
        res = self.processCurlCmd("producer", "get_supported_protocol_features", json.dumps(param))
        return res

    # This will return supported protocol features in a dict (feature codename as the key), i.e.
    # {
    #   "PREACTIVATE_FEATURE": {...},
    #   "ONLY_LINK_TO_EXISTING_PERMISSION": {...},
    # }
    # Require producer_api_plugin
    def getSupportedProtocolFeatureDict(self, excludeDisabled=False, excludeUnactivatable=False):
        protocolFeatureDigestDict = {}
        supportedProtocolFeatures = self.getSupportedProtocolFeatures(excludeDisabled, excludeUnactivatable)
        for protocolFeature in supportedProtocolFeatures:
            for spec in protocolFeature["specification"]:
                if (spec["name"] == "builtin_feature_codename"):
                    codename = spec["value"]
                    protocolFeatureDigestDict[codename] = protocolFeature
                    break
        return protocolFeatureDigestDict

    def waitForHeadToAdvance(self, timeout=6):
        currentHead = self.getHeadBlockNum()
        def isHeadAdvancing():
            return self.getHeadBlockNum() > currentHead
        return Utils.waitForTruth(isHeadAdvancing, timeout)

    def waitForLibToAdvance(self, timeout=30):
        currentLib = self.getIrreversibleBlockNum()
        def isLibAdvancing():
            return self.getIrreversibleBlockNum() > currentLib
        return Utils.waitForTruth(isLibAdvancing, timeout)

    # Require producer_api_plugin
    def activatePreactivateFeature(self):
        protocolFeatureDigestDict = self.getSupportedProtocolFeatureDict()
        preactivateFeatureDigest = protocolFeatureDigestDict["PREACTIVATE_FEATURE"]["feature_digest"]
        assert preactivateFeatureDigest

        self.scheduleProtocolFeatureActivations([preactivateFeatureDigest])

        # Wait for the next block to be produced so the scheduled protocol feature is activated
        assert self.waitForHeadToAdvance(), print("ERROR: TIMEOUT WAITING FOR PREACTIVATE")

    # Return an array of feature digests to be preactivated in a correct order respecting dependencies
    # Require producer_api_plugin
    def getAllBuiltinFeatureDigestsToPreactivate(self):
        protocolFeatures = []
        supportedProtocolFeatures = self.getSupportedProtocolFeatures()
        for protocolFeature in supportedProtocolFeatures:
            for spec in protocolFeature["specification"]:
                if (spec["name"] == "builtin_feature_codename"):
                    codename = spec["value"]
                    # Filter out "PREACTIVATE_FEATURE"
                    if codename != "PREACTIVATE_FEATURE":
                        protocolFeatures.append(protocolFeature["feature_digest"])
                    break
        return protocolFeatures

    # Require PREACTIVATE_FEATURE to be activated and require eosio.bios with preactivate_feature
    def preactivateProtocolFeatures(self, featureDigests:list):
        for digest in featureDigests:
            Utils.Print("push activate action with digest {}".format(digest))
            data="{{\"feature_digest\":{}}}".format(digest)
            opts="--permission eosio@active"
            trans=self.pushMessage("eosio", "activate", data, opts)
            if trans is None or not trans[0]:
                Utils.Print("ERROR: Failed to preactive digest {}".format(digest))
                return None
        self.waitForHeadToAdvance()

    # Require PREACTIVATE_FEATURE to be activated and require eosio.bios with preactivate_feature
    def preactivateAllBuiltinProtocolFeature(self):
        allBuiltinProtocolFeatureDigests = self.getAllBuiltinFeatureDigestsToPreactivate()
        self.preactivateProtocolFeatures(allBuiltinProtocolFeatureDigests)

    def getLatestBlockHeaderState(self):
        headBlockNum = self.getHeadBlockNum()
        cmdDesc = "get block {} --header-state".format(headBlockNum)
        latestBlockHeaderState = self.processCleosCmd(cmdDesc, cmdDesc)
        return latestBlockHeaderState

    def getActivatedProtocolFeatures(self):
        latestBlockHeaderState = self.getLatestBlockHeaderState()
        return latestBlockHeaderState["activated_protocol_features"]["protocol_features"]

    def modifyBuiltinPFSubjRestrictions(self, featureCodename, subjectiveRestriction={}):
        jsonPath = os.path.join(Utils.getNodeConfigDir(self.nodeId),
                                "protocol_features",
                                "BUILTIN-{}.json".format(featureCodename))
        protocolFeatureJson = []
        with open(jsonPath) as f:
            protocolFeatureJson = json.load(f)
        protocolFeatureJson["subjective_restrictions"].update(subjectiveRestriction)
        with open(jsonPath, "w") as f:
            json.dump(protocolFeatureJson, f, indent=2)

    # Require producer_api_plugin
    def createSnapshot(self):
        param = { }
        return self.processCurlCmd("producer", "create_snapshot", json.dumps(param))

<<<<<<< HEAD
    # kill all exsiting nodeos in case lingering from previous test
    @staticmethod
    def killAllNodeos():
        # kill the eos server
        cmd="pkill -9 %s" % (Utils.EosServerName)
        ret_code = subprocess.call(cmd.split(), stdout=Utils.FNull)
        Utils.Print("cmd: %s, ret:%d" % (cmd, ret_code))
=======
    @staticmethod
    def findStderrFiles(path):
        files=[]
        it=os.scandir(path)
        for entry in it:
            if entry.is_file(follow_symlinks=False):
                match=re.match("stderr\..+\.txt", entry.name)
                if match:
                    files.append(os.path.join(path, entry.name))
        files.sort()
        return files

    def analyzeProduction(self, specificBlockNum=None, thresholdMs=500):
        dataDir=Utils.getNodeDataDir(self.nodeId)
        files=Node.findStderrFiles(dataDir)
        blockAnalysis={}
        anyBlockStr=r'[0-9]+'
        initialTimestamp=r'\s+([0-9]{4}-[0-9]{2}-[0-9]{2}T[0-9]{2}:[0-9]{2}:[0-9]{2}.[0-9]{3})\s'
        producedBlockPreStr=r'.+Produced\sblock\s+.+\s#('
        producedBlockPostStr=r')\s@\s([0-9]{4}-[0-9]{2}-[0-9]{2}T[0-9]{2}:[0-9]{2}:[0-9]{2}.[0-9]{3})'
        anyBlockPtrn=re.compile(initialTimestamp + producedBlockPreStr + anyBlockStr + producedBlockPostStr)
        producedBlockPtrn=re.compile(initialTimestamp + producedBlockPreStr + str(specificBlockNum) + producedBlockPostStr) if specificBlockNum is not None else anyBlockPtrn
        producedBlockDonePtrn=re.compile(initialTimestamp + r'.+Producing\sBlock\s+#' + anyBlockStr + '\sreturned:\strue')
        for file in files:
            with open(file, 'r') as f:
                line = f.readline()
                while line:
                    readLine=True  # assume we need to read the next line before the next pass
                    match = producedBlockPtrn.search(line)
                    if match:
                        prodTimeStr = match.group(1)
                        slotTimeStr = match.group(3)
                        blockNum = int(match.group(2))

                        line = f.readline()
                        while line:
                            matchNextBlock = anyBlockPtrn.search(line)
                            if matchNextBlock:
                                readLine=False  #already have the next line ready to check on next pass
                                break

                            matchBlockActuallyProduced = producedBlockDonePtrn.search(line)
                            if matchBlockActuallyProduced:
                                prodTimeStr = matchBlockActuallyProduced.group(1)
                                break

                            line = f.readline()

                        prodTime = datetime.strptime(prodTimeStr, Utils.TimeFmt)
                        slotTime = datetime.strptime(slotTimeStr, Utils.TimeFmt)
                        delta = prodTime - slotTime
                        limit = timedelta(milliseconds=thresholdMs)
                        if delta > limit:
                            if blockNum in blockAnalysis:
                                Utils.errorExit("Found repeat production of the same block num: %d in one of the stderr files in: %s" % (blockNum, dataDir))
                            blockAnalysis[blockNum] = { "slot": slotTimeStr, "prod": prodTimeStr }

                        if specificBlockNum is not None:
                            return blockAnalysis

                    if readLine:
                        line = f.readline()

        if specificBlockNum is not None and specificBlockNum not in blockAnalysis:
            blockAnalysis[specificBlockNum] = { "slot": None, "prod": None}

        return blockAnalysis
>>>>>>> cd52e313
<|MERGE_RESOLUTION|>--- conflicted
+++ resolved
@@ -1488,7 +1488,6 @@
         param = { }
         return self.processCurlCmd("producer", "create_snapshot", json.dumps(param))
 
-<<<<<<< HEAD
     # kill all exsiting nodeos in case lingering from previous test
     @staticmethod
     def killAllNodeos():
@@ -1496,7 +1495,7 @@
         cmd="pkill -9 %s" % (Utils.EosServerName)
         ret_code = subprocess.call(cmd.split(), stdout=Utils.FNull)
         Utils.Print("cmd: %s, ret:%d" % (cmd, ret_code))
-=======
+
     @staticmethod
     def findStderrFiles(path):
         files=[]
@@ -1563,5 +1562,4 @@
         if specificBlockNum is not None and specificBlockNum not in blockAnalysis:
             blockAnalysis[specificBlockNum] = { "slot": None, "prod": None}
 
-        return blockAnalysis
->>>>>>> cd52e313
+        return blockAnalysis