--- conflicted
+++ resolved
@@ -1,10 +1,13 @@
 #pragma once
 
+#include <fc/bitutil.hpp>
 #include <fc/io/json.hpp>
 #include <fc/io/raw.hpp>
 
 #include <eosio/chain/abi_def.hpp>
 #include <eosio/chain/asset.hpp>
+#include <eosio/chain/block.hpp>
+#include <eosio/chain/block_state.hpp>
 #include <eosio/chain/name.hpp>
 
 #include <eosio/trace_api_plugin/data_log.hpp>
@@ -28,17 +31,81 @@
          return chain::asset::from_string(input);
       }
 
-<<<<<<< HEAD
+      auto get_private_key( chain::name keyname, std::string role = "owner" ) {
+         auto secret = fc::sha256::hash( keyname.to_string() + role );
+         return chain::private_key_type::regenerate<fc::ecc::private_key_shim>( secret );
+      }
+
+      auto get_public_key( chain::name keyname, std::string role = "owner" ) {
+         return get_private_key( keyname, role ).get_public_key();
+      }
+
       chain::bytes make_transfer_data( chain::name from, chain::name to, chain::asset quantity, std::string&& memo) {
          fc::datastream<size_t> ps;
          fc::raw::pack(ps, from, to, quantity, memo);
-         chain::bytes result(ps.tellp());
-
-         if( result.size() ) {
-            fc::datastream<char*>  ds( result.data(), size_t(result.size()) );
+         chain::bytes result( ps.tellp());
+
+         if( result.size()) {
+            fc::datastream<char *> ds( result.data(), size_t( result.size()));
             fc::raw::pack(ds, from, to, quantity, memo);
          }
-=======
+         return result;
+      }
+
+      auto make_block_state( chain::block_id_type previous, uint32_t height, uint32_t slot, chain::name producer,
+                             std::vector<chain::packed_transaction> trxs ) {
+         chain::signed_block_ptr block = std::make_shared<chain::signed_block>();
+         for( auto& trx : trxs ) {
+            block->transactions.emplace_back( trx );
+         }
+         block->producer = producer;
+         block->timestamp = chain::block_timestamp_type(slot);
+         // make sure previous contains correct block # so block_header::block_num() returns correct value
+         if( previous == chain::block_id_type() ) {
+            previous._hash[0] &= 0xffffffff00000000;
+            previous._hash[0] += fc::endian_reverse_u32(height - 1);
+         }
+         block->previous = previous;
+
+         auto priv_key = get_private_key( block->producer, "active" );
+         auto pub_key = get_public_key( block->producer, "active" );
+
+         auto prev = std::make_shared<chain::block_state>();
+         auto header_bmroot = chain::digest_type::hash( std::make_pair( block->digest(), prev->blockroot_merkle.get_root()));
+         auto sig_digest = chain::digest_type::hash( std::make_pair( header_bmroot, prev->pending_schedule.schedule_hash ));
+         block->producer_signature = priv_key.sign( sig_digest );
+
+         std::vector<chain::private_key_type> signing_keys;
+         signing_keys.emplace_back( std::move( priv_key ));
+         auto signer = [&]( chain::digest_type d ) {
+            std::vector<chain::signature_type> result;
+            result.reserve( signing_keys.size());
+            for( const auto& k: signing_keys )
+               result.emplace_back( k.sign( d ));
+            return result;
+         };
+         chain::pending_block_header_state pbhs;
+         pbhs.producer = block->producer;
+         pbhs.timestamp = block->timestamp;
+         chain::producer_authority_schedule schedule = {0, {chain::producer_authority{block->producer,
+                                                                                      chain::block_signing_authority_v0{1, {{pub_key, 1}}}}}};
+         pbhs.active_schedule = schedule;
+         pbhs.valid_block_signing_authority = chain::block_signing_authority_v0{1, {{pub_key, 1}}};
+         auto bsp = std::make_shared<chain::block_state>(
+            std::move( pbhs ),
+            std::move( block ),
+            std::vector<chain::transaction_metadata_ptr>(),
+            chain::protocol_feature_set(),
+            []( chain::block_timestamp_type timestamp,
+                const fc::flat_set<chain::digest_type>& cur_features,
+                const std::vector<chain::digest_type>& new_features ) {},
+            signer
+         );
+         bsp->block_num = height;
+
+         return bsp;
+      }
+
       void to_kv_helper(const fc::variant& v, std::function<void(const std::string&, const std::string&)>&& append){
          if (v.is_object() ) {
             const auto& obj = v.get_object();
@@ -67,7 +134,6 @@
          to_kv_helper(v, [&result](const std::string& k, const std::string& v){
             result.emplace(k, v);
          });
->>>>>>> d9eecf82
          return result;
       }
    }
