/**
 *  @file
 *  @copyright defined in eos/LICENSE.txt
 */
#include <eosio/txn_test_gen_plugin/txn_test_gen_plugin.hpp>
#include <eosio/chain_plugin/chain_plugin.hpp>
#include <eosio/utilities/key_conversion.hpp>

#include <fc/variant.hpp>
#include <fc/io/json.hpp>
#include <fc/exception/exception.hpp>
#include <fc/reflect/variant.hpp>
#include <fc/io/json.hpp>

#include <boost/asio/high_resolution_timer.hpp>
#include <boost/algorithm/clamp.hpp>

#include <Inline/BasicTypes.h>
#include <IR/Module.h>
#include <IR/Validate.h>
#include <WAST/WAST.h>
#include <WASM/WASM.h>
#include <Runtime/Runtime.h>

#include <currency/currency.wast.hpp>
#include <currency/currency.abi.hpp>

namespace eosio { namespace detail {
  struct txn_test_gen_empty {};
}}

FC_REFLECT(eosio::detail::txn_test_gen_empty, );

static std::vector<uint8_t> assemble_wast( const std::string& wast ) {
   IR::Module module;
   std::vector<WAST::Error> parseErrors;
   WAST::parseModule(wast.c_str(),wast.size(),module,parseErrors);
   if(parseErrors.size())
      FC_THROW_EXCEPTION(fc::parse_error_exception, "wast parsing failure");

   // Serialize the WebAssembly module.
   Serialization::ArrayOutputStream stream;
   WASM::serialize(stream,module);
   return stream.getBytes();
}

namespace eosio {

static appbase::abstract_plugin& _txn_test_gen_plugin = app().register_plugin<txn_test_gen_plugin>();

using namespace eosio::chain;

#define CALL(api_name, api_handle, call_name, INVOKE, http_response_code) \
{std::string("/v1/" #api_name "/" #call_name), \
   [this](string, string body, url_response_callback cb) mutable { \
          try { \
             if (body.empty()) body = "{}"; \
             INVOKE \
             cb(http_response_code, fc::json::to_string(result)); \
          } catch (fc::eof_exception& e) { \
             error_results results{400, "Bad Request", e.to_string()}; \
             cb(400, fc::json::to_string(results)); \
             elog("Unable to parse arguments: ${args}", ("args", body)); \
          } catch (fc::exception& e) { \
             error_results results{500, "Internal Service Error", e.to_detail_string()}; \
             cb(500, fc::json::to_string(results)); \
             elog("Exception encountered while processing ${call}: ${e}", ("call", #api_name "." #call_name)("e", e)); \
          } \
       }}

#define INVOKE_V_R_R_R(api_handle, call_name, in_param0, in_param1, in_param2) \
     const auto& vs = fc::json::json::from_string(body).as<fc::variants>(); \
     api_handle->call_name(vs.at(0).as<in_param0>(), vs.at(1).as<in_param1>(), vs.at(2).as<in_param2>()); \
     eosio::detail::txn_test_gen_empty result;

#define INVOKE_V_R_R(api_handle, call_name, in_param0, in_param1) \
     const auto& vs = fc::json::json::from_string(body).as<fc::variants>(); \
     api_handle->call_name(vs.at(0).as<in_param0>(), vs.at(1).as<in_param1>()); \
     eosio::detail::txn_test_gen_empty result;

#define INVOKE_V_V(api_handle, call_name) \
     api_handle->call_name(); \
     eosio::detail::txn_test_gen_empty result;

struct txn_test_gen_plugin_impl {
   void create_test_accounts(const std::string& init_name, const std::string& init_priv_key) {
      name newaccountA("txn.test.a");
      name newaccountB("txn.test.b");
      name newaccountC("currency");
      name creator(init_name);

      contracts::abi_def currency_abi_def = fc::json::from_string(currency_abi).as<contracts::abi_def>();

      chain_controller& cc = app().get_plugin<chain_plugin>().chain();
      chain::chain_id_type chainid;
      app().get_plugin<chain_plugin>().get_chain_id(chainid);
<<<<<<< HEAD
      uint64_t stake = 500000;
=======
      asset stake(10000);
>>>>>>> 76c2b3dc

      fc::crypto::private_key txn_test_receiver_A_priv_key = fc::crypto::private_key::regenerate(fc::sha256(std::string(64, 'a')));
      fc::crypto::private_key txn_test_receiver_B_priv_key = fc::crypto::private_key::regenerate(fc::sha256(std::string(64, 'b')));
      fc::crypto::private_key txn_test_receiver_C_priv_key = fc::crypto::private_key::regenerate(fc::sha256(std::string(64, 'c')));
      fc::crypto::public_key  txn_text_receiver_A_pub_key = txn_test_receiver_A_priv_key.get_public_key();
      fc::crypto::public_key  txn_text_receiver_B_pub_key = txn_test_receiver_B_priv_key.get_public_key();
      fc::crypto::public_key  txn_text_receiver_C_pub_key = txn_test_receiver_C_priv_key.get_public_key();
      fc::crypto::private_key creator_priv_key = fc::crypto::private_key(init_priv_key);


      //create some test accounts
      auto memo = fc::variant(fc::time_point::now()).as_string() + " " + fc::variant(fc::time_point::now().time_since_epoch()).as_string();
      signed_transaction trx;
      trx.expiration = cc.head_block_time() + fc::seconds(30);
      trx.set_reference_block(cc.head_block_id());
<<<<<<< HEAD
      trx.actions.emplace_back(vector<chain::permission_level>{{creator,"active"}}, contracts::lock{creator, creator, 30000});
=======
//todo      trx.actions.emplace_back(vector<chain::permission_level>{{creator,"active"}}, contracts::lock{creator, creator, 300});
>>>>>>> 76c2b3dc

      //create "A" account
      {
      auto owner_auth   = eosio::chain::authority{1, {{txn_text_receiver_A_pub_key, 1}}, {}};
      auto active_auth  = eosio::chain::authority{1, {{txn_text_receiver_A_pub_key, 1}}, {}};
      auto recovery_auth = eosio::chain::authority{1, {}, {{{creator, "active"}, 1}}};
//todo      trx.actions.emplace_back(vector<chain::permission_level>{{creator,"active"}}, contracts::newaccount{creator, newaccountA, owner_auth, active_auth, recovery_auth, stake});
      }
      //create "B" account
      {
      auto owner_auth   = eosio::chain::authority{1, {{txn_text_receiver_B_pub_key, 1}}, {}};
      auto active_auth  = eosio::chain::authority{1, {{txn_text_receiver_B_pub_key, 1}}, {}};
      auto recovery_auth = eosio::chain::authority{1, {}, {{{creator, "active"}, 1}}};

//todo      trx.actions.emplace_back(vector<chain::permission_level>{{creator,"active"}}, contracts::newaccount{creator, newaccountB, owner_auth, active_auth, recovery_auth, stake});
      }
      //create "currency" account
      {
      auto owner_auth   = eosio::chain::authority{1, {{txn_text_receiver_C_pub_key, 1}}, {}};
      auto active_auth  = eosio::chain::authority{1, {{txn_text_receiver_C_pub_key, 1}}, {}};
      auto recovery_auth = eosio::chain::authority{1, {}, {{{creator, "active"}, 1}}};

      trx.actions.emplace_back(vector<chain::permission_level>{{creator,"active"}}, contracts::newaccount{creator, newaccountC, owner_auth, active_auth, recovery_auth, stake});
      }
      
      trx.sign(creator_priv_key, chainid);
      cc.push_transaction(packed_transaction(trx));

      //now, transfer some balance to new accounts (for native currency)
      {
      uint64_t balance = 10000;
      signed_transaction trx;
      trx.actions.emplace_back(vector<chain::permission_level>{{creator,"active"}}, contracts::transfer{creator, newaccountA, balance, memo});
      trx.actions.emplace_back(vector<chain::permission_level>{{creator,"active"}}, contracts::transfer{creator, newaccountB, balance, memo});
      trx.expiration = cc.head_block_time() + fc::seconds(30);
      trx.set_reference_block(cc.head_block_id());
      trx.sign(creator_priv_key, chainid);
      cc.push_transaction(packed_transaction(trx));
      }

      //create currency contract
      {
      signed_transaction trx;
      vector<uint8_t> wasm = assemble_wast(std::string(currency_wast));

      contracts::setcode handler;
      handler.account = newaccountC;
      handler.code.assign(wasm.begin(), wasm.end());

      trx.actions.emplace_back( vector<chain::permission_level>{{newaccountC,"active"}}, handler);

      {
      contracts::setabi handler;
      handler.account = newaccountC;
      handler.abi = currency_abi_def;
      trx.actions.emplace_back( vector<chain::permission_level>{{newaccountC,"active"}}, handler);
      }

      trx.set_reference_block(cc.head_block_id());
      trx.sign(txn_test_receiver_C_priv_key, chainid);
      cc.push_transaction(trx);
      }

      //issue & fund the two accounts with currency contract currency
      {
      signed_transaction trx;
      abi_serializer currency_serializer(currency_abi_def);
      
      {
      action act;
      act.account = N(currency);
      act.name = N(issue);
      act.authorization = vector<permission_level>{{newaccountC,config::active_name}};
      act.data = currency_serializer.variant_to_binary("issue", fc::json::from_string("{\"to\":\"currency\",\"quantity\":\"600.0000 CUR\"}"));
      trx.actions.push_back(act);
      }
      {
      action act;
      act.account = N(currency);
      act.name = N(transfer);
      act.authorization = vector<permission_level>{{newaccountC,config::active_name}};
      act.data = currency_serializer.variant_to_binary("transfer", fc::json::from_string("{\"from\":\"currency\",\"to\":\"txn.test.a\",\"quantity\":\"200.0000 CUR\",\"memo\":\"\"}"));
      trx.actions.push_back(act);
      }
      {
      action act;
      act.account = N(currency);
      act.name = N(transfer);
      act.authorization = vector<permission_level>{{newaccountC,config::active_name}};
      act.data = currency_serializer.variant_to_binary("transfer", fc::json::from_string("{\"from\":\"currency\",\"to\":\"txn.test.b\",\"quantity\":\"200.0000 CUR\",\"memo\":\"\"}"));
      trx.actions.push_back(act);
      }

      trx.set_reference_block(cc.head_block_id());
      trx.sign(txn_test_receiver_C_priv_key, chainid);
      cc.push_transaction(trx);
      }
   }

   void start_generation(const std::string& salt, const uint64_t& period, const uint64_t& batch_size) {
      if(running)
         throw fc::exception(fc::invalid_operation_exception_code);
      if(period < 1 || period > 2500)
         throw fc::exception(fc::invalid_operation_exception_code);
      if(batch_size < 1 || batch_size > 250)
         throw fc::exception(fc::invalid_operation_exception_code);
      if(batch_size & 1)
         throw fc::exception(fc::invalid_operation_exception_code);

      running = true;

      //create the actions here
      act_a_to_b.account = N(currency);
      act_a_to_b.name = N(transfer);
      act_a_to_b.authorization = vector<permission_level>{{name("txn.test.a"),config::active_name}};
      act_a_to_b.data = currency_serializer.variant_to_binary("transfer", fc::json::from_string(fc::format_string("{\"from\":\"txn.test.a\",\"to\":\"txn.test.b\",\"quantity\":\"1.0000 CUR\",\"memo\":\"${l}\"}", fc::mutable_variant_object()("l", salt))));

      act_b_to_a.account = N(currency);
      act_b_to_a.name = N(transfer);
      act_b_to_a.authorization = vector<permission_level>{{name("txn.test.b"),config::active_name}};
      act_b_to_a.data = currency_serializer.variant_to_binary("transfer", fc::json::from_string(fc::format_string("{\"from\":\"txn.test.b\",\"to\":\"txn.test.a\",\"quantity\":\"1.0000 CUR\",\"memo\":\"${l}\"}", fc::mutable_variant_object()("l", salt))));

      timer_timeout = period;
      batch = batch_size/2;

      ilog("Started transaction test plugin; performing ${p} transactions every ${m}ms", ("p", batch_size)("m", period));

      arm_timer(boost::asio::high_resolution_timer::clock_type::now());
   }

   void arm_timer(boost::asio::high_resolution_timer::time_point s) {
      timer.expires_at(s + std::chrono::milliseconds(timer_timeout));
      timer.async_wait([this](const boost::system::error_code& ec) {
         if(ec)
            return;
         try {
            send_transaction();
         }
         catch(fc::exception e) {
            elog("pushing transaction failed: ${e}", ("e", e.to_detail_string()));
            stop_generation();
            return;
         }
         arm_timer(timer.expires_at());
      });
   }

   void send_transaction() {
      chain_controller& cc = app().get_plugin<chain_plugin>().chain();
      chain::chain_id_type chainid;
      app().get_plugin<chain_plugin>().get_chain_id(chainid);

      name sender("txn.test.a");
      name recipient("txn.test.b");
      fc::crypto::private_key a_priv_key = fc::crypto::private_key::regenerate(fc::sha256(std::string(64, 'a')));
      fc::crypto::private_key b_priv_key = fc::crypto::private_key::regenerate(fc::sha256(std::string(64, 'b')));

      static uint64_t nonce;

      for(unsigned int i = 0; i < batch; ++i) {
      {
      signed_transaction trx;
      trx.actions.push_back(act_a_to_b);
      trx.actions.emplace_back(chain::action({}, contracts::nonce{.value = nonce}));
      trx.set_reference_block(cc.head_block_id());
<<<<<<< HEAD
      trx.expiration = cc.head_block_time() + fc::seconds(30);
      trx.sign(a_priv_key, chainid);
      cc.push_transaction(trx);
=======

      fc::crypto::private_key creator_priv_key = fc::crypto::private_key::regenerate(fc::sha256(std::string(64, 'a')));
      trx.sign(creator_priv_key, chainid);
      cc.push_transaction(packed_transaction(trx));
>>>>>>> 76c2b3dc
      }

      {
      signed_transaction trx;
      trx.actions.push_back(act_b_to_a);
      trx.actions.emplace_back(chain::action({}, contracts::nonce{.value = nonce++}));
      trx.set_reference_block(cc.head_block_id());
      trx.expiration = cc.head_block_time() + fc::seconds(30);
      trx.sign(b_priv_key, chainid);
      cc.push_transaction(packed_transaction(trx));
      }
      }
   }

   void stop_generation() {
      if(!running)
         throw fc::exception(fc::invalid_operation_exception_code);
      timer.cancel();
      running = false;
      ilog("Stopping transaction generation test");
   }

   boost::asio::high_resolution_timer timer{app().get_io_service()};
   bool running{false};

   unsigned timer_timeout;
   unsigned batch;

   action act_a_to_b;
   action act_b_to_a;

   abi_serializer currency_serializer = fc::json::from_string(currency_abi).as<contracts::abi_def>();
};

txn_test_gen_plugin::txn_test_gen_plugin() {}
txn_test_gen_plugin::~txn_test_gen_plugin() {}

void txn_test_gen_plugin::set_program_options(options_description&, options_description& cfg) {
}

void txn_test_gen_plugin::plugin_initialize(const variables_map& options) {
}

void txn_test_gen_plugin::plugin_startup() {
   app().get_plugin<http_plugin>().add_api({
      CALL(txn_test_gen, my, create_test_accounts, INVOKE_V_R_R(my, create_test_accounts, std::string, std::string), 200),
      CALL(txn_test_gen, my, stop_generation, INVOKE_V_V(my, stop_generation), 200),
      CALL(txn_test_gen, my, start_generation, INVOKE_V_R_R_R(my, start_generation, std::string, uint64_t, uint64_t), 200)
   });
   my.reset(new txn_test_gen_plugin_impl);
}

void txn_test_gen_plugin::plugin_shutdown() {
   try {
      my->stop_generation();
   }
   catch(fc::exception e) {
   }
}

}<|MERGE_RESOLUTION|>--- conflicted
+++ resolved
@@ -94,11 +94,7 @@
       chain_controller& cc = app().get_plugin<chain_plugin>().chain();
       chain::chain_id_type chainid;
       app().get_plugin<chain_plugin>().get_chain_id(chainid);
-<<<<<<< HEAD
-      uint64_t stake = 500000;
-=======
       asset stake(10000);
->>>>>>> 76c2b3dc
 
       fc::crypto::private_key txn_test_receiver_A_priv_key = fc::crypto::private_key::regenerate(fc::sha256(std::string(64, 'a')));
       fc::crypto::private_key txn_test_receiver_B_priv_key = fc::crypto::private_key::regenerate(fc::sha256(std::string(64, 'b')));
@@ -114,11 +110,7 @@
       signed_transaction trx;
       trx.expiration = cc.head_block_time() + fc::seconds(30);
       trx.set_reference_block(cc.head_block_id());
-<<<<<<< HEAD
-      trx.actions.emplace_back(vector<chain::permission_level>{{creator,"active"}}, contracts::lock{creator, creator, 30000});
-=======
 //todo      trx.actions.emplace_back(vector<chain::permission_level>{{creator,"active"}}, contracts::lock{creator, creator, 300});
->>>>>>> 76c2b3dc
 
       //create "A" account
       {
@@ -284,16 +276,10 @@
       trx.actions.push_back(act_a_to_b);
       trx.actions.emplace_back(chain::action({}, contracts::nonce{.value = nonce}));
       trx.set_reference_block(cc.head_block_id());
-<<<<<<< HEAD
-      trx.expiration = cc.head_block_time() + fc::seconds(30);
-      trx.sign(a_priv_key, chainid);
-      cc.push_transaction(trx);
-=======
 
       fc::crypto::private_key creator_priv_key = fc::crypto::private_key::regenerate(fc::sha256(std::string(64, 'a')));
       trx.sign(creator_priv_key, chainid);
       cc.push_transaction(packed_transaction(trx));
->>>>>>> 76c2b3dc
       }
 
       {
