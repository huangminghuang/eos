--- conflicted
+++ resolved
@@ -1356,12 +1356,6 @@
 
       wlog( "bnet startup " );
 
-<<<<<<< HEAD
-=======
-      auto& chain = app().get_plugin<chain_plugin>().chain();
-      EOS_ASSERT ( chain.get_read_mode() != chain::db_read_mode::IRREVERSIBLE, plugin_exception, "bnet is not compatible with \"irreversible\" read_mode");
-
->>>>>>> 47b1c311
       my->_on_appled_trx_handle = app().get_channel<channels::accepted_transaction>()
                                 .subscribe( [this]( transaction_metadata_ptr t ){
                                        my->on_accepted_transaction(t);
