/**
 *  @file
 *  @copyright defined in eos/LICENSE
 */
#include <eosio/chain/types.hpp>

#include <eosio/net_plugin/net_plugin.hpp>
#include <eosio/net_plugin/protocol.hpp>
#include <eosio/chain/controller.hpp>
#include <eosio/chain/exceptions.hpp>
#include <eosio/chain/block.hpp>
#include <eosio/chain/plugin_interface.hpp>
#include <eosio/chain/thread_utils.hpp>
#include <eosio/producer_plugin/producer_plugin.hpp>
#include <eosio/chain/contract_types.hpp>

#include <fc/network/message_buffer.hpp>
#include <fc/network/ip.hpp>
#include <fc/io/json.hpp>
#include <fc/io/raw.hpp>
#include <fc/log/appender.hpp>
#include <fc/log/logger_config.hpp>
#include <fc/reflect/variant.hpp>
#include <fc/crypto/rand.hpp>
#include <fc/exception/exception.hpp>

#include <boost/asio/ip/tcp.hpp>
#include <boost/asio/ip/host_name.hpp>
#include <boost/asio/steady_timer.hpp>

#include <atomic>
#include <shared_mutex>

using namespace eosio::chain::plugin_interface;

namespace eosio {
   static appbase::abstract_plugin& _net_plugin = app().register_plugin<net_plugin>();

   using std::vector;

   using boost::asio::ip::tcp;
   using boost::asio::ip::address_v4;
   using boost::asio::ip::host_name;
   using boost::multi_index_container;

   using fc::time_point;
   using fc::time_point_sec;
   using eosio::chain::transaction_id_type;
   using eosio::chain::sha256_less;

   class connection;

   using connection_ptr = std::shared_ptr<connection>;
   using connection_wptr = std::weak_ptr<connection>;

   using io_work_t = boost::asio::executor_work_guard<boost::asio::io_context::executor_type>;

   template <typename Strand>
   void verify_strand_in_this_thread(const Strand& strand, const char* func, int line) {
      if( !strand.running_in_this_thread() ) {
         elog( "wrong strand: ${f} : line ${n}, exiting", ("f", func)("n", line) );
         app().quit();
      }
   }

   struct node_transaction_state {
      transaction_id_type id;
      time_point_sec  expires;        /// time after which this may be purged.
      uint32_t        block_num = 0;  /// block transaction was included in
      uint32_t        connection_id = 0;
   };

   struct by_expiry;
   struct by_block_num;

   typedef multi_index_container<
      node_transaction_state,
      indexed_by<
         ordered_unique<
            tag<by_id>,
            composite_key< node_transaction_state,
               member<node_transaction_state, transaction_id_type, &node_transaction_state::id>,
               member<node_transaction_state, uint32_t, &node_transaction_state::connection_id>
            >,
            composite_key_compare< sha256_less, std::less<uint32_t> >
         >,
         ordered_non_unique<
            tag< by_expiry >,
            member< node_transaction_state, fc::time_point_sec, &node_transaction_state::expires > >,
         ordered_non_unique<
            tag<by_block_num>,
            member< node_transaction_state, uint32_t, &node_transaction_state::block_num > >
         >
      >
   node_transaction_index;

   struct peer_block_state {
      block_id_type id;
      uint32_t      block_num = 0;
      uint32_t      connection_id = 0;
      bool          have_block = false; // true if we have received the block, false if only received id notification
   };

   struct by_block_id;

   typedef multi_index_container<
      eosio::peer_block_state,
      indexed_by<
         ordered_unique< tag<by_id>,
               composite_key< peer_block_state,
                     member<peer_block_state, uint32_t, &eosio::peer_block_state::connection_id>,
                     member<peer_block_state, block_id_type, &eosio::peer_block_state::id>
               >,
               composite_key_compare< std::less<uint32_t>, sha256_less >
         >,
         ordered_non_unique< tag<by_block_id>,
               composite_key< peer_block_state,
                     member<peer_block_state, block_id_type, &eosio::peer_block_state::id>,
                     member<peer_block_state, bool, &eosio::peer_block_state::have_block>
               >,
               composite_key_compare< sha256_less, std::greater<bool> >
         >,
         ordered_non_unique< tag<by_block_num>, member<eosio::peer_block_state, uint32_t, &eosio::peer_block_state::block_num > >
      >
      > peer_block_state_index;


   struct update_block_num {
      uint32_t new_bnum;
      update_block_num(uint32_t bnum) : new_bnum(bnum) {}
      void operator() (node_transaction_state& nts) {
         nts.block_num = new_bnum;
      }
   };

   class sync_manager {
   private:
      enum stages {
         lib_catchup,
         head_catchup,
         in_sync
      };

      mutable std::mutex sync_mtx;
      uint32_t       sync_known_lib_num;
      uint32_t       sync_last_requested_num;
      uint32_t       sync_next_expected_num;
      uint32_t       sync_req_span;
      connection_ptr sync_source;
      std::atomic<stages> sync_state;

      chain_plugin* chain_plug = nullptr;

   private:
      constexpr static auto stage_str( stages s );
      void set_state( stages s );
      bool is_sync_required( uint32_t fork_head_block_num );
      void request_next_chunk( std::unique_lock<std::mutex> g_sync, const connection_ptr& conn = connection_ptr() );
      void start_sync( const connection_ptr& c, uint32_t target );
      bool verify_catchup( const connection_ptr& c, uint32_t num, const block_id_type& id );

   public:
      explicit sync_manager( uint32_t span );
      static void send_handshakes();
      bool syncing_with_peer() const { return sync_state == lib_catchup; }
      bool block_while_syncing_with_other_peer( const connection_ptr& c ) const;
      void sync_reset_lib_num( const connection_ptr& conn );
      void sync_reassign_fetch( const connection_ptr& c, go_away_reason reason );
      void rejected_block( const connection_ptr& c, uint32_t blk_num );
      void sync_recv_block( const connection_ptr& c, const block_id_type& blk_id, uint32_t blk_num );
      void recv_handshake( const connection_ptr& c, const handshake_message& msg );
      void sync_recv_notice( const connection_ptr& c, const notice_message& msg );
   };

   class dispatch_manager {
      mutable std::mutex      blk_state_mtx;
      peer_block_state_index  blk_state;
      mutable std::mutex      local_txns_mtx;
      node_transaction_index  local_txns;

   public:
      void bcast_transaction(const transaction_metadata_ptr& trx);
      void rejected_transaction(const transaction_id_type& msg, uint32_t head_blk_num);
      void bcast_block(const block_state_ptr& bs);
      void bcast_notice( const block_id_type& id );
      void rejected_block(const block_id_type& id);

      void recv_block(const connection_ptr& conn, const block_id_type& msg, uint32_t bnum);
      void expire_blocks( uint32_t bnum );
      void recv_transaction(const connection_ptr& conn, const transaction_metadata_ptr& txn);
      void recv_notice(const connection_ptr& conn, const notice_message& msg, bool generated);

      void retry_fetch(const connection_ptr& conn);

      bool add_peer_block( const block_id_type& blkid, uint32_t connection_id );
      bool add_peer_block_id( const block_id_type& blkid, uint32_t connection_id );
      bool peer_has_block(const block_id_type& blkid, uint32_t connection_id) const;
      bool have_block(const block_id_type& blkid) const;
      size_t num_entries( uint32_t connection_id ) const;

      bool add_peer_txn( const node_transaction_state& nts );
      void update_txns_block_num( const signed_block_ptr& sb );
      void update_txns_block_num( const transaction_id_type& id, uint32_t blk_num );
      bool peer_has_txn( const transaction_id_type& tid, uint32_t connection_id ) const;
      bool have_txn( const transaction_id_type& tid ) const;
      void expire_txns( uint32_t lib_num );
   };

   class net_plugin_impl : public std::enable_shared_from_this<net_plugin_impl> {
   public:
      unique_ptr<tcp::acceptor>        acceptor;
      std::atomic<uint32_t>            current_connection_id{0};

      unique_ptr< sync_manager >       sync_master;
      unique_ptr< dispatch_manager >   dispatcher;

      /**
       * Thread safe, only updated in plugin initialize
       *  @{
       */
      string                                p2p_address;
      string                                p2p_server_address;

      vector<string>                        supplied_peers;
      vector<chain::public_key_type>        allowed_peers; ///< peer keys allowed to connect
      std::map<chain::public_key_type,
               chain::private_key_type>     private_keys; ///< overlapping with producer keys, also authenticating non-producing nodes
      enum possible_connections : char {
         None = 0,
            Producers = 1 << 0,
            Specified = 1 << 1,
            Any = 1 << 2
            };
      possible_connections                  allowed_connections{None};

      boost::asio::steady_timer::duration   connector_period;
      boost::asio::steady_timer::duration   txn_exp_period;
      boost::asio::steady_timer::duration   resp_expected_period;
      boost::asio::steady_timer::duration   keepalive_interval{std::chrono::seconds{32}};

      int                                   max_cleanup_time_ms = 0;
      uint32_t                              max_client_count = 0;
      uint32_t                              max_nodes_per_host = 1;

      /// Peer clock may be no more than 1 second skewed from our clock, including network latency.
      const std::chrono::system_clock::duration peer_authentication_interval{std::chrono::seconds{1}};

      bool                                  network_version_match = false;
      chain_id_type                         chain_id;
      fc::sha256                            node_id;
      string                                user_agent_name;

      eosio::db_read_mode                   db_read_mode = eosio::db_read_mode::SPECULATIVE;
      chain_plugin*                         chain_plug = nullptr;
      producer_plugin*                      producer_plug = nullptr;
      bool                                  use_socket_read_watermark = false;
      /** @} */

      mutable std::shared_mutex             connections_mtx;
      std::set< connection_ptr >            connections;     // todo: switch to a thread safe container to avoid big mutex over complete collection

      std::mutex                            connector_check_timer_mtx;
      unique_ptr<boost::asio::steady_timer> connector_check_timer;
      int                                   connector_checks_in_flight{0};

      std::mutex                            expire_timer_mtx;
      unique_ptr<boost::asio::steady_timer> expire_timer;

      std::mutex                            keepalive_timer_mtx;
      unique_ptr<boost::asio::steady_timer> keepalive_timer;

      std::atomic<bool>                     in_shutdown{false};

      compat::channels::transaction_ack::channel_type::handle  incoming_transaction_ack_subscription;
      channels::irreversible_block::channel_type::handle       incoming_irreversible_block_subscription;

      uint16_t                                  thread_pool_size = 2;
      optional<eosio::chain::named_thread_pool> thread_pool;

   private:
      mutable std::mutex            chain_info_mtx; // protects chain_*
      uint32_t                      chain_lib_num{0};
      uint32_t                      chain_head_blk_num{0};
      uint32_t                      chain_fork_head_blk_num{0};
      block_id_type                 chain_lib_id;
      block_id_type                 chain_head_blk_id;
      block_id_type                 chain_fork_head_blk_id;

   public:
      void update_chain_info();
      //         lib_num, head_block_num, fork_head_blk_num, lib_id, head_blk_id, fork_head_blk_id
      std::tuple<uint32_t, uint32_t, uint32_t, block_id_type, block_id_type, block_id_type> get_chain_info() const;

      void start_listen_loop();

      void on_accepted_block( const block_state_ptr& bs );
      void transaction_ack(const std::pair<fc::exception_ptr, transaction_metadata_ptr>&);
      void on_irreversible_block( const block_state_ptr& blk );

      void start_conn_timer(boost::asio::steady_timer::duration du, std::weak_ptr<connection> from_connection);
      void start_expire_timer();
      void start_monitors();

      void expire();
      void connection_monitor(std::weak_ptr<connection> from_connection, bool reschedule);
      /** \name Peer Timestamps
       *  Time message handling
       *  @{
       */
      /** \brief Peer heartbeat ticker.
       */
      void ticker();
      /** @} */
      /** \brief Determine if a peer is allowed to connect.
       *
       * Checks current connection mode and key authentication.
       *
       * \return False if the peer should not connect, true otherwise.
       */
      bool authenticate_peer(const handshake_message& msg) const;
      /** \brief Retrieve public key used to authenticate with peers.
       *
       * Finds a key to use for authentication.  If this node is a producer, use
       * the front of the producer key map.  If the node is not a producer but has
       * a configured private key, use it.  If the node is neither a producer nor has
       * a private key, returns an empty key.
       *
       * \note On a node with multiple private keys configured, the key with the first
       *       numerically smaller byte will always be used.
       */
      chain::public_key_type get_authentication_key() const;
      /** \brief Returns a signature of the digest using the corresponding private key of the signer.
       *
       * If there are no configured private keys, returns an empty signature.
       */
      chain::signature_type sign_compact(const chain::public_key_type& signer, const fc::sha256& digest) const;

      constexpr uint16_t to_protocol_version(uint16_t v);

      connection_ptr find_connection(const string& host)const; // must call with held mutex
   };

   const fc::string logger_name("net_plugin_impl");
   fc::logger logger;
   std::string peer_log_format;

#define peer_dlog( PEER, FORMAT, ... ) \
  FC_MULTILINE_MACRO_BEGIN \
   if( logger.is_enabled( fc::log_level::debug ) ) \
      logger.log( FC_LOG_MESSAGE( debug, peer_log_format + FORMAT, __VA_ARGS__ (PEER->get_logger_variant()) ) ); \
  FC_MULTILINE_MACRO_END

#define peer_ilog( PEER, FORMAT, ... ) \
  FC_MULTILINE_MACRO_BEGIN \
   if( logger.is_enabled( fc::log_level::info ) ) \
      logger.log( FC_LOG_MESSAGE( info, peer_log_format + FORMAT, __VA_ARGS__ (PEER->get_logger_variant()) ) ); \
  FC_MULTILINE_MACRO_END

#define peer_wlog( PEER, FORMAT, ... ) \
  FC_MULTILINE_MACRO_BEGIN \
   if( logger.is_enabled( fc::log_level::warn ) ) \
      logger.log( FC_LOG_MESSAGE( warn, peer_log_format + FORMAT, __VA_ARGS__ (PEER->get_logger_variant()) ) ); \
  FC_MULTILINE_MACRO_END

#define peer_elog( PEER, FORMAT, ... ) \
  FC_MULTILINE_MACRO_BEGIN \
   if( logger.is_enabled( fc::log_level::error ) ) \
      logger.log( FC_LOG_MESSAGE( error, peer_log_format + FORMAT, __VA_ARGS__ (PEER->get_logger_variant())) ); \
  FC_MULTILINE_MACRO_END


   template<class enum_type, class=typename std::enable_if<std::is_enum<enum_type>::value>::type>
   inline enum_type& operator|=(enum_type& lhs, const enum_type& rhs)
   {
      using T = std::underlying_type_t <enum_type>;
      return lhs = static_cast<enum_type>(static_cast<T>(lhs) | static_cast<T>(rhs));
   }

   static net_plugin_impl *my_impl;

   /**
    * default value initializers
    */
   constexpr auto     def_send_buffer_size_mb = 4;
   constexpr auto     def_send_buffer_size = 1024*1024*def_send_buffer_size_mb;
   constexpr auto     def_max_write_queue_size = def_send_buffer_size*10;
   constexpr boost::asio::chrono::milliseconds def_read_delay_for_full_write_queue{100};
   constexpr auto     def_max_trx_in_progress_size = 100*1024*1024; // 100 MB
   constexpr auto     def_max_read_delays = 100; // number of times read_delay_timer started without any reads
   constexpr auto     def_max_consecutive_rejected_blocks = 3; // num of rejected blocks before disconnect
   constexpr auto     def_max_consecutive_immediate_connection_close = 9; // back off if client keeps closing
   constexpr auto     def_max_peer_block_ids_per_connection = 100*1024; // if we reach this many then the connection is spaming us, disconnect
   constexpr auto     def_max_clients = 25; // 0 for unlimited clients
   constexpr auto     def_max_nodes_per_host = 1;
   constexpr auto     def_conn_retry_wait = 30;
   constexpr auto     def_txn_expire_wait = std::chrono::seconds(3);
   constexpr auto     def_resp_expected_wait = std::chrono::seconds(5);
   constexpr auto     def_sync_fetch_span = 100;

   constexpr auto     message_header_size = 4;
   constexpr uint32_t signed_block_which = 7;        // see protocol net_message
   constexpr uint32_t packed_transaction_which = 8;  // see protocol net_message

   /**
    *  For a while, network version was a 16 bit value equal to the second set of 16 bits
    *  of the current build's git commit id. We are now replacing that with an integer protocol
    *  identifier. Based on historical analysis of all git commit identifiers, the larges gap
    *  between ajacent commit id values is shown below.
    *  these numbers were found with the following commands on the master branch:
    *
    *  git log | grep "^commit" | awk '{print substr($2,5,4)}' | sort -u > sorted.txt
    *  rm -f gap.txt; prev=0; for a in $(cat sorted.txt); do echo $prev $((0x$a - 0x$prev)) $a >> gap.txt; prev=$a; done; sort -k2 -n gap.txt | tail
    *
    *  DO NOT EDIT net_version_base OR net_version_range!
    */
   constexpr uint16_t net_version_base = 0x04b5;
   constexpr uint16_t net_version_range = 106;
   /**
    *  If there is a change to network protocol or behavior, increment net version to identify
    *  the need for compatibility hooks
    */
   constexpr uint16_t proto_base = 0;
   constexpr uint16_t proto_explicit_sync = 1;
   constexpr uint16_t block_id_notify = 2;

   constexpr uint16_t net_version = block_id_notify;

   /**
    * Index by start_block_num
    */
   struct sync_state {
      sync_state(uint32_t start = 0, uint32_t end = 0, uint32_t last_acted = 0)
         :start_block( start ), end_block( end ), last( last_acted ),
          start_time(time_point::now())
      {}
      uint32_t     start_block;
      uint32_t     end_block;
      uint32_t     last; ///< last sent or received
      time_point   start_time; ///< time request made or received
   };

   // thread safe
   class queued_buffer : boost::noncopyable {
   public:
      void clear_write_queue() {
         std::lock_guard<std::mutex> g( _mtx );
         _write_queue.clear();
         _sync_write_queue.clear();
         _write_queue_size = 0;
      }

      void clear_out_queue() {
         std::lock_guard<std::mutex> g( _mtx );
         while ( _out_queue.size() > 0 ) {
            _out_queue.pop_front();
         }
      }

      uint32_t write_queue_size() const {
         std::lock_guard<std::mutex> g( _mtx );
         return _write_queue_size;
      }

      bool is_out_queue_empty() const {
         std::lock_guard<std::mutex> g( _mtx );
         return _out_queue.empty();
      }

      bool ready_to_send() const {
         std::lock_guard<std::mutex> g( _mtx );
         // if out_queue is not empty then async_write is in progress
         return ((!_sync_write_queue.empty() || !_write_queue.empty()) && _out_queue.empty());
      }

      // @param callback must not callback into queued_buffer
      bool add_write_queue( const std::shared_ptr<vector<char>>& buff,
                            std::function<void( boost::system::error_code, std::size_t )> callback,
                            bool to_sync_queue ) {
         std::lock_guard<std::mutex> g( _mtx );
         if( to_sync_queue ) {
            _sync_write_queue.push_back( {buff, callback} );
         } else {
            _write_queue.push_back( {buff, callback} );
         }
         _write_queue_size += buff->size();
         if( _write_queue_size > 2 * def_max_write_queue_size ) {
            return false;
         }
         return true;
      }

      void fill_out_buffer( std::vector<boost::asio::const_buffer>& bufs ) {
         std::lock_guard<std::mutex> g( _mtx );
         if( _sync_write_queue.size() > 0 ) { // always send msgs from sync_write_queue first
            fill_out_buffer( bufs, _sync_write_queue );
         } else { // postpone real_time write_queue if sync queue is not empty
            fill_out_buffer( bufs, _write_queue );
            EOS_ASSERT( _write_queue_size == 0, plugin_exception, "write queue size expected to be zero" );
         }
      }

      void out_callback( boost::system::error_code ec, std::size_t w ) {
         std::lock_guard<std::mutex> g( _mtx );
         for( auto& m : _out_queue ) {
            m.callback( ec, w );
         }
      }

   private:
      struct queued_write;
      void fill_out_buffer( std::vector<boost::asio::const_buffer>& bufs,
                            deque<queued_write>& w_queue ) {
         while ( w_queue.size() > 0 ) {
            auto& m = w_queue.front();
            bufs.push_back( boost::asio::buffer( *m.buff ));
            _write_queue_size -= m.buff->size();
            _out_queue.emplace_back( m );
            w_queue.pop_front();
         }
      }

   private:
      struct queued_write {
         std::shared_ptr<vector<char>> buff;
         std::function<void( boost::system::error_code, std::size_t )> callback;
      };

      mutable std::mutex  _mtx;
      uint32_t            _write_queue_size{0};
      deque<queued_write> _write_queue;
      deque<queued_write> _sync_write_queue; // sync_write_queue will be sent first
      deque<queued_write> _out_queue;

   }; // queued_buffer


   class connection : public std::enable_shared_from_this<connection> {
   public:
      explicit connection( string endpoint );
      connection();

      ~connection() {}

      bool start_session();

      bool socket_is_open() const { return socket_open.load(); } // thread safe, atomic
      const string& peer_address() const { return peer_addr; } // thread safe, const
      // thread safe, not updated after start_session()
      const string& remote_address() const { return socket_open.load() ? remote_endpoint_ip : unknown; }

      void set_connection_type( const string& peer_addr );
      bool is_transactions_only_connection()const { return connection_type == transactions_only; }
      bool is_blocks_only_connection()const { return connection_type == blocks_only; }

   private:
      static const string unknown;

      void update_endpoints();

      optional<sync_state>    peer_requested;  // this peer is requesting info from us

      std::atomic<bool>                         socket_open{false};

      const string            peer_addr;
      string                  remote_endpoint_ip;     // not updated after start
      string                  remote_endpoint_port;   // not updated after start
      string                  local_endpoint_ip;      // not updated after start
      string                  local_endpoint_port;    // not updated after start

      enum connection_types : char {
         both,
         transactions_only,
         blocks_only
      };

      std::atomic<connection_types>             connection_type{both};

   public:
      boost::asio::io_context::strand           strand;
      std::shared_ptr<tcp::socket>              socket; // only accessed through strand after construction

      fc::message_buffer<1024*1024>    pending_message_buffer;
      std::atomic<std::size_t>         outstanding_read_bytes{0}; // accessed only from strand threads

      queued_buffer           buffer_queue;

      std::atomic<uint32_t>   trx_in_progress_size{0};
      fc::sha256              node_id;
      const uint32_t          connection_id;
      int16_t                 sent_handshake_count = 0;
      std::atomic<bool>       connecting{true};
      std::atomic<bool>       syncing{false};
      uint16_t                protocol_version = 0;
      uint16_t                consecutive_rejected_blocks = 0;
      std::atomic<uint16_t>   consecutive_immediate_connection_close = 0;

      std::mutex                            response_expected_timer_mtx;
      boost::asio::steady_timer             response_expected_timer;

      uint16_t                              read_delay_count = 0; // only accessed from strand
      std::mutex                            read_delay_timer_mtx;
      boost::asio::steady_timer             read_delay_timer;

      std::atomic<go_away_reason>           no_retry{no_reason};

      mutable std::mutex          conn_mtx; //< mtx for last_req, last_handshake_recv, last_handshake_sent, fork_head, fork_head_num, last_close
      optional<request_message>   last_req;
      handshake_message           last_handshake_recv;
      handshake_message           last_handshake_sent;
      block_id_type               fork_head;
      uint32_t                    fork_head_num{0};
      fc::time_point              last_close;

      connection_status get_status()const;

      /** \name Peer Timestamps
       *  Time message handling
       *  @{
       */
      // Members set from network data
      tstamp                         org{0};          //!< originate timestamp
      tstamp                         rec{0};          //!< receive timestamp
      tstamp                         dst{0};          //!< destination timestamp
      tstamp                         xmt{0};          //!< transmit timestamp
      /** @} */

      bool connected();
      bool current();
      void close( bool reconnect = true );
   private:
      static void _close( connection* self, bool reconnect ); // for easy capture
   public:

      void populate_handshake( handshake_message& hello );

      bool resolve_and_connect();
      void connect( const std::shared_ptr<tcp::resolver>& resolver, tcp::resolver::results_type endpoints );
      void start_read_message();

      /** \brief Process the next message from the pending message buffer
       *
       * Process the next message from the pending_message_buffer.
       * message_length is the already determined length of the data
       * part of the message that will handle the message.
       * Returns true is successful. Returns false if an error was
       * encountered unpacking or processing the message.
       */
      bool process_next_message(uint32_t message_length);

      void send_handshake();

      /** \name Peer Timestamps
       *  Time message handling
       */
      /**  \brief Populate and queue time_message
       */
      void send_time();
      /** \brief Populate and queue time_message immediately using incoming time_message
       */
      void send_time(const time_message& msg);
      /** \brief Read system time and convert to a 64 bit integer.
       *
       * There are only two calls on this routine in the program.  One
       * when a packet arrives from the network and the other when a
       * packet is placed on the send queue.  Calls the kernel time of
       * day routine and converts to a (at least) 64 bit integer.
       */
      static tstamp get_time() {
         return std::chrono::system_clock::now().time_since_epoch().count();
      }
      /** @} */

      const string peer_name();

      void blk_send_branch();
      void blk_send(const block_id_type& blkid);
      void stop_send();

      void enqueue( const net_message &msg, bool trigger_send = true );
      void enqueue_block( const signed_block_ptr& sb, bool trigger_send = true, bool to_sync_queue = false);
      void enqueue_buffer( const std::shared_ptr<std::vector<char>>& send_buffer,
                           bool trigger_send, int priority, go_away_reason close_after_send,
                           bool to_sync_queue = false);
      void cancel_sync(go_away_reason);
      void flush_queues();
      bool enqueue_sync_block();
      void request_sync_blocks(uint32_t start, uint32_t end);

      void cancel_wait();
      void sync_wait();
      void fetch_wait();
      void sync_timeout(boost::system::error_code ec);
      void fetch_timeout(boost::system::error_code ec);

      void queue_write(const std::shared_ptr<vector<char>>& buff,
                       bool trigger_send,
                       int priority,
                       std::function<void(boost::system::error_code, std::size_t)> callback,
                       bool to_sync_queue = false);
      void do_queue_write(int priority);

      static bool is_valid( const handshake_message& msg );

      void handle_message( const handshake_message& msg );
      void handle_message( const chain_size_message& msg );
      void handle_message( const go_away_message& msg );
      /** \name Peer Timestamps
       *  Time message handling
       *  @{
       */
      /** \brief Process time_message
       *
       * Calculate offset, delay and dispersion.  Note carefully the
       * implied processing.  The first-order difference is done
       * directly in 64-bit arithmetic, then the result is converted
       * to floating double.  All further processing is in
       * floating-double arithmetic with rounding done by the hardware.
       * This is necessary in order to avoid overflow and preserve precision.
       */
      void handle_message( const time_message& msg );
      /** @} */
      void handle_message( const notice_message& msg );
      void handle_message( const request_message& msg );
      void handle_message( const sync_request_message& msg );
      void handle_message( const signed_block& msg ) = delete; // signed_block_ptr overload used instead
      void handle_message( const signed_block_ptr& msg );
      void handle_message( const packed_transaction& msg ) = delete; // packed_transaction_ptr overload used instead
      void handle_message( const packed_transaction_ptr& msg );

      void process_signed_block( const signed_block_ptr& msg );

      fc::optional<fc::variant_object> _logger_variant;
      const fc::variant_object& get_logger_variant()  {
         if (!_logger_variant) {
            _logger_variant.emplace(fc::mutable_variant_object()
               ("_name", peer_name())
               ("_id", node_id)
               ("_sid", ((string)node_id).substr(0, 7))
               ("_ip", remote_endpoint_ip)
               ("_port", remote_endpoint_port)
               ("_lip", local_endpoint_ip)
               ("_lport", local_endpoint_port)
            );
         }
         return *_logger_variant;
      }
   };

   const string connection::unknown = "<unknown>";

   // called from connection strand
   struct msg_handler : public fc::visitor<void> {
      connection_ptr c;
      explicit msg_handler( const connection_ptr& conn) : c(conn) {}

      void operator()( const signed_block& msg ) const {
         EOS_ASSERT( false, plugin_config_exception, "operator()(signed_block&&) should be called" );
      }
      void operator()( signed_block& msg ) const {
         EOS_ASSERT( false, plugin_config_exception, "operator()(signed_block&&) should be called" );
      }
      void operator()( const packed_transaction& msg ) const {
         EOS_ASSERT( false, plugin_config_exception, "operator()(packed_transaction&&) should be called" );
      }
      void operator()( packed_transaction& msg ) const {
         EOS_ASSERT( false, plugin_config_exception, "operator()(packed_transaction&&) should be called" );
      }

      void operator()( signed_block&& msg ) const {
         // continue call to handle_message on connection strand
         shared_ptr<signed_block> ptr = std::make_shared<signed_block>( std::move( msg ) );
         c->handle_message( ptr );
      }

      void operator()( packed_transaction&& msg ) const {
         // continue call to handle_message on connection strand
         fc_dlog( logger, "handle packed_transaction" );
         shared_ptr<packed_transaction> ptr = std::make_shared<packed_transaction>( std::move( msg ) );
         c->handle_message( ptr );
      }

      void operator()( const handshake_message& msg ) const {
         // continue call to handle_message on connection strand
         fc_dlog( logger, "handle handshake_message" );
         c->handle_message( msg );
      }

      void operator()( const chain_size_message& msg ) const {
         // continue call to handle_message on connection strand
         fc_dlog( logger, "handle chain_size_message" );
         c->handle_message( msg );
      }

      void operator()( const go_away_message& msg ) const {
         // continue call to handle_message on connection strand
         fc_dlog( logger, "handle go_away_message" );
         c->handle_message( msg );
      }

      void operator()( const time_message& msg ) const {
         // continue call to handle_message on connection strand
         fc_dlog( logger, "handle time_message" );
         c->handle_message( msg );
      }

      void operator()( const notice_message& msg ) const {
         // continue call to handle_message on connection strand
         fc_dlog( logger, "handle notice_message" );
         c->handle_message( msg );
      }

      void operator()( const request_message& msg ) const {
         // continue call to handle_message on connection strand
         fc_dlog( logger, "handle request_message" );
         c->handle_message( msg );
      }

      void operator()( const sync_request_message& msg ) const {
         // continue call to handle_message on connection strand
         fc_dlog( logger, "handle sync_request_message" );
         c->handle_message( msg );
      }
   };

   template<typename Function>
   void for_each_connection( Function f ) {
      std::shared_lock<std::shared_mutex> g( my_impl->connections_mtx );
      for( auto& c : my_impl->connections ) {
         if( !f( c ) ) return;
      }
   }

   template<typename Function>
   void for_each_block_connection( Function f ) {
      std::shared_lock<std::shared_mutex> g( my_impl->connections_mtx );
      for( auto& c : my_impl->connections ) {
         if( c->is_transactions_only_connection() ) continue;
         if( !f( c ) ) return;
      }
   }

   //---------------------------------------------------------------------------

   connection::connection( string endpoint )
      : peer_addr( endpoint ),
        strand( my_impl->thread_pool->get_executor() ),
        socket( new tcp::socket( my_impl->thread_pool->get_executor() ) ),
        connection_id( ++my_impl->current_connection_id ),
        response_expected_timer( my_impl->thread_pool->get_executor() ),
        read_delay_timer( my_impl->thread_pool->get_executor() ),
        last_handshake_recv(),
        last_handshake_sent()
   {
      fc_ilog( logger, "creating connection to ${n}", ("n", endpoint) );
      node_id.data()[0] = 0;
   }

   connection::connection()
      : peer_addr(),
        strand( my_impl->thread_pool->get_executor() ),
        socket( new tcp::socket( my_impl->thread_pool->get_executor() ) ),
        connection_id( ++my_impl->current_connection_id ),
        response_expected_timer( my_impl->thread_pool->get_executor() ),
        read_delay_timer( my_impl->thread_pool->get_executor() ),
        last_handshake_recv(),
        last_handshake_sent()
   {
      fc_ilog( logger, "accepted network connection" );
      node_id.data()[0] = 0;
   }

   void connection::update_endpoints() {
      boost::system::error_code ec;
      auto rep = socket->remote_endpoint(ec);
      remote_endpoint_ip = ec ? unknown : rep.address().to_string();
      remote_endpoint_port = ec ? unknown : std::to_string(rep.port());

      auto lep = socket->local_endpoint(ec);
      local_endpoint_ip = ec ? unknown : lep.address().to_string();
      local_endpoint_port = ec ? unknown : std::to_string(lep.port());
   }

   void connection::set_connection_type( const string& peer_add ) {
      // host:port:[<trx>|<blk>]
      string::size_type colon = peer_add.find(':');
      string::size_type colon2 = peer_add.find(':', colon + 1);
      string::size_type end = colon2 == string::npos
            ? string::npos : peer_add.find_first_of( " :+=.,<>!$%^&(*)|-#@\t", colon2 + 1 ); // future proof by including most symbols without using regex
      string host = peer_add.substr( 0, colon );
      string port = peer_add.substr( colon + 1, colon2 == string::npos ? string::npos : colon2 - (colon + 1));
      string type = colon2 == string::npos ? "" : end == string::npos ?
            peer_add.substr( colon2 + 1 ) : peer_add.substr( colon2 + 1, end - (colon2 + 1) );

      if( type.empty() ) {
         fc_ilog( logger, "Setting connection type for: ${peer} to both transactions and blocks", ("peer", peer_add) );
         connection_type = both;
      } else if( type == "trx" ) {
         fc_ilog( logger, "Setting connection type for: ${peer} to transactions only", ("peer", peer_add) );
         connection_type = transactions_only;
      } else if( type == "blk" ) {
         fc_ilog( logger, "Setting connection type for: ${peer} to blocks only", ("peer", peer_add) );
         connection_type = blocks_only;
      } else {
         fc_wlog( logger, "Unknown connection type: ${t}", ("t", type) );
      }
   }

   connection_status connection::get_status()const {
      connection_status stat;
      stat.peer = peer_addr;
      stat.connecting = connecting;
      stat.syncing = syncing;
      std::lock_guard<std::mutex> g( conn_mtx );
      stat.last_handshake = last_handshake_recv;
      return stat;
   }

   bool connection::start_session() {
      verify_strand_in_this_thread( strand, __func__, __LINE__ );

      update_endpoints();
      boost::asio::ip::tcp::no_delay nodelay( true );
      boost::system::error_code ec;
      socket->set_option( nodelay, ec );
      if( ec ) {
         fc_elog( logger, "connection failed (set_option) ${peer}: ${e1}", ("peer", peer_name())( "e1", ec.message() ) );
         close();
         return false;
      } else {
         fc_dlog( logger, "connected to ${peer}", ("peer", peer_name()) );
         socket_open = true;
         start_read_message();
         return true;
      }
   }

   bool connection::connected() {
      return socket_is_open() && !connecting;
   }

   bool connection::current() {
      return (connected() && !syncing);
   }

   void connection::flush_queues() {
      buffer_queue.clear_write_queue();
   }

   void connection::close( bool reconnect ) {
      strand.post( [self = shared_from_this(), reconnect]() {
         connection::_close( self.get(), reconnect );
      });
   }

   void connection::_close( connection* self, bool reconnect ) {
      self->socket_open = false;
      boost::system::error_code ec;
      if( self->socket->is_open() ) {
#ifndef __APPLE__ /* shutdown seems to cause apple to not recover from connection refused */
         self->socket->shutdown( tcp::socket::shutdown_both, ec );
#endif
         self->socket->close();
      }
      self->socket.reset( new tcp::socket( my_impl->thread_pool->get_executor() ) );
      self->flush_queues();
      self->connecting = false;
      self->syncing = false;
      self->consecutive_rejected_blocks = 0;
      ++self->consecutive_immediate_connection_close;
      bool has_last_req = false;
      {
         std::lock_guard<std::mutex> g_conn( self->conn_mtx );
         has_last_req = !!self->last_req;
         self->last_handshake_recv = handshake_message();
         self->last_handshake_sent = handshake_message();
         self->last_close = fc::time_point::now();
      }
      if( has_last_req ) {
         my_impl->dispatcher->retry_fetch( self->shared_from_this() );
      }
      self->peer_requested.reset();
      self->sent_handshake_count = 0;
      my_impl->sync_master->sync_reset_lib_num( self->shared_from_this() );
      fc_dlog( logger, "closed, canceling wait on ${p}", ("p", self->peer_name()) ); // peer_name(), do not hold conn_mtx
      self->cancel_wait();
      {
         std::lock_guard<std::mutex> g( self->read_delay_timer_mtx );
         self->read_delay_timer.cancel();
         self->read_delay_count = 0;
      }

      if( reconnect ) {
         my_impl->start_conn_timer( std::chrono::milliseconds( 100 ), connection_wptr() );
      }
   }

   void connection::blk_send_branch() {
      uint32_t head_num = 0;
      block_id_type head_id;
      std::tie( std::ignore, std::ignore, head_num,
                std::ignore, std::ignore, head_id ) = my_impl->get_chain_info();

      fc_dlog(logger, "head_num = ${h}",("h",head_num));
      if(head_num == 0) {
         notice_message note;
         note.known_blocks.mode = normal;
         note.known_blocks.pending = 0;
         enqueue(note);
         return;
      }
      block_id_type remote_head_id;
      uint32_t remote_head_num = 0;
      std::unique_lock<std::mutex> g_conn( conn_mtx );
      if( last_handshake_recv.generation >= 1 ) {
         remote_head_id = last_handshake_recv.head_id;
         remote_head_num = block_header::num_from_id(remote_head_id);
         fc_dlog( logger, "maybe truncating branch at = ${h}:${id}", ("h", remote_head_num)( "id", remote_head_id ) );
      }

      block_id_type lib_id = last_handshake_recv.last_irreversible_block_id;
      g_conn.unlock();

      if( !peer_requested ) {
         peer_requested = sync_state( block_header::num_from_id(lib_id)+1,
                                      block_header::num_from_id(head_id),
                                      block_header::num_from_id(lib_id) );
      } else {
         uint32_t start = std::min( peer_requested->last + 1, block_header::num_from_id(lib_id)+1 );
         uint32_t end   = std::max( peer_requested->end_block, block_header::num_from_id(head_id) );
         peer_requested = sync_state( start, end, start - 1 );
      }
      fc_dlog( logger, "enqueue ${s} - ${e}", ("s", peer_requested->start_block)("e", peer_requested->end_block) );
      enqueue_sync_block();
   }

   void connection::blk_send( const block_id_type& blkid ) {
      connection_wptr weak = shared_from_this();
      app().post( priority::low, [blkid, weak{std::move(weak)}]() {
         connection_ptr c = weak.lock();
         if( !c ) return;
         try {
            controller& cc = my_impl->chain_plug->chain();
            signed_block_ptr b = cc.fetch_block_by_id( blkid );
            if( b ) {
               fc_dlog( logger, "found block for id at num ${n}", ("n", b->block_num()) );
               my_impl->dispatcher->add_peer_block( blkid, c->connection_id );
               c->strand.post( [c, b{std::move(b)}]() {
                  c->enqueue_block( b );
               } );
            } else {
               fc_ilog( logger, "fetch block by id returned null, id ${id} for ${p}",
                        ("id", blkid)( "p", c->peer_address() ) );
            }
         } catch( const assert_exception& ex ) {
            fc_elog( logger, "caught assert on fetch_block_by_id, ${ex}, id ${id} for ${p}",
                     ("ex", ex.to_string())( "id", blkid )( "p", c->peer_address() ) );
         } catch( ... ) {
            fc_elog( logger, "caught other exception fetching block id ${id} for ${p}",
                     ("id", blkid)( "p", c->peer_address() ) );
         }
      });
   }

   void connection::stop_send() {
      syncing = false;
   }

   void connection::send_handshake() {
      strand.post( [c = shared_from_this()]() {
         std::unique_lock<std::mutex> g_conn( c->conn_mtx );
         c->populate_handshake( c->last_handshake_sent );
         c->last_handshake_sent.generation = ++c->sent_handshake_count;
         auto last_handshake_sent = c->last_handshake_sent;
         g_conn.unlock();
         fc_dlog( logger, "Sending handshake generation ${g} to ${ep}, lib ${lib}, head ${head}",
                  ("g", last_handshake_sent.generation)( "ep", c->peer_name() )
                  ( "lib", last_handshake_sent.last_irreversible_block_num )
                  ( "head", last_handshake_sent.head_num ) );
         c->enqueue( last_handshake_sent );
      });
   }

   void connection::send_time() {
      time_message xpkt;
      xpkt.org = rec;
      xpkt.rec = dst;
      xpkt.xmt = get_time();
      org = xpkt.xmt;
      enqueue(xpkt);
   }

   void connection::send_time(const time_message& msg) {
      time_message xpkt;
      xpkt.org = msg.xmt;
      xpkt.rec = msg.dst;
      xpkt.xmt = get_time();
      enqueue(xpkt);
   }

   void connection::queue_write(const std::shared_ptr<vector<char>>& buff,
                                bool trigger_send,
                                int priority,
                                std::function<void(boost::system::error_code, std::size_t)> callback,
                                bool to_sync_queue) {
      if( !buffer_queue.add_write_queue( buff, callback, to_sync_queue )) {
         fc_wlog( logger, "write_queue full ${s} bytes, giving up on connection ${p}",
                  ("s", buffer_queue.write_queue_size())("p", peer_name()) );
         close();
         return;
      }
      if( buffer_queue.is_out_queue_empty() && trigger_send) {
         do_queue_write( priority );
      }
   }

   void connection::do_queue_write(int priority) {
      if( !buffer_queue.ready_to_send() )
         return;
      connection_ptr c(shared_from_this());

      std::vector<boost::asio::const_buffer> bufs;
      buffer_queue.fill_out_buffer( bufs );

      strand.dispatch( [c{std::move(c)}, bufs{std::move(bufs)}, priority]() {
         boost::asio::async_write( *c->socket, bufs,
            boost::asio::bind_executor( c->strand, [c, socket=c->socket, priority]( boost::system::error_code ec, std::size_t w ) {
            try {
               // May have closed connection and cleared buffer_queue
               if( !c->socket_is_open() ) return;

               c->buffer_queue.out_callback( ec, w );

               if( ec ) {
                  if( ec.value() != boost::asio::error::eof ) {
                     fc_elog( logger, "Error sending to peer ${p}: ${i}", ("p", c->peer_name())( "i", ec.message() ) );
                  } else {
                     fc_wlog( logger, "connection closure detected on write to ${p}", ("p", c->peer_name()) );
                  }
                  c->close();
                  return;
               }
               c->buffer_queue.clear_out_queue();
               c->enqueue_sync_block();
               c->do_queue_write( priority );
            } catch( const std::exception& ex ) {
               fc_elog( logger, "Exception in do_queue_write to ${p} ${s}", ("p", c->peer_name())( "s", ex.what() ) );
            } catch( const fc::exception& ex ) {
               fc_elog( logger, "Exception in do_queue_write to ${p} ${s}", ("p", c->peer_name())( "s", ex.to_string() ) );
            } catch( ... ) {
               fc_elog( logger, "Exception in do_queue_write to ${p}", ("p", c->peer_name()) );
            }
         }));
      });
   }

   void connection::cancel_sync(go_away_reason reason) {
      fc_dlog( logger, "cancel sync reason = ${m}, write queue size ${o} bytes peer ${p}",
               ("m", reason_str( reason ))( "o", buffer_queue.write_queue_size() )( "p", peer_address() ) );
      cancel_wait();
      flush_queues();
      switch (reason) {
      case validation :
      case fatal_other : {
         no_retry = reason;
         enqueue( go_away_message( reason ));
         break;
      }
      default:
         fc_dlog(logger, "sending empty request but not calling sync wait on ${p}", ("p",peer_address()));
         enqueue( ( sync_request_message ) {0,0} );
      }
   }

   bool connection::enqueue_sync_block() {
      if( !peer_requested ) {
         return false;
      } else {
         fc_dlog( logger, "enqueue sync block ${num}", ("num", peer_requested->last + 1) );
      }
      uint32_t num = ++peer_requested->last;
      bool trigger_send = true;
      if(num == peer_requested->end_block) {
         peer_requested.reset();
      }
      connection_wptr weak = shared_from_this();
      app().post( priority::medium, [num, trigger_send, weak{std::move(weak)}]() {
         connection_ptr c = weak.lock();
         if( !c ) return;
         controller& cc = my_impl->chain_plug->chain();
         signed_block_ptr sb = cc.fetch_block_by_number( num );
         if( sb ) {
            c->strand.post( [c, sb{std::move(sb)}, trigger_send]() {
               c->enqueue_block( sb, trigger_send, true );
            });
         }
      });

      return true;
   }

   void connection::enqueue( const net_message& m, bool trigger_send ) {
      verify_strand_in_this_thread( strand, __func__, __LINE__ );
      go_away_reason close_after_send = no_reason;
      if (m.contains<go_away_message>()) {
         close_after_send = m.get<go_away_message>().reason;
      }

      const uint32_t payload_size = fc::raw::pack_size( m );

      const char* const header = reinterpret_cast<const char* const>(&payload_size); // avoid variable size encoding of uint32_t
      constexpr size_t header_size = sizeof(payload_size);
      static_assert( header_size == message_header_size, "invalid message_header_size" );
      const size_t buffer_size = header_size + payload_size;

      auto send_buffer = std::make_shared<vector<char>>(buffer_size);
      fc::datastream<char*> ds( send_buffer->data(), buffer_size);
      ds.write( header, header_size );
      fc::raw::pack( ds, m );

      enqueue_buffer( send_buffer, trigger_send, priority::low, close_after_send );
   }

   template< typename T>
   static std::shared_ptr<std::vector<char>> create_send_buffer( uint32_t which, const T& v ) {
      // match net_message static_variant pack
      const uint32_t which_size = fc::raw::pack_size( unsigned_int( which ) );
      const uint32_t payload_size = which_size + fc::raw::pack_size( v );

      const char* const header = reinterpret_cast<const char* const>(&payload_size); // avoid variable size encoding of uint32_t
      constexpr size_t header_size = sizeof( payload_size );
      static_assert( header_size == message_header_size, "invalid message_header_size" );
      const size_t buffer_size = header_size + payload_size;

      auto send_buffer = std::make_shared<vector<char>>( buffer_size );
      fc::datastream<char*> ds( send_buffer->data(), buffer_size );
      ds.write( header, header_size );
      fc::raw::pack( ds, unsigned_int( which ) );
      fc::raw::pack( ds, v );

      return send_buffer;
   }

   static std::shared_ptr<std::vector<char>> create_send_buffer( const signed_block_ptr& sb ) {
      // this implementation is to avoid copy of signed_block to net_message
      // matches which of net_message for signed_block
      fc_dlog( logger, "sending block ${bn}", ("bn", sb->block_num()) );
      return create_send_buffer( signed_block_which, *sb );
   }

   static std::shared_ptr<std::vector<char>> create_send_buffer( const packed_transaction& trx ) {
      // this implementation is to avoid copy of packed_transaction to net_message
      // matches which of net_message for packed_transaction
      return create_send_buffer( packed_transaction_which, trx );
   }

   void connection::enqueue_block( const signed_block_ptr& sb, bool trigger_send, bool to_sync_queue) {
      fc_dlog( logger, "enqueue block ${num}", ("num", sb->block_num()) );
      verify_strand_in_this_thread( strand, __func__, __LINE__ );
      enqueue_buffer( create_send_buffer( sb ), trigger_send, priority::low, no_reason, to_sync_queue);
   }

   void connection::enqueue_buffer( const std::shared_ptr<std::vector<char>>& send_buffer,
                                    bool trigger_send, int priority, go_away_reason close_after_send,
                                    bool to_sync_queue)
   {
      connection_ptr self = shared_from_this();
      queue_write(send_buffer,trigger_send, priority,
                  [conn{std::move(self)}, close_after_send](boost::system::error_code ec, std::size_t ) {
                        if (close_after_send != no_reason) {
                           fc_elog( logger, "sent a go away message: ${r}, closing connection to ${p}",
                                    ("r", reason_str(close_after_send))("p", conn->peer_name()) );
                           conn->close();
                           return;
                        }
                  },
                  to_sync_queue);
   }

   // thread safe
   void connection::cancel_wait() {
      std::lock_guard<std::mutex> g( response_expected_timer_mtx );
      response_expected_timer.cancel();
   }

   // thread safe
   void connection::sync_wait() {
      connection_ptr c(shared_from_this());
      std::lock_guard<std::mutex> g( response_expected_timer_mtx );
      response_expected_timer.expires_from_now( my_impl->resp_expected_period );
      response_expected_timer.async_wait(
            boost::asio::bind_executor( c->strand, [c]( boost::system::error_code ec ) {
               c->sync_timeout( ec );
            } ) );
   }

   // thread safe
   void connection::fetch_wait() {
      connection_ptr c( shared_from_this() );
      std::lock_guard<std::mutex> g( response_expected_timer_mtx );
      response_expected_timer.expires_from_now( my_impl->resp_expected_period );
      response_expected_timer.async_wait(
            boost::asio::bind_executor( c->strand, [c]( boost::system::error_code ec ) {
               c->fetch_timeout(ec);
            } ) );
   }

   // called from connection strand
   void connection::sync_timeout( boost::system::error_code ec ) {
      if( !ec ) {
         my_impl->sync_master->sync_reassign_fetch( shared_from_this(), benign_other );
      } else if( ec == boost::asio::error::operation_aborted ) {
      } else {
         fc_elog( logger, "setting timer for sync request got error ${ec}", ("ec", ec.message()) );
      }
   }

   // locks conn_mtx, do not call while holding conn_mtx
   const string connection::peer_name() {
      std::unique_lock<std::mutex> g_conn( conn_mtx );
      if( !last_handshake_recv.p2p_address.empty() ) {
         return last_handshake_recv.p2p_address;
      }
      g_conn.unlock();
      if( !peer_address().empty() ) {
         return peer_address();
      }
      if( remote_endpoint_port != unknown ) {
         return remote_endpoint_ip + ":" + remote_endpoint_port;
      }
      return "connecting client";
   }

   void connection::fetch_timeout( boost::system::error_code ec ) {
      if( !ec ) {
         my_impl->dispatcher->retry_fetch( shared_from_this() );
      } else if( ec == boost::asio::error::operation_aborted ) {
         if( !connected() ) {
            fc_dlog( logger, "fetch timeout was cancelled due to dead connection" );
         }
      } else {
         fc_elog( logger, "setting timer for fetch request got error ${ec}", ("ec", ec.message() ) );
      }
   }

   void connection::request_sync_blocks(uint32_t start, uint32_t end) {
      sync_request_message srm = {start,end};
      enqueue( net_message(srm) );
      sync_wait();
   }

   //-----------------------------------------------------------

    sync_manager::sync_manager( uint32_t req_span )
      :sync_known_lib_num( 0 )
      ,sync_last_requested_num( 0 )
      ,sync_next_expected_num( 1 )
      ,sync_req_span( req_span )
      ,sync_source()
      ,sync_state(in_sync)
   {
      chain_plug = app().find_plugin<chain_plugin>();
      EOS_ASSERT( chain_plug, chain::missing_chain_plugin_exception, ""  );
   }

   constexpr auto sync_manager::stage_str(stages s) {
    switch (s) {
    case in_sync : return "in sync";
    case lib_catchup: return "lib catchup";
    case head_catchup : return "head catchup";
    default : return "unkown";
    }
  }

   void sync_manager::set_state(stages newstate) {
      if( sync_state == newstate ) {
         return;
      }
      fc_dlog( logger, "old state ${os} becoming ${ns}", ("os", stage_str( sync_state ))( "ns", stage_str( newstate ) ) );
      sync_state = newstate;
   }

   bool sync_manager::block_while_syncing_with_other_peer( const connection_ptr& c ) const {
      if( syncing_with_peer() ) {
         std::lock_guard<std::mutex> g( sync_mtx );
         return c != sync_source;
      }
      return false;
   }

   void sync_manager::sync_reset_lib_num(const connection_ptr& c) {
      std::unique_lock<std::mutex> g( sync_mtx );
      if( sync_state == in_sync ) {
         sync_source.reset();
      }
      if( !c ) return;
      if( c->current() ) {
         std::lock_guard<std::mutex> g_conn( c->conn_mtx );
         if( c->last_handshake_recv.last_irreversible_block_num > sync_known_lib_num ) {
            sync_known_lib_num = c->last_handshake_recv.last_irreversible_block_num;
         }
      } else if( c == sync_source ) {
         sync_last_requested_num = 0;
         request_next_chunk( std::move(g) );
      }
   }

   // call with g_sync locked
   void sync_manager::request_next_chunk( std::unique_lock<std::mutex> g_sync, const connection_ptr& conn ) {
      uint32_t fork_head_block_num = 0;
      uint32_t lib_block_num = 0;
      std::tie( lib_block_num, std::ignore, fork_head_block_num,
                std::ignore, std::ignore, std::ignore ) = my_impl->get_chain_info();

      if( fork_head_block_num < sync_last_requested_num && sync_source && sync_source->current() ) {
         fc_ilog( logger, "ignoring request, head is ${h} last req = ${r} source is ${p}",
                  ("h", fork_head_block_num)( "r", sync_last_requested_num )( "p", sync_source->peer_name() ) );
         return;
      }

      /* ----------
       * next chunk provider selection criteria
       * a provider is supplied and able to be used, use it.
       * otherwise select the next available from the list, round-robin style.
       */

      if (conn && conn->current() ) {
         sync_source = conn;
      } else {
         std::shared_lock<std::shared_mutex> g( my_impl->connections_mtx );
         if( my_impl->connections.size() == 0 ) {
            sync_source.reset();
         } else if( my_impl->connections.size() == 1 ) {
            if (!sync_source) {
               sync_source = *my_impl->connections.begin();
            }
         } else {
            // init to a linear array search
            auto cptr = my_impl->connections.begin();
            auto cend = my_impl->connections.end();
            // do we remember the previous source?
            if (sync_source) {
               //try to find it in the list
               cptr = my_impl->connections.find( sync_source );
               cend = cptr;
               if( cptr == my_impl->connections.end() ) {
                  //not there - must have been closed! cend is now connections.end, so just flatten the ring.
                  sync_source.reset();
                  cptr = my_impl->connections.begin();
               } else {
                  //was found - advance the start to the next. cend is the old source.
                  if( ++cptr == my_impl->connections.end() && cend != my_impl->connections.end() ) {
                     cptr = my_impl->connections.begin();
                  }
               }
            }

            //scan the list of peers looking for another able to provide sync blocks.
            if( cptr != my_impl->connections.end() ) {
               auto cstart_it = cptr;
               do {
                  //select the first one which is current and break out.
                  if( !(*cptr)->is_transactions_only_connection() && (*cptr)->current() ) {
                     sync_source = *cptr;
                     break;
                  }
                  if( ++cptr == my_impl->connections.end() )
                     cptr = my_impl->connections.begin();
               } while( cptr != cstart_it );
            }
            // no need to check the result, either source advanced or the whole list was checked and the old source is reused.
         }
      }

      // verify there is an available source
      if( !sync_source || !sync_source->current() || sync_source->is_transactions_only_connection() ) {
         fc_elog( logger, "Unable to continue syncing at this time");
         sync_known_lib_num = lib_block_num;
         sync_last_requested_num = 0;
         set_state( in_sync ); // probably not, but we can't do anything else
         return;
      }

      if( sync_last_requested_num != sync_known_lib_num ) {
         uint32_t start = sync_next_expected_num;
         uint32_t end = start + sync_req_span - 1;
         if( end > sync_known_lib_num )
            end = sync_known_lib_num;
         if( end > 0 && end >= start ) {
            sync_last_requested_num = end;
            connection_ptr c = sync_source;
            g_sync.unlock();
            c->strand.post( [c, start, end]() {
               fc_ilog( logger, "requesting range ${s} to ${e}, from ${n}", ("n", c->peer_name())( "s", start )( "e", end ) );
               c->request_sync_blocks( start, end );
            } );
         }
      }
   }

   // static, thread safe
   void sync_manager::send_handshakes() {
      for_each_connection( []( auto& ci ) {
         if( ci->current() ) {
            ci->send_handshake();
         }
         return true;
      } );
   }

   bool sync_manager::is_sync_required( uint32_t fork_head_block_num ) {
      fc_dlog( logger, "last req = ${req}, last recv = ${recv} known = ${known} our head = ${head}",
               ("req", sync_last_requested_num)( "recv", sync_next_expected_num )( "known", sync_known_lib_num )
               ("head", fork_head_block_num ) );

      return( sync_last_requested_num < sync_known_lib_num ||
              fork_head_block_num < sync_last_requested_num );
   }

   void sync_manager::start_sync(const connection_ptr& c, uint32_t target) {
      std::unique_lock<std::mutex> g_sync( sync_mtx );
      if( target > sync_known_lib_num) {
         sync_known_lib_num = target;
      }

      uint32_t lib_num = 0;
      uint32_t fork_head_block_num = 0;
      std::tie( lib_num, std::ignore, fork_head_block_num,
                std::ignore, std::ignore, std::ignore ) = my_impl->get_chain_info();

      if( !is_sync_required( fork_head_block_num ) ) {
         fc_dlog( logger, "We are already caught up, my irr = ${b}, head = ${h}, target = ${t}",
                  ("b", lib_num)( "h", fork_head_block_num )( "t", target ) );
         return;
      }

      if( sync_state == in_sync ) {
         set_state( lib_catchup );
         sync_next_expected_num = std::max( lib_num + 1, sync_next_expected_num );
      }

      fc_ilog( logger, "Catching up with chain, our last req is ${cc}, theirs is ${t} peer ${p}",
               ("cc", sync_last_requested_num)( "t", target )( "p", c->peer_name() ) );

      request_next_chunk( std::move( g_sync ), c );
   }

   // called from connection strand
   void sync_manager::sync_reassign_fetch(const connection_ptr& c, go_away_reason reason) {
      std::unique_lock<std::mutex> g( sync_mtx );
      fc_ilog( logger, "reassign_fetch, our last req is ${cc}, next expected is ${ne} peer ${p}",
               ("cc", sync_last_requested_num)( "ne", sync_next_expected_num )( "p", c->peer_name() ) );

      if( c == sync_source ) {
         c->cancel_sync(reason);
         sync_last_requested_num = 0;
         request_next_chunk( std::move(g) );
      }
   }

   void sync_manager::recv_handshake( const connection_ptr& c, const handshake_message& msg ) {

      if( c->is_transactions_only_connection() ) return;

      uint32_t lib_num = 0;
      uint32_t peer_lib = msg.last_irreversible_block_num;
      uint32_t head = 0;
      block_id_type head_id;
      std::tie( lib_num, std::ignore, head,
                std::ignore, std::ignore, head_id ) = my_impl->get_chain_info();

      sync_reset_lib_num(c);

      //--------------------------------
      // sync need checks; (lib == last irreversible block)
      //
      // 0. my head block id == peer head id means we are all caught up block wise
      // 1. my head block num < peer lib - start sync locally
      // 2. my lib > peer head num - send an last_irr_catch_up notice if not the first generation
      //
      // 3  my head block num < peer head block num - update sync state and send a catchup request
      // 4  my head block num >= peer block num send a notice catchup if this is not the first generation
      //
      //-----------------------------

      if (head_id == msg.head_id) {
         fc_dlog(logger, "sync check state 0");
         c->syncing = false;
         notice_message note;
         note.known_blocks.mode = none;
         note.known_trx.mode = catch_up;
         note.known_trx.pending = 0;
         c->enqueue( note );
         return;
      }
      if (head < peer_lib) {
         fc_dlog(logger, "sync check state 1");
         c->syncing = false;
         // wait for receipt of a notice message before initiating sync
         if (c->protocol_version < proto_explicit_sync) {
            start_sync( c, peer_lib );
         }
         return;
      }
      if (lib_num > msg.head_num ) {
         fc_dlog(logger, "sync check state 2");
         if (msg.generation > 1 || c->protocol_version > proto_base) {
            notice_message note;
            note.known_trx.pending = lib_num;
            note.known_trx.mode = last_irr_catch_up;
            note.known_blocks.mode = last_irr_catch_up;
            note.known_blocks.pending = head;
            c->enqueue( note );
         }
         c->syncing = true;
         return;
      }

      bool catch_up_req_sent = false;
      if (head < msg.head_num ) {
         fc_dlog(logger, "sync check state 3");
         c->syncing = false;
<<<<<<< HEAD
         catch_up_req_sent = verify_catchup(c, msg.head_num, msg.head_id);
      } else {
=======
         if (!verify_catchup(c, msg.head_num, msg.head_id)) {
            request_message req;
            req.req_blocks.mode = catch_up;
            req.req_trx.mode = none;
            c->enqueue( req );
         }
         return;
      }
      else {
>>>>>>> 0c6deed7
         fc_dlog(logger, "sync check state 4");
         if (msg.generation > 1 ||  c->protocol_version > proto_base) {
            notice_message note;
            note.known_trx.mode = none;
            note.known_blocks.mode = catch_up;
            note.known_blocks.pending = head;
            note.known_blocks.ids.push_back(head_id);
            c->enqueue( note );
         }
         c->syncing = true;
         request_message req;
         req.req_blocks.mode = catch_up;
         req.req_trx.mode = none;
         c->enqueue( req );
         return;
      }
      if( !catch_up_req_sent ) {
         request_message req;
         req.req_blocks.mode = catch_up;
         req.req_trx.mode = none;
         c->enqueue( req );
      }
   }

   bool sync_manager::verify_catchup(const connection_ptr& c, uint32_t num, const block_id_type& id) {
      request_message req;
      req.req_blocks.mode = catch_up;
      for_each_block_connection( [num, &id, &req]( const auto& cc ) {
         std::lock_guard<std::mutex> g_conn( cc->conn_mtx );
         if( cc->fork_head_num > num || cc->fork_head == id ) {
            req.req_blocks.mode = none;
            return false;
         }
         return true;
      } );
      if( req.req_blocks.mode == catch_up ) {
         {
            std::lock_guard<std::mutex> g_conn( c->conn_mtx );
            c->fork_head = id;
            c->fork_head_num = num;
         }
         std::lock_guard<std::mutex> g( sync_mtx );
         fc_ilog( logger, "got a catch_up notice while in ${s}, fork head num = ${fhn} "
                          "target LIB = ${lib} next_expected = ${ne}",
                  ("s", stage_str( sync_state ))( "fhn", num )( "lib", sync_known_lib_num )
                  ("ne", sync_next_expected_num ) );
         if( sync_state == lib_catchup || sync_state == head_catchup )
            return false;
         set_state( head_catchup );
      } else {
         std::lock_guard<std::mutex> g_conn( c->conn_mtx );
         c->fork_head = block_id_type();
         c->fork_head_num = 0;
      }
      req.req_trx.mode = none;
      c->enqueue( req );
      return true;
   }

   void sync_manager::sync_recv_notice( const connection_ptr& c, const notice_message& msg) {
      fc_ilog( logger, "sync_manager got ${m} block notice", ("m", modes_str( msg.known_blocks.mode )) );
      EOS_ASSERT( msg.known_blocks.mode == catch_up || msg.known_blocks.mode == last_irr_catch_up, plugin_exception,
                  "sync_recv_notice only called on catch_up" );
      if (msg.known_blocks.mode == catch_up) {
         if (msg.known_blocks.ids.size() == 0) {
            fc_elog( logger,"got a catch up with ids size = 0" );
         } else {
            verify_catchup(c, msg.known_blocks.pending, msg.known_blocks.ids.back());
         }
      } else if (msg.known_blocks.mode == last_irr_catch_up) {
         {
            std::lock_guard<std::mutex> g_conn( c->conn_mtx );
            c->last_handshake_recv.last_irreversible_block_num = msg.known_trx.pending;
         }
         sync_reset_lib_num(c);
         start_sync(c, msg.known_trx.pending);
      }
   }

   // called from connection strand
   void sync_manager::rejected_block( const connection_ptr& c, uint32_t blk_num ) {
      std::unique_lock<std::mutex> g( sync_mtx );
      if( sync_state != in_sync ) {
         if( ++c->consecutive_rejected_blocks > def_max_consecutive_rejected_blocks ) {
            fc_wlog( logger, "block ${bn} not accepted from ${p}, closing connection", ("bn", blk_num)( "p", c->peer_name() ) );
            sync_last_requested_num = 0;
            sync_source.reset();
            g.unlock();
            c->close();
            send_handshakes();
         }
      }
   }

   // called from connection strand
   void sync_manager::sync_recv_block(const connection_ptr& c, const block_id_type& blk_id, uint32_t blk_num) {
      fc_dlog( logger, "got block ${bn} from ${p}", ("bn", blk_num)( "p", c->peer_name() ) );
      if( app().is_quiting() ) {
         c->close( false );
         return;
      }
      c->consecutive_rejected_blocks = 0;
      std::unique_lock<std::mutex> g_sync( sync_mtx );
      stages state = sync_state;
      fc_dlog( logger, "state ${s}", ("s", stage_str( state )) );
      if( state == lib_catchup ) {
         if (blk_num != sync_next_expected_num) {
            if( ++c->consecutive_rejected_blocks > def_max_consecutive_rejected_blocks ) {
               auto sync_next_expected = sync_next_expected_num;
               g_sync.unlock();
               fc_wlog( logger, "expected block ${ne} but got ${bn}, closing connection: ${p}",
                        ("ne", sync_next_expected)( "bn", blk_num )( "p", c->peer_name() ) );
               c->close();
            }
            return;
         }
         sync_next_expected_num = blk_num + 1;
      }
      if( state == head_catchup ) {
         fc_dlog( logger, "sync_manager in head_catchup state" );
         set_state( in_sync );
         sync_source.reset();
         g_sync.unlock();

         block_id_type null_id;
         bool set_state_to_head_catchup = false;
         for_each_block_connection( [&null_id, blk_num, &blk_id, &c, &set_state_to_head_catchup]( const auto& cp ) {
            std::unique_lock<std::mutex> g_cp_conn( cp->conn_mtx );
            uint32_t fork_head_num = cp->fork_head_num;
            block_id_type fork_head_id = cp->fork_head;
            g_cp_conn.unlock();
            if( fork_head_id == null_id ) {
               // continue
            } else if( fork_head_num < blk_num || fork_head_id == blk_id ) {
               std::lock_guard<std::mutex> g_conn( c->conn_mtx );
               c->fork_head = null_id;
               c->fork_head_num = 0;
            } else {
               set_state_to_head_catchup = true;
            }
            return true;
         } );

         if( set_state_to_head_catchup ) {
            g_sync.lock();
            set_state( head_catchup );
            g_sync.unlock();
         } else {
            send_handshakes();
         }
      } else if( state == lib_catchup ) {
         if( blk_num == sync_known_lib_num ) {
            fc_dlog( logger, "All caught up with last known last irreversible block resending handshake" );
            set_state( in_sync );
            g_sync.unlock();
            send_handshakes();
         } else if( blk_num == sync_last_requested_num ) {
            request_next_chunk( std::move( g_sync) );
         } else {
            g_sync.unlock();
            fc_dlog( logger, "calling sync_wait on connection ${p}", ("p", c->peer_name()) );
            c->sync_wait();
         }
      }
   }

   //------------------------------------------------------------------------

   // thread safe
   bool dispatch_manager::add_peer_block( const block_id_type& blkid, uint32_t connection_id) {
      std::lock_guard<std::mutex> g( blk_state_mtx );
      auto bptr = blk_state.get<by_id>().find( std::make_tuple( connection_id, std::ref( blkid )));
      bool added = (bptr == blk_state.end());
      if( added ) {
         blk_state.insert( {blkid, block_header::num_from_id( blkid ), connection_id, true} );
      } else if( !bptr->have_block ) {
         blk_state.modify( bptr, []( auto& pb ) {
            pb.have_block = true;
         });
      }
      return added;
   }

   bool dispatch_manager::add_peer_block_id( const block_id_type& blkid, uint32_t connection_id) {
      std::lock_guard<std::mutex> g( blk_state_mtx );
      auto bptr = blk_state.get<by_id>().find( std::make_tuple( connection_id, std::ref( blkid )));
      bool added = (bptr == blk_state.end());
      if( added ) {
         blk_state.insert( {blkid, block_header::num_from_id( blkid ), connection_id, false} );
      }
      return added;
   }

   bool dispatch_manager::peer_has_block( const block_id_type& blkid, uint32_t connection_id ) const {
      std::lock_guard<std::mutex> g(blk_state_mtx);
      const auto blk_itr = blk_state.get<by_id>().find( std::make_tuple( connection_id, std::ref( blkid )));
      return blk_itr != blk_state.end();
   }

   bool dispatch_manager::have_block( const block_id_type& blkid ) const {
      std::lock_guard<std::mutex> g(blk_state_mtx);
      // by_block_id sorts have_block by greater so have_block == true will be the first one found
      const auto& index = blk_state.get<by_block_id>();
      auto blk_itr = index.find( blkid );
      if( blk_itr != index.end() ) {
         return blk_itr->have_block;
      }
      return false;
   }

   size_t dispatch_manager::num_entries( uint32_t connection_id ) const {
      std::lock_guard<std::mutex> g(blk_state_mtx);
      return blk_state.get<by_id>().count( connection_id );
   }

   bool dispatch_manager::add_peer_txn( const node_transaction_state& nts ) {
      std::lock_guard<std::mutex> g( local_txns_mtx );
      auto tptr = local_txns.get<by_id>().find( std::make_tuple( std::ref( nts.id ), nts.connection_id ) );
      bool added = (tptr == local_txns.end());
      if( added ) {
         local_txns.insert( nts );
      }
      return added;
   }

   // thread safe
   void dispatch_manager::update_txns_block_num( const signed_block_ptr& sb ) {
      update_block_num ubn( sb->block_num() );
      std::lock_guard<std::mutex> g( local_txns_mtx );
      for( const auto& recpt : sb->transactions ) {
         const transaction_id_type& id = (recpt.trx.which() == 0) ? recpt.trx.get<transaction_id_type>()
                                                                  : recpt.trx.get<packed_transaction>().id();
         auto range = local_txns.get<by_id>().equal_range( id );
         for( auto itr = range.first; itr != range.second; ++itr ) {
            local_txns.modify( itr, ubn );
         }
      }
   }

   // thread safe
   void dispatch_manager::update_txns_block_num( const transaction_id_type& id, uint32_t blk_num ) {
      update_block_num ubn( blk_num );
      std::lock_guard<std::mutex> g( local_txns_mtx );
      auto range = local_txns.get<by_id>().equal_range( id );
      for( auto itr = range.first; itr != range.second; ++itr ) {
         local_txns.modify( itr, ubn );
      }
   }

   bool dispatch_manager::peer_has_txn( const transaction_id_type& tid, uint32_t connection_id ) const {
      std::lock_guard<std::mutex> g( local_txns_mtx );
      const auto tptr = local_txns.get<by_id>().find( std::make_tuple( std::ref( tid ), connection_id ) );
      return tptr != local_txns.end();
   }

   bool dispatch_manager::have_txn( const transaction_id_type& tid ) const {
      std::lock_guard<std::mutex> g( local_txns_mtx );
      const auto tptr = local_txns.get<by_id>().find( tid );
      return tptr != local_txns.end();
   }

   void dispatch_manager::expire_txns( uint32_t lib_num ) {
      size_t start_size = 0, end_size = 0;

      std::unique_lock<std::mutex> g( local_txns_mtx );
      start_size = local_txns.size();
      auto& old = local_txns.get<by_expiry>();
      auto ex_lo = old.lower_bound( fc::time_point_sec( 0 ) );
      auto ex_up = old.upper_bound( time_point::now() );
      old.erase( ex_lo, ex_up );
      g.unlock(); // allow other threads opportunity to use local_txns

      g.lock();
      auto& stale = local_txns.get<by_block_num>();
      stale.erase( stale.lower_bound( 1 ), stale.upper_bound( lib_num ) );
      end_size = local_txns.size();
      g.unlock();

      fc_dlog( logger, "expire_local_txns size ${s} removed ${r}", ("s", start_size)( "r", start_size - end_size ) );
   }

   void dispatch_manager::expire_blocks( uint32_t lib_num ) {
      std::lock_guard<std::mutex> g(blk_state_mtx);
      auto& stale_blk = blk_state.get<by_block_num>();
      stale_blk.erase( stale_blk.lower_bound(1), stale_blk.upper_bound(lib_num) );
   }

   // thread safe
   void dispatch_manager::bcast_block(const block_state_ptr& bs) {
      fc_dlog( logger, "bcast block ${b}", ("b", bs->block_num) );

      if( my_impl->sync_master->syncing_with_peer() ) return;
      bool have_connection = false;
      for_each_block_connection( [&have_connection]( auto& cp ) {
         peer_dlog( cp, "socket_is_open ${s}, connecting ${c}, syncing ${ss}",
                    ("s", cp->socket_is_open())("c", cp->connecting.load())("ss", cp->syncing.load()) );

         if( !cp->current() ) {
            return true;
         }
         have_connection = true;
         return false;
      } );

      if( !have_connection ) return;
      std::shared_ptr<std::vector<char>> send_buffer = create_send_buffer( bs->block );

      for_each_block_connection( [this, bs, send_buffer]( auto& cp ) {
         if( !cp->current() ) {
            return true;
         }
         cp->strand.post( [this, cp, bs, send_buffer]() {
            uint32_t bnum = bs->block_num;
            std::unique_lock<std::mutex> g_conn( cp->conn_mtx );
            bool has_block = cp->last_handshake_recv.last_irreversible_block_num >= bnum;
            g_conn.unlock();
            if( !has_block ) {
               if( !add_peer_block( bs->id, cp->connection_id ) ) {
                  return;
               }
               fc_dlog( logger, "bcast block ${b} to ${p}", ("b", bnum)( "p", cp->peer_name() ) );
               cp->enqueue_buffer( send_buffer, true, priority::medium, no_reason );
            }
         });
         return true;
      } );
   }

   void dispatch_manager::bcast_notice( const block_id_type& id ) {
      if( my_impl->sync_master->syncing_with_peer() ) return;

      fc_dlog( logger, "bcast notice ${b}", ("b", block_header::num_from_id( id )) );
      notice_message note;
      note.known_blocks.mode = normal;
      note.known_blocks.pending = 1; // 1 indicates this is a block id notice
      note.known_blocks.ids.emplace_back( id );

      for_each_block_connection( [this, note]( auto& cp ) {
         if( !cp->current() ) {
            return true;
         }
         cp->strand.post( [this, cp, note]() {
            // check protocol_version here since only accessed from strand
            if( cp->protocol_version < block_id_notify ) return;
            const block_id_type& id = note.known_blocks.ids.back();
            if( peer_has_block( id, cp->connection_id ) ) {
               return;
            }
            fc_dlog( logger, "bcast block id ${b} to ${p}", ("b", block_header::num_from_id( id ))("p", cp->peer_name()) );
            cp->enqueue( note );
         } );
         return true;
      } );
   }

   // called from connection strand
   void dispatch_manager::recv_block(const connection_ptr& c, const block_id_type& id, uint32_t bnum) {
      add_peer_block( id, c->connection_id );
      std::unique_lock<std::mutex> g( c->conn_mtx );
      if (c &&
          c->last_req &&
          c->last_req->req_blocks.mode != none &&
          !c->last_req->req_blocks.ids.empty() &&
          c->last_req->req_blocks.ids.back() == id) {
         fc_dlog( logger, "reseting last_req" );
         c->last_req.reset();
      }
      g.unlock();

      fc_dlog(logger, "canceling wait on ${p}", ("p",c->peer_name()));
      c->cancel_wait();
   }

   void dispatch_manager::rejected_block(const block_id_type& id) {
      fc_dlog( logger, "rejected block ${id}", ("id", id) );
   }

   void dispatch_manager::bcast_transaction(const transaction_metadata_ptr& ptrx) {
      const auto& id = ptrx->id();
      const packed_transaction& trx = *ptrx->packed_trx();
      time_point_sec trx_expiration = trx.expiration();
      node_transaction_state nts = {id, trx_expiration, 0, 0};

      std::shared_ptr<std::vector<char>> send_buffer;
      for_each_connection( [this, &trx, &nts, &send_buffer]( auto& cp ) {
         if( cp->is_blocks_only_connection() || !cp->current() ) {
            return true;
         }
         nts.connection_id = cp->connection_id;
         if( !add_peer_txn(nts) ) {
            return true;
         }
         if( !send_buffer ) {
            send_buffer = create_send_buffer( trx );
         }

         cp->strand.post( [cp, send_buffer]() {
            fc_dlog( logger, "sending trx to ${n}", ("n", cp->peer_name()) );
            cp->enqueue_buffer( send_buffer, true, priority::low, no_reason );
         } );
         return true;
      } );
   }

   void dispatch_manager::recv_transaction(const connection_ptr& c, const transaction_metadata_ptr& txn) {
      node_transaction_state nts = {txn->id(), txn->packed_trx()->expiration(), 0, c->connection_id};
      add_peer_txn( nts );
   }

   void dispatch_manager::rejected_transaction(const transaction_id_type& id, uint32_t head_blk_num) {
      fc_dlog( logger, "not sending rejected transaction ${tid}", ("tid", id) );
      // keep rejected transaction around for awhile so we don't broadcast it
      // update its block number so it will be purged when current block number is lib
      update_txns_block_num( id, head_blk_num );
   }

   // called from connection strand
   void dispatch_manager::recv_notice(const connection_ptr& c, const notice_message& msg, bool generated) {
      if (msg.known_trx.mode == normal) {
      } else if (msg.known_trx.mode != none) {
         fc_elog( logger, "passed a notice_message with something other than a normal on none known_trx" );
         return;
      }
      if (msg.known_blocks.mode == normal) {
         // known_blocks.ids is never > 1
         if( !msg.known_blocks.ids.empty() ) {
            if( num_entries( c->connection_id ) > def_max_peer_block_ids_per_connection ) {
               fc_elog( logger, "received too many notice_messages, disconnecting" );
               c->close( false );
            }
            const block_id_type& blkid = msg.known_blocks.ids.back();
            if( have_block( blkid )) {
               add_peer_block( blkid, c->connection_id );
               return;
            } else {
               add_peer_block_id( blkid, c->connection_id );
            }
            if( msg.known_blocks.pending == 1 ) { // block id notify
               return;
            }
         }
      } else if (msg.known_blocks.mode != none) {
         fc_elog( logger, "passed a notice_message with something other than a normal on none known_blocks" );
         return;
      }
   }

   void dispatch_manager::retry_fetch(const connection_ptr& c) {
      fc_dlog( logger, "retry fetch" );
      request_message last_req;
      block_id_type bid;
      {
         std::lock_guard<std::mutex> g_c_conn( c->conn_mtx );
         if( !c->last_req ) {
            return;
         }
         fc_wlog( logger, "failed to fetch from ${p}", ("p", c->peer_address()) );
         if( c->last_req->req_blocks.mode == normal && !c->last_req->req_blocks.ids.empty() ) {
            bid = c->last_req->req_blocks.ids.back();
         } else {
            fc_wlog( logger, "no retry, block mpde = ${b} trx mode = ${t}",
                     ("b", modes_str( c->last_req->req_blocks.mode ))( "t", modes_str( c->last_req->req_trx.mode ) ) );
            return;
         }
         last_req = *c->last_req;
      }
      for_each_block_connection( [this, &c, &last_req, &bid]( auto& conn ) {
         if( conn == c )
            return true;
         {
            std::lock_guard<std::mutex> guard( conn->conn_mtx );
            if( conn->last_req ) {
               return true;
            }
         }

         bool sendit = peer_has_block( bid, conn->connection_id );
         if( sendit ) {
            conn->strand.post( [conn, last_req{std::move(last_req)}]() {
               conn->enqueue( last_req );
               conn->fetch_wait();
               std::lock_guard<std::mutex> g_conn_conn( conn->conn_mtx );
               conn->last_req = last_req;
            } );
            return false;
         }
         return true;
      } );

      // at this point no other peer has it, re-request or do nothing?
      fc_wlog( logger, "no peer has last_req" );
      if( c->connected() ) {
         c->enqueue( last_req );
         c->fetch_wait();
      }
   }

   //------------------------------------------------------------------------

   // called from any thread
   bool connection::resolve_and_connect() {
      if( no_retry != go_away_reason::no_reason) {
         fc_dlog( logger, "Skipping connect due to go_away reason ${r}",("r", reason_str( no_retry )));
         return false;
      }

      string::size_type colon = peer_address().find(':');
      if (colon == std::string::npos || colon == 0) {
         fc_elog( logger, "Invalid peer address. must be \"host:port[:<blk>|<trx>]\": ${p}", ("p", peer_address()) );
         return false;
      }

      connection_ptr c = shared_from_this();

      if( consecutive_immediate_connection_close > def_max_consecutive_immediate_connection_close ) {
         auto connector_period_us = std::chrono::duration_cast<std::chrono::microseconds>( my_impl->connector_period );
         std::lock_guard<std::mutex> g( c->conn_mtx );
         if( last_close == fc::time_point() || last_close > fc::time_point::now() - fc::microseconds( connector_period_us.count() ) ) {
            return true; // true so doesn't remove from valid connections
         }
      }

      strand.post([c]() {
         string::size_type colon = c->peer_address().find(':');
         string::size_type colon2 = c->peer_address().find(':', colon + 1);
         string host = c->peer_address().substr( 0, colon );
         string port = c->peer_address().substr( colon + 1, colon2 == string::npos ? string::npos : colon2 - (colon + 1));
         idump((host)(port));
         c->set_connection_type( c->peer_address() );
         tcp::resolver::query query( tcp::v4(), host, port );
         // Note: need to add support for IPv6 too

         auto resolver = std::make_shared<tcp::resolver>( my_impl->thread_pool->get_executor() );
         connection_wptr weak_conn = c;
         resolver->async_resolve( query, boost::asio::bind_executor( c->strand,
            [resolver, weak_conn]( const boost::system::error_code& err, tcp::resolver::results_type endpoints ) {
               auto c = weak_conn.lock();
               if( !c ) return;
               if( !err ) {
                  c->connect( resolver, endpoints );
               } else {
                  fc_elog( logger, "Unable to resolve ${add}: ${error}", ("add", c->peer_name())( "error", err.message() ) );
                  ++c->consecutive_immediate_connection_close;
               }
         } ) );
      } );
      return true;
   }

   // called from connection strand
   void connection::connect( const std::shared_ptr<tcp::resolver>& resolver, tcp::resolver::results_type endpoints ) {
      if( no_retry != go_away_reason::no_reason) {
         return;
      }
      connecting = true;
      pending_message_buffer.reset();
      boost::asio::async_connect( *socket, endpoints,
         boost::asio::bind_executor( strand,
               [resolver, c = shared_from_this(), socket=socket]( const boost::system::error_code& err, const tcp::endpoint& endpoint ) {
            if( !err && socket->is_open() ) {
               if( c->start_session() ) {
                  c->send_handshake();
               }
            } else {
               fc_elog( logger, "connection failed to ${peer}: ${error}", ("peer", c->peer_name())( "error", err.message()));
               c->close( false );
            }
      } ) );
   }

   void net_plugin_impl::start_listen_loop() {
      connection_ptr new_connection = std::make_shared<connection>();
      new_connection->connecting = true;
      new_connection->strand.post( [this, new_connection = std::move( new_connection )](){
         acceptor->async_accept( *new_connection->socket,
            boost::asio::bind_executor( new_connection->strand, [new_connection, socket=new_connection->socket, this]( boost::system::error_code ec ) {
            if( !ec ) {
               uint32_t visitors = 0;
               uint32_t from_addr = 0;
               boost::system::error_code rec;
               const auto& paddr_add = socket->remote_endpoint( rec ).address();
               string paddr_str;
               if( rec ) {
                  fc_elog( logger, "Error getting remote endpoint: ${m}", ("m", rec.message()));
               } else {
                  paddr_str = paddr_add.to_string();
                  for_each_connection( [&visitors, &from_addr, &paddr_str]( auto& conn ) {
                     if( conn->socket_is_open()) {
                        if( conn->peer_address().empty()) {
                           ++visitors;
                           if( paddr_str == conn->remote_address()) {
                              ++from_addr;
                           }
                        }
                     }
                     return true;
                  } );
                  if( from_addr < max_nodes_per_host && (max_client_count == 0 || visitors < max_client_count)) {
                     if( new_connection->start_session()) {
                        std::lock_guard<std::shared_mutex> g_unique( connections_mtx );
                        connections.insert( new_connection );
                     }

                  } else {
                     if( from_addr >= max_nodes_per_host ) {
                        fc_elog( logger, "Number of connections (${n}) from ${ra} exceeds limit ${l}",
                                 ("n", from_addr + 1)( "ra", paddr_str )( "l", max_nodes_per_host ));
                     } else {
                        fc_elog( logger, "Error max_client_count ${m} exceeded", ("m", max_client_count));
                     }
                     // new_connection never added to connections and start_session not called, lifetime will end
                     socket->shutdown( tcp::socket::shutdown_both );
                     socket->close();
                  }
               }
            } else {
               fc_elog( logger, "Error accepting connection: ${m}", ("m", ec.message()));
               // For the listed error codes below, recall start_listen_loop()
               switch (ec.value()) {
                  case ECONNABORTED:
                  case EMFILE:
                  case ENFILE:
                  case ENOBUFS:
                  case ENOMEM:
                  case EPROTO:
                     break;
                  default:
                     return;
               }
            }
            start_listen_loop();
         }));
      } );
   }

   // only called from strand thread
   void connection::start_read_message() {
      try {
         std::size_t minimum_read =
               std::atomic_exchange<decltype(outstanding_read_bytes.load())>( &outstanding_read_bytes, 0 );
         minimum_read = minimum_read != 0 ? minimum_read : message_header_size;

         if (my_impl->use_socket_read_watermark) {
            const size_t max_socket_read_watermark = 4096;
            std::size_t socket_read_watermark = std::min<std::size_t>(minimum_read, max_socket_read_watermark);
            boost::asio::socket_base::receive_low_watermark read_watermark_opt(socket_read_watermark);
            socket->set_option(read_watermark_opt);
         }

         auto completion_handler = [minimum_read](boost::system::error_code ec, std::size_t bytes_transferred) -> std::size_t {
            if (ec || bytes_transferred >= minimum_read ) {
               return 0;
            } else {
               return minimum_read - bytes_transferred;
            }
         };

         if( buffer_queue.write_queue_size() > def_max_write_queue_size ||
             trx_in_progress_size > def_max_trx_in_progress_size )
         {
            // too much queued up, reschedule
            uint32_t write_queue_size = buffer_queue.write_queue_size();
            uint32_t trx_in_progress_size = this->trx_in_progress_size.load();
            if( write_queue_size > def_max_write_queue_size ) {
               peer_wlog( this, "write_queue full ${s} bytes", ("s", write_queue_size) );
            } else {
               peer_wlog( this, "max trx in progress ${s} bytes", ("s", trx_in_progress_size) );
            }
            if( write_queue_size > 2*def_max_write_queue_size ||
                trx_in_progress_size > 2*def_max_trx_in_progress_size ||
                ++read_delay_count > def_max_read_delays )
            {
               fc_elog( logger, "queues over full, giving up on connection, closing connection to: ${p}",
                        ("p", peer_name()) );
               close( false );
               return;
            }
            std::lock_guard<std::mutex> g( read_delay_timer_mtx );
            read_delay_timer.cancel();
            read_delay_timer.expires_from_now( def_read_delay_for_full_write_queue );
            connection_wptr weak_conn = shared_from_this();
            read_delay_timer.async_wait( boost::asio::bind_executor(strand, [weak_conn]( boost::system::error_code ec ) {
               if( ec == boost::asio::error::operation_aborted ) return;
               auto conn = weak_conn.lock();
               if( !conn ) return;
               conn->start_read_message();
            } ) );
            return;
         }
         read_delay_count = 0;

         boost::asio::async_read( *socket,
            pending_message_buffer.get_buffer_sequence_for_boost_async_read(), completion_handler,
            boost::asio::bind_executor( strand,
              [conn = shared_from_this(), socket=socket]( boost::system::error_code ec, std::size_t bytes_transferred ) {
               // may have closed connection and cleared pending_message_buffer
               if( !conn->socket_is_open() ) return;

               bool close_connection = false;
               try {
                  if( !ec ) {
                     if (bytes_transferred > conn->pending_message_buffer.bytes_to_write()) {
                        fc_elog( logger,"async_read_some callback: bytes_transfered = ${bt}, buffer.bytes_to_write = ${btw}",
                                 ("bt",bytes_transferred)("btw",conn->pending_message_buffer.bytes_to_write()) );
                     }
                     EOS_ASSERT(bytes_transferred <= conn->pending_message_buffer.bytes_to_write(), plugin_exception, "");
                     conn->pending_message_buffer.advance_write_ptr(bytes_transferred);
                     while (conn->pending_message_buffer.bytes_to_read() > 0) {
                        uint32_t bytes_in_buffer = conn->pending_message_buffer.bytes_to_read();

                        if (bytes_in_buffer < message_header_size) {
                           conn->outstanding_read_bytes = message_header_size - bytes_in_buffer;
                           break;
                        } else {
                           uint32_t message_length;
                           auto index = conn->pending_message_buffer.read_index();
                           conn->pending_message_buffer.peek(&message_length, sizeof(message_length), index);
                           if(message_length > def_send_buffer_size*2 || message_length == 0) {
                              fc_elog( logger,"incoming message length unexpected (${i})", ("i", message_length) );
                              close_connection = true;
                              break;
                           }

                           auto total_message_bytes = message_length + message_header_size;

                           if (bytes_in_buffer >= total_message_bytes) {
                              conn->pending_message_buffer.advance_read_ptr(message_header_size);
                              conn->consecutive_immediate_connection_close = 0;
                              if (!conn->process_next_message(message_length)) {
                                 return;
                              }
                           } else {
                              auto outstanding_message_bytes = total_message_bytes - bytes_in_buffer;
                              auto available_buffer_bytes = conn->pending_message_buffer.bytes_to_write();
                              if (outstanding_message_bytes > available_buffer_bytes) {
                                 conn->pending_message_buffer.add_space( outstanding_message_bytes - available_buffer_bytes );
                              }

                              conn->outstanding_read_bytes = outstanding_message_bytes;
                              break;
                           }
                        }
                     }
                     if( !close_connection ) conn->start_read_message();
                  } else {
                     if (ec.value() != boost::asio::error::eof) {
                        fc_elog( logger, "Error reading message: ${m}", ( "m", ec.message() ) );
                     } else {
                        fc_ilog( logger, "Peer closed connection" );
                     }
                     close_connection = true;
                  }
               }
               catch(const std::exception &ex) {
                  fc_elog( logger, "Exception in handling read data: ${s}", ("s",ex.what()) );
                  close_connection = true;
               }
               catch(const fc::exception &ex) {
                  fc_elog( logger, "Exception in handling read data ${s}", ("s",ex.to_string()) );
                  close_connection = true;
               }
               catch (...) {
                  fc_elog( logger, "Undefined exception handling read data" );
                  close_connection = true;
               }

               if( close_connection ) {
                  fc_elog( logger, "Closing connection to: ${p}", ("p", conn->peer_name()) );
                  conn->close();
               }
         }));
      } catch (...) {
         fc_elog( logger, "Undefined exception in start_read_message, closing connection to: ${p}", ("p", peer_name()) );
         close();
      }
   }

   // called from connection strand
   bool connection::process_next_message( uint32_t message_length ) {
      try {
         // if next message is a block we already have, exit early
         auto peek_ds = pending_message_buffer.create_peek_datastream();
         unsigned_int which{};
         fc::raw::unpack( peek_ds, which );
         if( which == signed_block_which ) {
            block_header bh;
            fc::raw::unpack( peek_ds, bh );

            block_id_type blk_id = bh.id();
            if( my_impl->dispatcher->have_block( blk_id ) ) {
               auto blk_num = block_header::num_from_id( blk_id );
               connection_ptr c = shared_from_this();
               my_impl->dispatcher->recv_block( c, blk_id, blk_num );
               my_impl->sync_master->sync_recv_block( c, blk_id, blk_num );

               pending_message_buffer.advance_read_ptr( message_length );
               return true;
            }
         }

         auto ds = pending_message_buffer.create_datastream();
         net_message msg;
         fc::raw::unpack( ds, msg );
         msg_handler m( shared_from_this() );
         if( msg.contains<signed_block>() ) {
            m( std::move( msg.get<signed_block>() ) );
         } else if( msg.contains<packed_transaction>() ) {
            m( std::move( msg.get<packed_transaction>() ) );
         } else {
            msg.visit( m );
         }
      } catch( const fc::exception& e ) {
         fc_elog( logger, "Exception in handling message from ${p}: ${s}",
                  ("p", peer_name())("s", e.to_detail_string()) );
         close();
         return false;
      }
      return true;
   }

   // call only from main application thread
   void net_plugin_impl::update_chain_info() {
      controller& cc = chain_plug->chain();
      std::lock_guard<std::mutex> g( chain_info_mtx );
      chain_lib_num = cc.last_irreversible_block_num();
      chain_lib_id = cc.last_irreversible_block_id();
      chain_head_blk_num = cc.head_block_num();
      chain_head_blk_id = cc.head_block_id();
      chain_fork_head_blk_num = cc.fork_db_pending_head_block_num();
      chain_fork_head_blk_id = cc.fork_db_pending_head_block_id();
      fc_dlog( logger, "updating chain info lib ${lib}, head ${head}, fork ${fork}",
               ("lib", chain_lib_num)("head", chain_head_blk_num)("fork", chain_fork_head_blk_num) );
   }

   //         lib_num, head_blk_num, fork_head_blk_num, lib_id, head_blk_id, fork_head_blk_id
   std::tuple<uint32_t, uint32_t, uint32_t, block_id_type, block_id_type, block_id_type>
   net_plugin_impl::get_chain_info() const {
      std::lock_guard<std::mutex> g( chain_info_mtx );
      return std::make_tuple(
            chain_lib_num, chain_head_blk_num, chain_fork_head_blk_num,
            chain_lib_id, chain_head_blk_id, chain_fork_head_blk_id );
   }

   bool connection::is_valid( const handshake_message& msg ) {
      // Do some basic validation of an incoming handshake_message, so things
      // that really aren't handshake messages can be quickly discarded without
      // affecting state.
      bool valid = true;
      if (msg.last_irreversible_block_num > msg.head_num) {
         fc_wlog( logger, "Handshake message validation: last irreversible block (${i}) is greater than head block (${h})",
                  ("i", msg.last_irreversible_block_num)("h", msg.head_num) );
         valid = false;
      }
      if (msg.p2p_address.empty()) {
         fc_wlog( logger, "Handshake message validation: p2p_address is null string" );
         valid = false;
      }
      if (msg.os.empty()) {
         fc_wlog( logger, "Handshake message validation: os field is null string" );
         valid = false;
      }
      if ((msg.sig != chain::signature_type() || msg.token != sha256()) && (msg.token != fc::sha256::hash(msg.time))) {
         fc_wlog( logger, "Handshake message validation: token field invalid" );
         valid = false;
      }
      return valid;
   }

   void connection::handle_message( const chain_size_message& msg ) {
      peer_ilog(this, "received chain_size_message");
   }

   void connection::handle_message( const handshake_message& msg ) {
      peer_ilog( this, "received handshake_message" );
      if( !is_valid( msg ) ) {
         peer_elog( this, "bad handshake message");
         enqueue( go_away_message( fatal_other ) );
         return;
      }
      fc_dlog( logger, "received handshake gen ${g} from ${ep}, lib ${lib}, head ${head}",
               ("g", msg.generation)( "ep", peer_name() )
               ( "lib", msg.last_irreversible_block_num )( "head", msg.head_num ) );

      connecting = false;
      if (msg.generation == 1) {
         if( msg.node_id == node_id) {
            fc_elog( logger, "Self connection detected node_id ${id}. Closing connection", ("id", node_id) );
            enqueue( go_away_message( self ) );
            return;
         }

         if( peer_address().empty() ) {
            set_connection_type( msg.p2p_address );
         }

         std::unique_lock<std::mutex> g_conn( conn_mtx );
         if( peer_address().empty() || last_handshake_recv.node_id == fc::sha256()) {
            g_conn.unlock();
            fc_dlog(logger, "checking for duplicate" );
            std::shared_lock<std::shared_mutex> g_cnts( my_impl->connections_mtx );
            for(const auto& check : my_impl->connections) {
               if(check.get() == this)
                  continue;
               if(check->connected() && check->peer_name() == msg.p2p_address) {
                  // It's possible that both peers could arrive here at relatively the same time, so
                  // we need to avoid the case where they would both tell a different connection to go away.
                  // Using the sum of the initial handshake times of the two connections, we will
                  // arbitrarily (but consistently between the two peers) keep one of them.
                  std::unique_lock<std::mutex> g_check_conn( check->conn_mtx );
                  auto check_time = check->last_handshake_sent.time + check->last_handshake_recv.time;
                  g_check_conn.unlock();
                  g_conn.lock();
                  auto c_time = last_handshake_sent.time;
                  g_conn.unlock();
                  if (msg.time + c_time <= check_time)
                     continue;

                  g_cnts.unlock();
                  fc_dlog( logger, "sending go_away duplicate to ${ep}", ("ep",msg.p2p_address) );
                  go_away_message gam(duplicate);
                  gam.node_id = node_id;
                  enqueue(gam);
                  no_retry = duplicate;
                  my_impl->sync_master->send_handshakes();
                  return;
               }
            }
         } else {
            fc_dlog( logger, "skipping duplicate check, addr == ${pa}, id = ${ni}",
                     ("pa", peer_address())( "ni", last_handshake_recv.node_id ) );
            g_conn.unlock();
         }

         if( msg.chain_id != my_impl->chain_id ) {
            fc_elog( logger, "Peer on a different chain. Closing connection" );
            enqueue( go_away_message(go_away_reason::wrong_chain) );
            return;
         }
         protocol_version = my_impl->to_protocol_version(msg.network_version);
         if( protocol_version != net_version ) {
            if( my_impl->network_version_match ) {
               fc_elog( logger, "Peer network version does not match expected ${nv} but got ${mnv}",
                        ("nv", net_version)("mnv", protocol_version) );
               enqueue( go_away_message( wrong_version ) );
               return;
            } else {
               fc_ilog( logger, "Local network version: ${nv} Remote version: ${mnv}",
                        ("nv", net_version)("mnv", protocol_version));
            }
         }

         if( node_id != msg.node_id ) {
            node_id = msg.node_id;
         }

         if( !my_impl->authenticate_peer( msg ) ) {
            fc_elog( logger, "Peer not authenticated.  Closing connection." );
            enqueue( go_away_message( authentication ) );
            return;
         }

         uint32_t peer_lib = msg.last_irreversible_block_num;
         connection_wptr weak = shared_from_this();
         app().post( priority::low, [peer_lib, chain_plug = my_impl->chain_plug, weak{std::move(weak)},
                                     msg_lib_id = msg.last_irreversible_block_id]() {
            connection_ptr c = weak.lock();
            if( !c ) return;
            controller& cc = chain_plug->chain();
            uint32_t lib_num = cc.last_irreversible_block_num();

            fc_dlog( logger, "handshake, check for fork lib_num = ${ln} peer_lib = ${pl}", ("ln", lib_num)( "pl", peer_lib ) );

            if( peer_lib <= lib_num && peer_lib > 0 ) {
               bool on_fork = false;
               try {
                  block_id_type peer_lib_id = cc.get_block_id_for_num( peer_lib );
                  on_fork = (msg_lib_id != peer_lib_id);
               } catch( const unknown_block_exception& ex ) {
                  fc_wlog( logger, "peer last irreversible block ${pl} is unknown", ("pl", peer_lib) );
                  on_fork = true;
               } catch( ... ) {
                  fc_wlog( logger, "caught an exception getting block id for ${pl}", ("pl", peer_lib) );
                  on_fork = true;
               }
               if( on_fork ) {
                  c->strand.post( [c]() {
                     fc_elog( logger, "Peer chain is forked" );
                     c->enqueue( go_away_message( forked ) );
                  } );
               }
            }
         });

         if( sent_handshake_count == 0 ) {
            send_handshake();
         }
      }

      std::unique_lock<std::mutex> g_conn( conn_mtx );
      last_handshake_recv = msg;
      g_conn.unlock();
      _logger_variant.reset();
      my_impl->sync_master->recv_handshake( shared_from_this(), msg );
   }

   void connection::handle_message( const go_away_message& msg ) {
      peer_wlog( this, "received go_away_message, reason = ${r}", ("r", reason_str( msg.reason )) );
      no_retry = msg.reason;
      if( msg.reason == duplicate ) {
         node_id = msg.node_id;
      }
      flush_queues();
      close();
   }

   void connection::handle_message( const time_message& msg ) {
      peer_ilog( this, "received time_message" );
      /* We've already lost however many microseconds it took to dispatch
       * the message, but it can't be helped.
       */
      msg.dst = get_time();

      // If the transmit timestamp is zero, the peer is horribly broken.
      if(msg.xmt == 0)
         return;                 /* invalid timestamp */

      if(msg.xmt == xmt)
         return;                 /* duplicate packet */

      xmt = msg.xmt;
      rec = msg.rec;
      dst = msg.dst;

      if( msg.org == 0 ) {
         send_time( msg );
         return;  // We don't have enough data to perform the calculation yet.
      }

      double offset = (double(rec - org) + double(msg.xmt - dst)) / 2;
      double NsecPerUsec{1000};

      if( logger.is_enabled( fc::log_level::all ) )
         logger.log( FC_LOG_MESSAGE( all, "Clock offset is ${o}ns (${us}us)",
                                     ("o", offset)( "us", offset / NsecPerUsec ) ) );
      org = 0;
      rec = 0;
   }

   void connection::handle_message( const notice_message& msg ) {
      // peer tells us about one or more blocks or txns. When done syncing, forward on
      // notices of previously unknown blocks or txns,
      //
      peer_ilog( this, "received notice_message" );
      connecting = false;
      if( msg.known_blocks.ids.size() > 1 ) {
         fc_elog( logger, "Invalid notice_message, known_blocks.ids.size ${s}, closing connection: ${p}",
                  ("s", msg.known_blocks.ids.size())("p", peer_address()) );
         close( false );
         return;
      }
      if( msg.known_trx.mode != none ) {
         fc_dlog( logger, "this is a ${m} notice with ${n} transactions",
                  ("m", modes_str( msg.known_trx.mode ))( "n", msg.known_trx.pending ) );
      }
      switch (msg.known_trx.mode) {
      case none:
         break;
      case last_irr_catch_up: {
         std::unique_lock<std::mutex> g_conn( conn_mtx );
         last_handshake_recv.head_num = msg.known_trx.pending;
         g_conn.unlock();
         break;
      }
      case catch_up : {
         break;
      }
      case normal: {
         my_impl->dispatcher->recv_notice( shared_from_this(), msg, false );
      }
      }

      if( msg.known_blocks.mode != none ) {
         fc_dlog( logger, "this is a ${m} notice with ${n} blocks",
                  ("m", modes_str( msg.known_blocks.mode ))( "n", msg.known_blocks.pending ) );
      }
      switch (msg.known_blocks.mode) {
      case none : {
         break;
      }
      case last_irr_catch_up:
      case catch_up: {
         my_impl->sync_master->sync_recv_notice( shared_from_this(), msg );
         break;
      }
      case normal : {
         my_impl->dispatcher->recv_notice( shared_from_this(), msg, false );
         break;
      }
      default: {
         peer_elog( this, "bad notice_message : invalid known_blocks.mode ${m}",
                    ("m", static_cast<uint32_t>(msg.known_blocks.mode)) );
      }
      }
   }

   void connection::handle_message( const request_message& msg ) {
      if( msg.req_blocks.ids.size() > 1 ) {
         fc_elog( logger, "Invalid request_message, req_blocks.ids.size ${s}, closing ${p}",
                  ("s", msg.req_blocks.ids.size())( "p", peer_name() ) );
         close();
         return;
      }

      switch (msg.req_blocks.mode) {
      case catch_up :
         peer_ilog( this, "received request_message:catch_up" );
         blk_send_branch();
         break;
      case normal :
         peer_ilog( this, "received request_message:normal" );
         if( !msg.req_blocks.ids.empty() ) {
            blk_send( msg.req_blocks.ids.back() );
         }
         break;
      default:;
      }


      switch (msg.req_trx.mode) {
      case catch_up :
         break;
      case none :
         if( msg.req_blocks.mode == none ) {
            stop_send();
         }
         // no break
      case normal :
         if( !msg.req_trx.ids.empty() ) {
            fc_elog( logger, "Invalid request_message, req_trx.ids.size ${s}", ("s", msg.req_trx.ids.size()) );
            close();
            return;
         }
         break;
      default:;
      }
   }

   void connection::handle_message( const sync_request_message& msg ) {
      fc_dlog( logger, "peer requested ${start} to ${end}", ("start", msg.start_block)("end", msg.end_block) );
      if( msg.end_block == 0 ) {
         peer_requested.reset();
         flush_queues();
      } else {
         peer_requested = sync_state( msg.start_block, msg.end_block, msg.start_block-1);
         enqueue_sync_block();
      }
   }

   size_t calc_trx_size( const packed_transaction_ptr& trx ) {
      // transaction is stored packed and unpacked, double packed_size and size of signed as an approximation of use
      return (trx->get_packed_transaction().size() * 2 + sizeof(trx->get_signed_transaction())) * 2 +
             trx->get_packed_context_free_data().size() * 4 +
             trx->get_signatures().size() * sizeof(signature_type);
   }

   void connection::handle_message( const packed_transaction_ptr& trx ) {
      if( my_impl->db_read_mode == eosio::db_read_mode::READ_ONLY ) {
         fc_dlog( logger, "got a txn in read-only mode - dropping" );
         return;
      }

      auto ptrx = std::make_shared<transaction_metadata>( trx, my_impl->chain_plug->chain().configured_subjective_signature_length_limit() );
      const auto& tid = ptrx->id();
      peer_dlog( this, "received packed_transaction ${id}", ("id", tid) );

      bool have_trx = my_impl->dispatcher->have_txn( tid );
      my_impl->dispatcher->recv_transaction( shared_from_this(), ptrx );
      if( have_trx ) {
         fc_dlog( logger, "got a duplicate transaction - dropping ${id}", ("id", tid) );
         return;
      }

      trx_in_progress_size += calc_trx_size( ptrx->packed_trx() );
      my_impl->chain_plug->accept_transaction( ptrx,
            [weak = weak_from_this(), ptrx](const static_variant<fc::exception_ptr, transaction_trace_ptr>& result) {
         // next (this lambda) called from application thread
         bool accepted = false;
         if (result.contains<fc::exception_ptr>()) {
            fc_dlog( logger, "bad packed_transaction : ${m}", ("m", result.get<fc::exception_ptr>()->what()) );
         } else {
            const transaction_trace_ptr& trace = result.get<transaction_trace_ptr>();
            if (!trace->except) {
               fc_dlog( logger, "chain accepted transaction, bcast ${id}", ("id", trace->id) );
               accepted = true;
            }

            if( !accepted ) {
               fc_elog( logger, "bad packed_transaction : ${m}", ("m", trace->except->what()));
            }
         }

         boost::asio::post( my_impl->thread_pool->get_executor(), [accepted, weak{std::move(weak)}, ptrx{std::move(ptrx)}]() {
            if( accepted ) {
               my_impl->dispatcher->bcast_transaction( ptrx );
            } else {
               uint32_t head_blk_num = 0;
               std::tie( std::ignore, head_blk_num, std::ignore, std::ignore, std::ignore, std::ignore ) = my_impl->get_chain_info();
               my_impl->dispatcher->rejected_transaction( ptrx->id(), head_blk_num );
            }
            connection_ptr conn = weak.lock();
            if( conn ) {
               conn->trx_in_progress_size -= calc_trx_size( ptrx->packed_trx() );
            }
         });
      });
   }

   // called from connection strand
   void connection::handle_message( const signed_block_ptr& ptr ) {
      app().post(priority::high, [ptr, weak = weak_from_this()] {
         connection_ptr c = weak.lock();
         if( c ) c->process_signed_block( ptr );
      });
      my_impl->dispatcher->bcast_notice( ptr->id() );
   }

   // called from application thread
   void connection::process_signed_block( const signed_block_ptr& msg ) {
      controller& cc = my_impl->chain_plug->chain();
      block_id_type blk_id = msg->id();
      uint32_t blk_num = msg->block_num();
      // use c in this method instead of this to highlight that all methods called on c-> must be thread safe
      connection_ptr c = shared_from_this();

      // if we have closed connection then stop processing
      if( !c->socket_is_open() )
         return;

      if( my_impl->sync_master->block_while_syncing_with_other_peer(c) )
         return;

      try {
         if( cc.fetch_block_by_id(blk_id) ) {
            c->strand.post( [sync_master = my_impl->sync_master.get(), c, blk_id, blk_num]() {
               sync_master->sync_recv_block( c, blk_id, blk_num );
            });
            return;
         }
      } catch( ...) {
         // should this even be caught?
         fc_elog( logger,"Caught an unknown exception trying to recall blockID" );
      }

      fc::microseconds age( fc::time_point::now() - msg->timestamp);
      peer_ilog( c, "received signed_block : #${n} block age in secs = ${age}",
                 ("n", blk_num)( "age", age.to_seconds() ) );

      go_away_reason reason = fatal_other;
      try {
         my_impl->chain_plug->accept_block(msg);
         my_impl->update_chain_info();
         reason = no_reason;
      } catch( const unlinkable_block_exception &ex) {
         peer_elog(c, "bad signed_block : ${m}", ("m",ex.what()));
         reason = unlinkable;
      } catch( const block_validate_exception &ex) {
         peer_elog(c, "bad signed_block : ${m}", ("m",ex.what()));
         fc_elog( logger, "block_validate_exception accept block #${n} syncing from ${p}",("n",blk_num)("p",c->peer_name()) );
         reason = validation;
      } catch( const assert_exception &ex) {
         peer_elog(c, "bad signed_block : ${m}", ("m",ex.what()));
         fc_elog( logger, "unable to accept block on assert exception ${n} from ${p}",("n",ex.to_string())("p",c->peer_name()));
      } catch( const fc::exception &ex) {
         peer_elog(c, "bad signed_block : ${m}", ("m",ex.what()));
         fc_elog( logger, "accept_block threw a non-assert exception ${x} from ${p}",( "x",ex.to_string())("p",c->peer_name()));
         reason = no_reason;
      } catch( ...) {
         peer_elog(c, "bad signed_block : unknown exception");
         fc_elog( logger, "handle sync block caught something else from ${p}",("num",blk_num)("p",c->peer_name()));
      }

      if( reason == no_reason ) {
         boost::asio::post( my_impl->thread_pool->get_executor(), [dispatcher = my_impl->dispatcher.get(), msg]() {
            dispatcher->update_txns_block_num( msg );
         });
         c->strand.post( [sync_master = my_impl->sync_master.get(), dispatcher = my_impl->dispatcher.get(), c, blk_id, blk_num]() {
            dispatcher->recv_block( c, blk_id, blk_num );
            sync_master->sync_recv_block( c, blk_id, blk_num );
         });
      } else {
         c->strand.post( [sync_master = my_impl->sync_master.get(), dispatcher = my_impl->dispatcher.get(), c, blk_id, blk_num]() {
            sync_master->rejected_block( c, blk_num );
            dispatcher->rejected_block( blk_id );
         });
      }
   }

   // called from any thread
   void net_plugin_impl::start_conn_timer(boost::asio::steady_timer::duration du, std::weak_ptr<connection> from_connection) {
      if( in_shutdown ) return;
      std::lock_guard<std::mutex> g( connector_check_timer_mtx );
      ++connector_checks_in_flight;
      connector_check_timer->expires_from_now( du );
      connector_check_timer->async_wait( [my = shared_from_this(), from_connection](boost::system::error_code ec) {
            std::unique_lock<std::mutex> g( my->connector_check_timer_mtx );
            int num_in_flight = --my->connector_checks_in_flight;
            g.unlock();
            if( !ec ) {
               my->connection_monitor(from_connection, num_in_flight == 0 );
            } else {
               if( num_in_flight == 0 ) {
                  if( my->in_shutdown ) return;
                  fc_elog( logger, "Error from connection check monitor: ${m}", ("m", ec.message()));
                  my->start_conn_timer( my->connector_period, std::weak_ptr<connection>() );
               }
            }
      });
   }

   // thread safe
   void net_plugin_impl::start_expire_timer() {
      if( in_shutdown ) return;
      std::lock_guard<std::mutex> g( expire_timer_mtx );
      expire_timer->expires_from_now( txn_exp_period);
      expire_timer->async_wait( [my = shared_from_this()]( boost::system::error_code ec ) {
         if( !ec ) {
            my->expire();
         } else {
            if( my->in_shutdown ) return;
            fc_elog( logger, "Error from transaction check monitor: ${m}", ("m", ec.message()) );
            my->start_expire_timer();
         }
      } );
   }

   // thread safe
   void net_plugin_impl::ticker() {
      if( in_shutdown ) return;
      std::lock_guard<std::mutex> g( keepalive_timer_mtx );
      keepalive_timer->expires_from_now(keepalive_interval);
      keepalive_timer->async_wait( [my = shared_from_this()]( boost::system::error_code ec ) {
            my->ticker();
            if( ec ) {
               if( my->in_shutdown ) return;
               fc_wlog( logger, "Peer keepalive ticked sooner than expected: ${m}", ("m", ec.message()) );
            }
            for_each_connection( []( auto& c ) {
               if( c->socket_is_open() ) {
                  c->strand.post( [c]() {
                     c->send_time();
                  } );
               }
               return true;
            } );
         } );
   }

   void net_plugin_impl::start_monitors() {
      {
         std::lock_guard<std::mutex> g( connector_check_timer_mtx );
         connector_check_timer.reset(new boost::asio::steady_timer( my_impl->thread_pool->get_executor() ));
      }
      {
         std::lock_guard<std::mutex> g( expire_timer_mtx );
         expire_timer.reset( new boost::asio::steady_timer( my_impl->thread_pool->get_executor() ) );
      }
      start_conn_timer(connector_period, std::weak_ptr<connection>());
      start_expire_timer();
   }

   void net_plugin_impl::expire() {
      auto now = time_point::now();
      uint32_t lib = 0;
      std::tie( lib, std::ignore, std::ignore, std::ignore, std::ignore, std::ignore ) = get_chain_info();
      dispatcher->expire_blocks( lib );
      dispatcher->expire_txns( lib );
      fc_dlog( logger, "expire_txns ${n}us", ("n", time_point::now() - now) );

      start_expire_timer();
   }

   // called from any thread
   void net_plugin_impl::connection_monitor(std::weak_ptr<connection> from_connection, bool reschedule ) {
      auto max_time = fc::time_point::now();
      max_time += fc::milliseconds(max_cleanup_time_ms);
      auto from = from_connection.lock();
      std::unique_lock<std::shared_mutex> g( connections_mtx );
      auto it = (from ? connections.find(from) : connections.begin());
      if (it == connections.end()) it = connections.begin();
      size_t num_rm = 0;
      while (it != connections.end()) {
         if (fc::time_point::now() >= max_time) {
            connection_wptr wit = *it;
            g.unlock();
            fc_dlog( logger, "Exiting connection monitor early, ran out of time: ${t}", ("t", max_time - fc::time_point::now()) );
            if( reschedule ) {
               start_conn_timer( std::chrono::milliseconds( 1 ), wit ); // avoid exhausting
            }
            return;
         }
         if( !(*it)->socket_is_open() && !(*it)->connecting) {
            if( (*it)->peer_address().length() > 0) {
               if( !(*it)->resolve_and_connect() ) {
                  it = connections.erase(it);
                  continue;
               }
            } else {
               it = connections.erase(it);
               continue;
            }
         }
         ++it;
      }
      g.unlock();
      fc_dlog( logger, "connection monitor, removed ${n} connections", ("n", num_rm) );
      if( reschedule ) {
         start_conn_timer( connector_period, std::weak_ptr<connection>());
      }
   }

   // called from application thread
   void net_plugin_impl::on_accepted_block(const block_state_ptr& block) {
      update_chain_info();
      boost::asio::post( my_impl->thread_pool->get_executor(), [this, block]() {
         fc_dlog( logger, "signaled, blk id = ${id}", ("id", block->id) );
         dispatcher->bcast_block( block );
      });
   }

   // called from application thread
   void net_plugin_impl::on_irreversible_block( const block_state_ptr& ) {
      update_chain_info();
   }

   // called from application thread
   void net_plugin_impl::transaction_ack(const std::pair<fc::exception_ptr, transaction_metadata_ptr>& results) {
      boost::asio::post( my_impl->thread_pool->get_executor(), [this, results]() {
         const auto& id = results.second->id();
         if (results.first) {
            fc_dlog( logger, "signaled NACK, trx-id = ${id} : ${why}", ("id", id)( "why", results.first->to_detail_string() ) );

            uint32_t head_blk_num = 0;
            std::tie( std::ignore, head_blk_num, std::ignore, std::ignore, std::ignore, std::ignore ) = get_chain_info();
            dispatcher->rejected_transaction(id, head_blk_num);
         } else {
            fc_dlog( logger, "signaled ACK, trx-id = ${id}", ("id", id) );
            dispatcher->bcast_transaction(results.second);
         }
      });
   }

   bool net_plugin_impl::authenticate_peer(const handshake_message& msg) const {
      if(allowed_connections == None)
         return false;

      if(allowed_connections == Any)
         return true;

      if(allowed_connections & (Producers | Specified)) {
         auto allowed_it = std::find(allowed_peers.begin(), allowed_peers.end(), msg.key);
         auto private_it = private_keys.find(msg.key);
         bool found_producer_key = false;
         if(producer_plug != nullptr)
            found_producer_key = producer_plug->is_producer_key(msg.key);
         if( allowed_it == allowed_peers.end() && private_it == private_keys.end() && !found_producer_key) {
            fc_elog( logger, "Peer ${peer} sent a handshake with an unauthorized key: ${key}.",
                     ("peer", msg.p2p_address)("key", msg.key) );
            return false;
         }
      }

      namespace sc = std::chrono;
      sc::system_clock::duration msg_time(msg.time);
      auto time = sc::system_clock::now().time_since_epoch();
      if(time - msg_time > peer_authentication_interval) {
         fc_elog( logger, "Peer ${peer} sent a handshake with a timestamp skewed by more than ${time}.",
                  ("peer", msg.p2p_address)("time", "1 second")); // TODO Add to_variant for std::chrono::system_clock::duration
         return false;
      }

      if(msg.sig != chain::signature_type() && msg.token != sha256()) {
         sha256 hash = fc::sha256::hash(msg.time);
         if(hash != msg.token) {
            fc_elog( logger, "Peer ${peer} sent a handshake with an invalid token.", ("peer", msg.p2p_address) );
            return false;
         }
         chain::public_key_type peer_key;
         try {
            peer_key = crypto::public_key(msg.sig, msg.token, true);
         }
         catch (fc::exception& /*e*/) {
            fc_elog( logger, "Peer ${peer} sent a handshake with an unrecoverable key.", ("peer", msg.p2p_address) );
            return false;
         }
         if((allowed_connections & (Producers | Specified)) && peer_key != msg.key) {
            fc_elog( logger, "Peer ${peer} sent a handshake with an unauthenticated key.", ("peer", msg.p2p_address) );
            return false;
         }
      }
      else if(allowed_connections & (Producers | Specified)) {
         fc_dlog( logger, "Peer sent a handshake with blank signature and token, but this node accepts only authenticated connections." );
         return false;
      }
      return true;
   }

   chain::public_key_type net_plugin_impl::get_authentication_key() const {
      if(!private_keys.empty())
         return private_keys.begin()->first;
      /*producer_plugin* pp = app().find_plugin<producer_plugin>();
      if(pp != nullptr && pp->get_state() == abstract_plugin::started)
         return pp->first_producer_public_key();*/
      return chain::public_key_type();
   }

   chain::signature_type net_plugin_impl::sign_compact(const chain::public_key_type& signer, const fc::sha256& digest) const
   {
      auto private_key_itr = private_keys.find(signer);
      if(private_key_itr != private_keys.end())
         return private_key_itr->second.sign(digest);
      if(producer_plug != nullptr && producer_plug->get_state() == abstract_plugin::started)
         return producer_plug->sign_compact(signer, digest);
      return chain::signature_type();
   }

   // call from connection strand
   void connection::populate_handshake( handshake_message& hello ) {
      hello.network_version = net_version_base + net_version;
      hello.chain_id = my_impl->chain_id;
      hello.node_id = my_impl->node_id;
      hello.key = my_impl->get_authentication_key();
      hello.time = std::chrono::system_clock::now().time_since_epoch().count();
      hello.token = fc::sha256::hash(hello.time);
      hello.sig = my_impl->sign_compact(hello.key, hello.token);
      // If we couldn't sign, don't send a token.
      if(hello.sig == chain::signature_type())
         hello.token = sha256();
      hello.p2p_address = my_impl->p2p_address;
      if( is_transactions_only_connection() ) hello.p2p_address += ":trx";
      if( is_blocks_only_connection() ) hello.p2p_address += ":blk";
      hello.p2p_address += " - " + hello.node_id.str().substr(0,7);
#if defined( __APPLE__ )
      hello.os = "osx";
#elif defined( __linux__ )
      hello.os = "linux";
#elif defined( _WIN32 )
      hello.os = "win32";
#else
      hello.os = "other";
#endif
      hello.agent = my_impl->user_agent_name;

      std::tie( hello.last_irreversible_block_num, std::ignore, hello.head_num,
                hello.last_irreversible_block_id, std::ignore, hello.head_id ) = my_impl->get_chain_info();
   }

   net_plugin::net_plugin()
      :my( new net_plugin_impl ) {
      my_impl = my.get();
   }

   net_plugin::~net_plugin() {
   }

   void net_plugin::set_program_options( options_description& /*cli*/, options_description& cfg )
   {
      cfg.add_options()
         ( "p2p-listen-endpoint", bpo::value<string>()->default_value( "0.0.0.0:9876" ), "The actual host:port used to listen for incoming p2p connections.")
         ( "p2p-server-address", bpo::value<string>(), "An externally accessible host:port for identifying this node. Defaults to p2p-listen-endpoint.")
         ( "p2p-peer-address", bpo::value< vector<string> >()->composing(),
           "The public endpoint of a peer node to connect to. Use multiple p2p-peer-address options as needed to compose a network.\n"
           "  Syntax: host:port[:<trx>|<blk>]\n"
           "  The optional 'trx' and 'blk' indicates to node that only transactions 'trx' or blocks 'blk' should be sent."
           "  Examples:\n"
           "    p2p.eos.io:9876\n"
           "    p2p.trx.eos.io:9876:trx\n"
           "    p2p.blk.eos.io:9876:blk\n")
         ( "p2p-max-nodes-per-host", bpo::value<int>()->default_value(def_max_nodes_per_host), "Maximum number of client nodes from any single IP address")
         ( "agent-name", bpo::value<string>()->default_value("\"EOS Test Agent\""), "The name supplied to identify this node amongst the peers.")
         ( "allowed-connection", bpo::value<vector<string>>()->multitoken()->default_value({"any"}, "any"), "Can be 'any' or 'producers' or 'specified' or 'none'. If 'specified', peer-key must be specified at least once. If only 'producers', peer-key is not required. 'producers' and 'specified' may be combined.")
         ( "peer-key", bpo::value<vector<string>>()->composing()->multitoken(), "Optional public key of peer allowed to connect.  May be used multiple times.")
         ( "peer-private-key", boost::program_options::value<vector<string>>()->composing()->multitoken(),
           "Tuple of [PublicKey, WIF private key] (may specify multiple times)")
         ( "max-clients", bpo::value<int>()->default_value(def_max_clients), "Maximum number of clients from which connections are accepted, use 0 for no limit")
         ( "connection-cleanup-period", bpo::value<int>()->default_value(def_conn_retry_wait), "number of seconds to wait before cleaning up dead connections")
         ( "max-cleanup-time-msec", bpo::value<int>()->default_value(10), "max connection cleanup time per cleanup call in millisec")
         ( "network-version-match", bpo::value<bool>()->default_value(false),
           "True to require exact match of peer network version.")
         ( "net-threads", bpo::value<uint16_t>()->default_value(my->thread_pool_size),
           "Number of worker threads in net_plugin thread pool" )
         ( "sync-fetch-span", bpo::value<uint32_t>()->default_value(def_sync_fetch_span), "number of blocks to retrieve in a chunk from any individual peer during synchronization")
         ( "use-socket-read-watermark", bpo::value<bool>()->default_value(false), "Enable expirimental socket read watermark optimization")
         ( "peer-log-format", bpo::value<string>()->default_value( "[\"${_name}\" ${_ip}:${_port}]" ),
           "The string used to format peers when logging messages about them.  Variables are escaped with ${<variable name>}.\n"
           "Available Variables:\n"
           "   _name  \tself-reported name\n\n"
           "   _id    \tself-reported ID (64 hex characters)\n\n"
           "   _sid   \tfirst 8 characters of _peer.id\n\n"
           "   _ip    \tremote IP address of peer\n\n"
           "   _port  \tremote port number of peer\n\n"
           "   _lip   \tlocal IP address connected to peer\n\n"
           "   _lport \tlocal port number connected to peer\n\n")
        ;
   }

   template<typename T>
   T dejsonify(const string& s) {
      return fc::json::from_string(s).as<T>();
   }

   void net_plugin::plugin_initialize( const variables_map& options ) {
      fc_ilog( logger, "Initialize net plugin" );
      try {
         peer_log_format = options.at( "peer-log-format" ).as<string>();

         my->network_version_match = options.at( "network-version-match" ).as<bool>();

         my->sync_master.reset( new sync_manager( options.at( "sync-fetch-span" ).as<uint32_t>()));
         my->dispatcher.reset( new dispatch_manager );

         my->connector_period = std::chrono::seconds( options.at( "connection-cleanup-period" ).as<int>());
         my->max_cleanup_time_ms = options.at("max-cleanup-time-msec").as<int>();
         my->txn_exp_period = def_txn_expire_wait;
         my->resp_expected_period = def_resp_expected_wait;
         my->max_client_count = options.at( "max-clients" ).as<int>();
         my->max_nodes_per_host = options.at( "p2p-max-nodes-per-host" ).as<int>();

         my->use_socket_read_watermark = options.at( "use-socket-read-watermark" ).as<bool>();

         if( options.count( "p2p-listen-endpoint" ) && options.at("p2p-listen-endpoint").as<string>().length()) {
            my->p2p_address = options.at( "p2p-listen-endpoint" ).as<string>();
         }
         if( options.count( "p2p-server-address" ) ) {
            my->p2p_server_address = options.at( "p2p-server-address" ).as<string>();
         }

         my->thread_pool_size = options.at( "net-threads" ).as<uint16_t>();
         EOS_ASSERT( my->thread_pool_size > 0, chain::plugin_config_exception,
                     "net-threads ${num} must be greater than 0", ("num", my->thread_pool_size) );

         if( options.count( "p2p-peer-address" )) {
            my->supplied_peers = options.at( "p2p-peer-address" ).as<vector<string> >();
         }
         if( options.count( "agent-name" )) {
            my->user_agent_name = options.at( "agent-name" ).as<string>();
         }

         if( options.count( "allowed-connection" )) {
            const std::vector<std::string> allowed_remotes = options["allowed-connection"].as<std::vector<std::string>>();
            for( const std::string& allowed_remote : allowed_remotes ) {
               if( allowed_remote == "any" )
                  my->allowed_connections |= net_plugin_impl::Any;
               else if( allowed_remote == "producers" )
                  my->allowed_connections |= net_plugin_impl::Producers;
               else if( allowed_remote == "specified" )
                  my->allowed_connections |= net_plugin_impl::Specified;
               else if( allowed_remote == "none" )
                  my->allowed_connections = net_plugin_impl::None;
            }
         }

         if( my->allowed_connections & net_plugin_impl::Specified )
            EOS_ASSERT( options.count( "peer-key" ),
                        plugin_config_exception,
                       "At least one peer-key must accompany 'allowed-connection=specified'" );

         if( options.count( "peer-key" )) {
            const std::vector<std::string> key_strings = options["peer-key"].as<std::vector<std::string>>();
            for( const std::string& key_string : key_strings ) {
               my->allowed_peers.push_back( dejsonify<chain::public_key_type>( key_string ));
            }
         }

         if( options.count( "peer-private-key" )) {
            const std::vector<std::string> key_id_to_wif_pair_strings = options["peer-private-key"].as<std::vector<std::string>>();
            for( const std::string& key_id_to_wif_pair_string : key_id_to_wif_pair_strings ) {
               auto key_id_to_wif_pair = dejsonify<std::pair<chain::public_key_type, std::string>>(
                     key_id_to_wif_pair_string );
               my->private_keys[key_id_to_wif_pair.first] = fc::crypto::private_key( key_id_to_wif_pair.second );
            }
         }

         my->chain_plug = app().find_plugin<chain_plugin>();
         EOS_ASSERT( my->chain_plug, chain::missing_chain_plugin_exception, ""  );
         my->chain_id = my->chain_plug->get_chain_id();
         fc::rand_pseudo_bytes( my->node_id.data(), my->node_id.data_size());

      } FC_LOG_AND_RETHROW()
   }

   void net_plugin::plugin_startup() {
      handle_sighup();

      fc_ilog( logger, "my node_id is ${id}", ("id", my->node_id ));

      my->producer_plug = app().find_plugin<producer_plugin>();

      my->thread_pool.emplace( "net", my->thread_pool_size );

      tcp::endpoint listen_endpoint;
      if( my->p2p_address.size() > 0 ) {
         auto host = my->p2p_address.substr( 0, my->p2p_address.find( ':' ));
         auto port = my->p2p_address.substr( host.size() + 1, my->p2p_address.size());
         tcp::resolver::query query( tcp::v4(), host.c_str(), port.c_str());
         // Note: need to add support for IPv6 too?

         tcp::resolver resolver( my->thread_pool->get_executor() );
         listen_endpoint = *resolver.resolve( query );

         my->acceptor.reset( new tcp::acceptor( my_impl->thread_pool->get_executor() ) );

         if( !my->p2p_server_address.empty() ) {
            my->p2p_address = my->p2p_server_address;
         } else {
            if( listen_endpoint.address().to_v4() == address_v4::any()) {
               boost::system::error_code ec;
               auto host = host_name( ec );
               if( ec.value() != boost::system::errc::success ) {

                  FC_THROW_EXCEPTION( fc::invalid_arg_exception,
                                      "Unable to retrieve host_name. ${msg}", ("msg", ec.message()));

               }
               auto port = my->p2p_address.substr( my->p2p_address.find( ':' ), my->p2p_address.size());
               my->p2p_address = host + port;
            }
         }
      }

      {
         std::lock_guard<std::mutex> g( my->keepalive_timer_mtx );
         my->keepalive_timer.reset( new boost::asio::steady_timer( my->thread_pool->get_executor() ) );
      }
      my->ticker();

      if( my->acceptor ) {
         my->acceptor->open(listen_endpoint.protocol());
         my->acceptor->set_option(tcp::acceptor::reuse_address(true));
         try {
           my->acceptor->bind(listen_endpoint);
         } catch (const std::exception& e) {
           fc_elog( logger, "net_plugin::plugin_startup failed to bind to port ${port}",
                    ("port", listen_endpoint.port()));
           throw e;
         }
         my->acceptor->listen();
         fc_ilog( logger, "starting listener, max clients is ${mc}",("mc",my->max_client_count) );
         my->start_listen_loop();
      }
      chain::controller&cc = my->chain_plug->chain();
      {
         cc.accepted_block.connect( [my = my]( const block_state_ptr& s ) {
            my->on_accepted_block( s );
         } );
         cc.irreversible_block.connect( [my = my]( const block_state_ptr& s ) {
            my->on_irreversible_block( s );
         } );
      }

      my->incoming_transaction_ack_subscription = app().get_channel<compat::channels::transaction_ack>().subscribe(
            boost::bind(&net_plugin_impl::transaction_ack, my.get(), _1));

      my->db_read_mode = cc.get_read_mode();
      if( my->db_read_mode == chain::db_read_mode::READ_ONLY ) {
         my->max_nodes_per_host = 0;
         fc_ilog( logger, "node in read-only mode setting max_nodes_per_host to 0 to prevent connections" );
      }

      my->start_monitors();

      my->update_chain_info();

      for( const auto& seed_node : my->supplied_peers ) {
         connect( seed_node );
      }
   }

   void net_plugin::handle_sighup() {
      fc::logger::update( logger_name, logger );
   }

   void net_plugin::plugin_shutdown() {
      try {
         fc_ilog( logger, "shutdown.." );
         my->in_shutdown = true;
         {
            std::lock_guard<std::mutex> g( my->connector_check_timer_mtx );
            if( my->connector_check_timer )
               my->connector_check_timer->cancel();
         }{
            std::lock_guard<std::mutex> g( my->expire_timer_mtx );
            if( my->expire_timer )
               my->expire_timer->cancel();
         }{
            std::lock_guard<std::mutex> g( my->keepalive_timer_mtx );
            if( my->keepalive_timer )
               my->keepalive_timer->cancel();
         }

         if( my->acceptor ) {
            boost::system::error_code ec;
            my->acceptor->cancel( ec );
            my->acceptor->close( ec );
         }

         {
            fc_ilog( logger, "close ${s} connections", ("s", my->connections.size()) );
            std::lock_guard<std::shared_mutex> g( my->connections_mtx );
            for( auto& con : my->connections ) {
               fc_dlog( logger, "close: ${p}", ("p", con->peer_name()) );
               con->close( false );
            }
            my->connections.clear();
         }

         if( my->thread_pool ) {
            my->thread_pool->stop();
         }
         app().post( 0, [me = my](){} ); // keep my pointer alive until queue is drained
         fc_ilog( logger, "exit shutdown" );
      }
      FC_CAPTURE_AND_RETHROW()
   }

   /**
    *  Used to trigger a new connection from RPC API
    */
   string net_plugin::connect( const string& host ) {
      std::lock_guard<std::shared_mutex> g( my->connections_mtx );
      if( my->find_connection( host ) )
         return "already connected";

      connection_ptr c = std::make_shared<connection>( host );
      fc_dlog( logger, "calling active connector: ${h}", ("h", host) );
      if( c->resolve_and_connect() ) {
         fc_dlog( logger, "adding new connection to the list: ${c}", ("c", c->peer_name()) );
         my->connections.insert( c );
      }
      return "added connection";
   }

   string net_plugin::disconnect( const string& host ) {
      std::lock_guard<std::shared_mutex> g( my->connections_mtx );
      for( auto itr = my->connections.begin(); itr != my->connections.end(); ++itr ) {
         if( (*itr)->peer_address() == host ) {
            fc_ilog( logger, "disconnecting: ${p}", ("p", (*itr)->peer_name()) );
            (*itr)->close();
            my->connections.erase(itr);
            return "connection removed";
         }
      }
      return "no known connection for host";
   }

   optional<connection_status> net_plugin::status( const string& host )const {
      std::shared_lock<std::shared_mutex> g( my->connections_mtx );
      auto con = my->find_connection( host );
      if( con )
         return con->get_status();
      return optional<connection_status>();
   }

   vector<connection_status> net_plugin::connections()const {
      vector<connection_status> result;
      std::shared_lock<std::shared_mutex> g( my->connections_mtx );
      result.reserve( my->connections.size() );
      for( const auto& c : my->connections ) {
         result.push_back( c->get_status() );
      }
      return result;
   }

   // call with connections_mtx
   connection_ptr net_plugin_impl::find_connection( const string& host )const {
      for( const auto& c : connections )
         if( c->peer_address() == host ) return c;
      return connection_ptr();
   }

   constexpr uint16_t net_plugin_impl::to_protocol_version(uint16_t v) {
      if (v >= net_version_base) {
         v -= net_version_base;
         return (v > net_version_range) ? 0 : v;
      }
      return 0;
   }

}<|MERGE_RESOLUTION|>--- conflicted
+++ resolved
@@ -1619,10 +1619,6 @@
       if (head < msg.head_num ) {
          fc_dlog(logger, "sync check state 3");
          c->syncing = false;
-<<<<<<< HEAD
-         catch_up_req_sent = verify_catchup(c, msg.head_num, msg.head_id);
-      } else {
-=======
          if (!verify_catchup(c, msg.head_num, msg.head_id)) {
             request_message req;
             req.req_blocks.mode = catch_up;
@@ -1630,9 +1626,7 @@
             c->enqueue( req );
          }
          return;
-      }
-      else {
->>>>>>> 0c6deed7
+      } else {
          fc_dlog(logger, "sync check state 4");
          if (msg.generation > 1 ||  c->protocol_version > proto_base) {
             notice_message note;
@@ -1649,12 +1643,8 @@
          c->enqueue( req );
          return;
       }
-      if( !catch_up_req_sent ) {
-         request_message req;
-         req.req_blocks.mode = catch_up;
-         req.req_trx.mode = none;
-         c->enqueue( req );
-      }
+      c->syncing = false;
+      fc_elog( logger, "sync check failed to resolve status" );
    }
 
    bool sync_manager::verify_catchup(const connection_ptr& c, uint32_t num, const block_id_type& id) {
