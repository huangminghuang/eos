#include <eosio/chain/asset.hpp>
#include <eosio/chain/authority.hpp>
#include <eosio/chain/authority_checker.hpp>
#include <eosio/chain/chain_config.hpp>
#include <eosio/chain/types.hpp>
#include <eosio/chain/thread_utils.hpp>
#include <eosio/testing/tester.hpp>

#include <fc/io/json.hpp>
#include <fc/log/logger_config.hpp>
#include <appbase/execution_priority_queue.hpp>
#include <fc/bitutil.hpp>

#include <boost/test/unit_test.hpp>

#ifdef NON_VALIDATING_TEST
#define TESTER tester
#else
#define TESTER validating_tester
#endif

using namespace eosio::chain;
using namespace eosio::testing;

#include <boost/random/mersenne_twister.hpp>
#include <boost/random/uniform_int_distribution.hpp>

struct base_reflect : fc::reflect_init {
   int bv = 0;
   bool base_reflect_initialized = false;
   int base_reflect_called = 0;
protected:
   friend struct fc::reflector<base_reflect>;
   friend struct fc::reflector_init_visitor<base_reflect>;
   friend struct fc::has_reflector_init<base_reflect>;
   void reflector_init() {
      BOOST_CHECK_EQUAL( bv, 42 ); // should be deserialized before called, set by test
      ++base_reflect_called;
      base_reflect_initialized = true;
   }
};

struct derived_reflect : public base_reflect {
   int dv = 0;
   bool derived_reflect_initialized = false;
   int derived_reflect_called = 0;
protected:
   friend struct fc::reflector<derived_reflect>;
   friend struct fc::reflector_init_visitor<derived_reflect>;
   friend struct fc::has_reflector_init<derived_reflect>;
   void reflector_init() {
      BOOST_CHECK_EQUAL( bv, 42 ); // should be deserialized before called, set by test
      BOOST_CHECK_EQUAL( dv, 52 ); // should be deserialized before called, set by test
      ++derived_reflect_called;
      base_reflect::reflector_init();
      derived_reflect_initialized = true;
   }
};

struct final_reflect : public derived_reflect {
   int fv = 0;
   bool final_reflect_initialized = false;
   int final_reflect_called = 0;
private:
   friend struct fc::reflector<final_reflect>;
   friend struct fc::reflector_init_visitor<final_reflect>;
   friend struct fc::has_reflector_init<final_reflect>;
   void reflector_init() {
      BOOST_CHECK_EQUAL( bv, 42 ); // should be deserialized before called, set by test
      BOOST_CHECK_EQUAL( dv, 52 ); // should be deserialized before called, set by test
      BOOST_CHECK_EQUAL( fv, 62 ); // should be deserialized before called, set by test
      ++final_reflect_called;
      derived_reflect::reflector_init();
      final_reflect_initialized = true;
   }
};

FC_REFLECT( base_reflect, (bv) )
FC_REFLECT_DERIVED( derived_reflect, (base_reflect), (dv) )
FC_REFLECT_DERIVED( final_reflect, (derived_reflect), (fv) )

namespace eosio
{
using namespace chain;
using namespace std;

static constexpr uint64_t name_suffix( name nv ) {
   uint64_t n = nv.to_uint64_t();
   uint32_t remaining_bits_after_last_actual_dot = 0;
   uint32_t tmp = 0;
   for( int32_t remaining_bits = 59; remaining_bits >= 4; remaining_bits -= 5 ) { // Note: remaining_bits must remain signed integer
      // Get characters one-by-one in name in order from left to right (not including the 13th character)
      auto c = (n >> remaining_bits) & 0x1Full;
      if( !c ) { // if this character is a dot
         tmp = static_cast<uint32_t>(remaining_bits);
      } else { // if this character is not a dot
         remaining_bits_after_last_actual_dot = tmp;
      }
   }

   uint64_t thirteenth_character = n & 0x0Full;
   if( thirteenth_character ) { // if 13th character is not a dot
      remaining_bits_after_last_actual_dot = tmp;
   }

   if( remaining_bits_after_last_actual_dot == 0 ) // there is no actual dot in the name other than potentially leading dots
      return n;

   // At this point remaining_bits_after_last_actual_dot has to be within the range of 4 to 59 (and restricted to increments of 5).

   // Mask for remaining bits corresponding to characters after last actual dot, except for 4 least significant bits (corresponds to 13th character).
   uint64_t mask = (1ull << remaining_bits_after_last_actual_dot) - 16;
   uint32_t shift = 64 - remaining_bits_after_last_actual_dot;

   return ( ((n & mask) << shift) + (thirteenth_character << (shift-1)) );
}

BOOST_AUTO_TEST_SUITE(misc_tests)

BOOST_AUTO_TEST_CASE(reverse_endian_tests)
{
    BOOST_CHECK_EQUAL( endian_reverse_u64(0x0123456789abcdef), 0xefcdab8967452301 );
    BOOST_CHECK_EQUAL( endian_reverse_u64(0x0102030405060708), 0x0807060504030201 );
    BOOST_CHECK_EQUAL( endian_reverse_u32(0x01234567), 0x67452301 );
    BOOST_CHECK_EQUAL( endian_reverse_u32(0x01020304), 0x04030201 );
}

BOOST_AUTO_TEST_CASE(name_suffix_tests)
{
   BOOST_CHECK_EQUAL( name{name_suffix(name(0))}, name{0} );
   BOOST_CHECK_EQUAL( name{name_suffix(N(abcdehijklmn))}, name{N(abcdehijklmn)} );
   BOOST_CHECK_EQUAL( name{name_suffix(N(abcdehijklmn1))}, name{N(abcdehijklmn1)} );
   BOOST_CHECK_EQUAL( name{name_suffix(N(abc.def))}, name{N(def)} );
   BOOST_CHECK_EQUAL( name{name_suffix(N(.abc.def))}, name{N(def)} );
   BOOST_CHECK_EQUAL( name{name_suffix(N(..abc.def))}, name{N(def)} );
   BOOST_CHECK_EQUAL( name{name_suffix(N(abc..def))}, name{N(def)} );
   BOOST_CHECK_EQUAL( name{name_suffix(N(abc.def.ghi))}, name{N(ghi)} );
   BOOST_CHECK_EQUAL( name{name_suffix(N(.abcdefghij))}, name{N(abcdefghij)} );
   BOOST_CHECK_EQUAL( name{name_suffix(N(.abcdefghij.1))}, name{N(1)} );
   BOOST_CHECK_EQUAL( name{name_suffix(N(a.bcdefghij))}, name{N(bcdefghij)} );
   BOOST_CHECK_EQUAL( name{name_suffix(N(a.bcdefghij.1))}, name{N(1)} );
   BOOST_CHECK_EQUAL( name{name_suffix(N(......a.b.c))}, name{N(c)} );
   BOOST_CHECK_EQUAL( name{name_suffix(N(abcdefhi.123))}, name{N(123)} );
   BOOST_CHECK_EQUAL( name{name_suffix(N(abcdefhij.123))}, name{N(123)} );
}

/// Test processing of unbalanced strings
BOOST_AUTO_TEST_CASE(json_from_string_test)
{
  bool exc_found = false;
  try {
    auto val = fc::json::from_string("{\"}");
  } catch(...) {
    exc_found = true;
  }
  BOOST_CHECK_EQUAL(exc_found, true);

  exc_found = false;
  try {
    auto val = fc::json::from_string("{\"block_num_or_id\":5");
  } catch(...) {
    exc_found = true;
  }
  BOOST_CHECK_EQUAL(exc_found, true);
}

BOOST_AUTO_TEST_CASE(variant_format_string_limited)
{
   const string format = "${a} ${b} ${c}";
   {
      fc::mutable_variant_object mu;
      mu( "a", string( 1024, 'a' ) );
      mu( "b", string( 1024, 'b' ) );
      mu( "c", string( 1024, 'c' ) );
      string result = fc::format_string( format, mu, true );
      BOOST_CHECK_EQUAL( result, string( 256, 'a' ) + "... " + string( 256, 'b' ) + "... " + string( 256, 'c' ) + "..." );
   }
   {
      fc::mutable_variant_object mu;
      signed_block a;
      blob b;
      for( int i = 0; i < 1024; ++i)
         b.data.push_back('b');
      variants c;
      c.push_back(variant(a));
      mu( "a", a );
      mu( "b", b );
      mu( "c", c );
      string result = fc::format_string( format, mu, true );
      BOOST_CHECK_EQUAL( result, "${a} ${b} ${c}");
   }
}

// Test overflow handling in asset::from_string
BOOST_AUTO_TEST_CASE(asset_from_string_overflow)
{
   asset a;

   // precision = 19, magnitude < 2^61
   BOOST_CHECK_EXCEPTION( asset::from_string("0.1000000000000000000 CUR") , symbol_type_exception, [](const auto& e) {
      return expect_assert_message(e, "precision 19 should be <= 18");
   });
   BOOST_CHECK_EXCEPTION( asset::from_string("-0.1000000000000000000 CUR") , symbol_type_exception, [](const auto& e) {
      return expect_assert_message(e, "precision 19 should be <= 18");
   });
   BOOST_CHECK_EXCEPTION( asset::from_string("1.0000000000000000000 CUR") , symbol_type_exception, [](const auto& e) {
      return expect_assert_message(e, "precision 19 should be <= 18");
   });
   BOOST_CHECK_EXCEPTION( asset::from_string("-1.0000000000000000000 CUR") , symbol_type_exception, [](const auto& e) {
      return expect_assert_message(e, "precision 19 should be <= 18");
   });

   // precision = 18, magnitude < 2^58
   a = asset::from_string("0.100000000000000000 CUR");
   BOOST_CHECK_EQUAL(a.get_amount(), 100000000000000000L);
   a = asset::from_string("-0.100000000000000000 CUR");
   BOOST_CHECK_EQUAL(a.get_amount(), -100000000000000000L);

   // precision = 18, magnitude = 2^62
   BOOST_CHECK_EXCEPTION( asset::from_string("4.611686018427387904 CUR") , asset_type_exception, [](const asset_type_exception& e) {
      return expect_assert_message(e, "magnitude of asset amount must be less than 2^62");
   });
   BOOST_CHECK_EXCEPTION( asset::from_string("-4.611686018427387904 CUR") , asset_type_exception, [](const asset_type_exception& e) {
      return expect_assert_message(e, "magnitude of asset amount must be less than 2^62");
   });
   BOOST_CHECK_EXCEPTION( asset::from_string("4611686018427387.904 CUR") , asset_type_exception, [](const asset_type_exception& e) {
      return expect_assert_message(e, "magnitude of asset amount must be less than 2^62");
   });
   BOOST_CHECK_EXCEPTION( asset::from_string("-4611686018427387.904 CUR") , asset_type_exception, [](const asset_type_exception& e) {
      return expect_assert_message(e, "magnitude of asset amount must be less than 2^62");
   });

   // precision = 18, magnitude = 2^62-1
   a = asset::from_string("4.611686018427387903 CUR");
   BOOST_CHECK_EQUAL(a.get_amount(), 4611686018427387903L);
   a = asset::from_string("-4.611686018427387903 CUR");
   BOOST_CHECK_EQUAL(a.get_amount(), -4611686018427387903L);

   // precision = 0, magnitude = 2^62
   BOOST_CHECK_EXCEPTION( asset::from_string("4611686018427387904 CUR") , asset_type_exception, [](const asset_type_exception& e) {
      return expect_assert_message(e, "magnitude of asset amount must be less than 2^62");
   });
   BOOST_CHECK_EXCEPTION( asset::from_string("-4611686018427387904 CUR") , asset_type_exception, [](const asset_type_exception& e) {
      return expect_assert_message(e, "magnitude of asset amount must be less than 2^62");
   });

   // precision = 0, magnitude = 2^62-1
   a = asset::from_string("4611686018427387903 CUR");
   BOOST_CHECK_EQUAL(a.get_amount(), 4611686018427387903L);
   a = asset::from_string("-4611686018427387903 CUR");
   BOOST_CHECK_EQUAL(a.get_amount(), -4611686018427387903L);

   // precision = 18, magnitude = 2^65
   BOOST_CHECK_EXCEPTION( asset::from_string("36.893488147419103232 CUR") , overflow_exception, [](const overflow_exception& e) {
      return true;
   });
   BOOST_CHECK_EXCEPTION( asset::from_string("-36.893488147419103232 CUR") , underflow_exception, [](const underflow_exception& e) {
      return true;
   });

   // precision = 14, magnitude > 2^76
   BOOST_CHECK_EXCEPTION( asset::from_string("1000000000.00000000000000 CUR") , overflow_exception, [](const overflow_exception& e) {
      return true;
   });
   BOOST_CHECK_EXCEPTION( asset::from_string("-1000000000.00000000000000 CUR") , underflow_exception, [](const underflow_exception& e) {
      return true;
   });

   // precision = 0, magnitude > 2^76
   BOOST_CHECK_EXCEPTION( asset::from_string("100000000000000000000000 CUR") , parse_error_exception, [](const parse_error_exception& e) {
      return expect_assert_message(e, "Couldn't parse int64_t");
   });
   BOOST_CHECK_EXCEPTION( asset::from_string("-100000000000000000000000 CUR") , parse_error_exception, [](const parse_error_exception& e) {
      return expect_assert_message(e, "Couldn't parse int64_t");
   });

   // precision = 20, magnitude > 2^142
   BOOST_CHECK_EXCEPTION( asset::from_string("100000000000000000000000.00000000000000000000 CUR") , symbol_type_exception, [](const auto& e) {
      return expect_assert_message(e, "precision 20 should be <= 18");
   });
   BOOST_CHECK_EXCEPTION( asset::from_string("-100000000000000000000000.00000000000000000000 CUR") , symbol_type_exception, [](const auto& e) {
      return expect_assert_message(e, "precision 20 should be <= 18");
   });
}

struct permission_visitor {
   std::vector<permission_level> permissions;
   std::vector<size_t> size_stack;
   bool _log;

   permission_visitor(bool log = false) : _log(log) {}

   void operator()(const permission_level& permission) {
      permissions.push_back(permission);
   }

   void operator()(const permission_level& permission, bool repeat ) {}

   void push_undo() {
      if( _log )
         ilog("push_undo called");
      size_stack.push_back(permissions.size());
   }

   void pop_undo() {
      if( _log )
         ilog("pop_undo called");
      FC_ASSERT( size_stack.back() <= permissions.size() && size_stack.size() >= 1,
                 "invariant failure in test permission_visitor" );
      permissions.erase( permissions.begin() + size_stack.back(), permissions.end() );
      size_stack.pop_back();
   }

   void squash_undo() {
      if( _log )
         ilog("squash_undo called");
      FC_ASSERT( size_stack.size() >= 1, "invariant failure in test permission_visitor" );
      size_stack.pop_back();
   }

};

BOOST_AUTO_TEST_CASE(authority_checker)
{ try {
   testing::TESTER test;
   auto a = test.get_public_key(name("a"), "active");
   auto b = test.get_public_key(name("b"), "active");
   auto c = test.get_public_key(name("c"), "active");

   auto GetNullAuthority = [](auto){abort(); return authority();};

   auto A = authority(2, {key_weight{a, 1}, key_weight{b, 1}});
   {
      auto checker = make_auth_checker(GetNullAuthority, 2, {a, b});
      BOOST_TEST(checker.satisfied(A));
      BOOST_TEST(checker.all_keys_used());
      BOOST_TEST(checker.used_keys().size() == 2u);
      BOOST_TEST(checker.unused_keys().size() == 0u);
   }
   {
      auto checker = make_auth_checker(GetNullAuthority, 2, {a, c});
      BOOST_TEST(!checker.satisfied(A));
      BOOST_TEST(!checker.all_keys_used());
      BOOST_TEST(checker.used_keys().size() == 0u);
      BOOST_TEST(checker.unused_keys().size() == 2u);
   }
   {
      auto checker = make_auth_checker(GetNullAuthority, 2, {a, b, c});
      BOOST_TEST(checker.satisfied(A));
      BOOST_TEST(!checker.all_keys_used());
      BOOST_TEST(checker.used_keys().size() == 2u);
      BOOST_TEST(checker.used_keys().count(a) == 1u);
      BOOST_TEST(checker.used_keys().count(b) == 1u);
      BOOST_TEST(checker.unused_keys().size() == 1u);
      BOOST_TEST(checker.unused_keys().count(c) == 1u);
   }
   {
      auto checker = make_auth_checker(GetNullAuthority, 2, {b, c});
      BOOST_TEST(!checker.satisfied(A));
      BOOST_TEST(!checker.all_keys_used());
      BOOST_TEST(checker.used_keys().size() == 0u);
   }

   A = authority(3, {key_weight{a, 1}, key_weight{b, 1}, key_weight{c, 1}});
   BOOST_TEST(make_auth_checker(GetNullAuthority, 2, {c, b, a}).satisfied(A));
   BOOST_TEST(!make_auth_checker(GetNullAuthority, 2, {a, b}).satisfied(A));
   BOOST_TEST(!make_auth_checker(GetNullAuthority, 2, {a, c}).satisfied(A));
   BOOST_TEST(!make_auth_checker(GetNullAuthority, 2, {b, c}).satisfied(A));

   A = authority(1, {key_weight{a, 1}, key_weight{b, 1}});
   BOOST_TEST(make_auth_checker(GetNullAuthority, 2, {a}).satisfied(A));
   BOOST_TEST(make_auth_checker(GetNullAuthority, 2, {b}).satisfied(A));
   BOOST_TEST(!make_auth_checker(GetNullAuthority, 2, {c}).satisfied(A));

   A = authority(1, {key_weight{a, 2}, key_weight{b, 1}});
   BOOST_TEST(make_auth_checker(GetNullAuthority, 2, {a}).satisfied(A));
   BOOST_TEST(make_auth_checker(GetNullAuthority, 2, {b}).satisfied(A));
   BOOST_TEST(!make_auth_checker(GetNullAuthority, 2, {c}).satisfied(A));

   auto GetCAuthority = [c](auto){
      return authority(1, {key_weight{c, 1}});
   };

   A = authority(2, {key_weight{a, 2}, key_weight{b, 1}}, {permission_level_weight{{name("hello"), name("world")}, 1}});
   {
      auto checker = make_auth_checker(GetCAuthority, 2, {a});
      BOOST_TEST(checker.satisfied(A));
      BOOST_TEST(checker.all_keys_used());
   }
   {
      auto checker = make_auth_checker(GetCAuthority, 2, {b});
      BOOST_TEST(!checker.satisfied(A));
      BOOST_TEST(checker.used_keys().size() == 0u);
      BOOST_TEST(checker.unused_keys().size() == 1u);
      BOOST_TEST(checker.unused_keys().count(b) == 1u);
   }
   {
      auto checker = make_auth_checker(GetCAuthority, 2, {c});
      BOOST_TEST(!checker.satisfied(A));
      BOOST_TEST(checker.used_keys().size() == 0u);
      BOOST_TEST(checker.unused_keys().size() == 1u);
      BOOST_TEST(checker.unused_keys().count(c) == 1u);
   }
   {
      auto checker = make_auth_checker(GetCAuthority, 2, {b, c});
      BOOST_TEST(checker.satisfied(A));
      BOOST_TEST(checker.all_keys_used());
      BOOST_TEST(checker.used_keys().size() == 2u);
      BOOST_TEST(checker.unused_keys().size() == 0u);
      BOOST_TEST(checker.used_keys().count(b) == 1u);
      BOOST_TEST(checker.used_keys().count(c) == 1u);
   }
   {
      auto checker = make_auth_checker(GetCAuthority, 2, {b, c, a});
      BOOST_TEST(checker.satisfied(A));
      BOOST_TEST(!checker.all_keys_used());
      BOOST_TEST(checker.used_keys().size() == 1u);
      BOOST_TEST(checker.used_keys().count(a) == 1u);
      BOOST_TEST(checker.unused_keys().size() == 2u);
      BOOST_TEST(checker.unused_keys().count(b) == 1u);
      BOOST_TEST(checker.unused_keys().count(c) == 1u);
   }

   A = authority(3, {key_weight{a, 2}, key_weight{b, 1}}, {permission_level_weight{{name("hello"), name("world")}, 3}});
   {
      auto checker = make_auth_checker(GetCAuthority, 2, {a, b});
      BOOST_TEST(checker.satisfied(A));
      BOOST_TEST(checker.all_keys_used());
   }
   {
      auto checker = make_auth_checker(GetCAuthority, 2, {a, b, c});
      BOOST_TEST(checker.satisfied(A));
      BOOST_TEST(!checker.all_keys_used());
      BOOST_TEST(checker.used_keys().size() == 1u);
      BOOST_TEST(checker.used_keys().count(c) == 1u);
      BOOST_TEST(checker.unused_keys().size() == 2u);
      BOOST_TEST(checker.unused_keys().count(a) == 1u);
      BOOST_TEST(checker.unused_keys().count(b) == 1u);
   }

   A = authority(2, {key_weight{a, 1}, key_weight{b, 1}}, {permission_level_weight{{name("hello"), name("world")}, 1}});
   BOOST_TEST(!make_auth_checker(GetCAuthority, 2, {a}).satisfied(A));
   BOOST_TEST(!make_auth_checker(GetCAuthority, 2, {b}).satisfied(A));
   BOOST_TEST(!make_auth_checker(GetCAuthority, 2, {c}).satisfied(A));
   BOOST_TEST(make_auth_checker(GetCAuthority, 2, {a, b}).satisfied(A));
   BOOST_TEST(make_auth_checker(GetCAuthority, 2, {b, c}).satisfied(A));
   BOOST_TEST(make_auth_checker(GetCAuthority, 2, {a, c}).satisfied(A));
   {
      auto checker = make_auth_checker(GetCAuthority, 2, {a, b, c});
      BOOST_TEST(checker.satisfied(A));
      BOOST_TEST(!checker.all_keys_used());
      BOOST_TEST(checker.used_keys().size() == 2u);
      BOOST_TEST(checker.unused_keys().size() == 1u);
      BOOST_TEST(checker.unused_keys().count(c) == 1u);
   }

   A = authority(2, {key_weight{a, 1}, key_weight{b, 1}}, {permission_level_weight{{name("hello"), name("world")}, 2}});
   BOOST_TEST(make_auth_checker(GetCAuthority, 2, {a, b}).satisfied(A));
   BOOST_TEST(make_auth_checker(GetCAuthority, 2, {c}).satisfied(A));
   BOOST_TEST(!make_auth_checker(GetCAuthority, 2, {a}).satisfied(A));
   BOOST_TEST(!make_auth_checker(GetCAuthority, 2, {b}).satisfied(A));
   {
      auto checker = make_auth_checker(GetCAuthority, 2, {a, b, c});
      BOOST_TEST(checker.satisfied(A));
      BOOST_TEST(!checker.all_keys_used());
      BOOST_TEST(checker.used_keys().size() == 1u);
      BOOST_TEST(checker.unused_keys().size() == 2u);
      BOOST_TEST(checker.used_keys().count(c) == 1u);
   }

   auto d = test.get_public_key(name("d"), "active");
   auto e = test.get_public_key(name("e"), "active");

   auto GetAuthority = [d, e] (const permission_level& perm) {
      if (perm.actor == name("top"))
         return authority(2, {key_weight{d, 1}}, {permission_level_weight{{name("bottom"), name("bottom")}, 1}});
      return authority{1, {{e, 1}}, {}};
   };

   A = authority(5, {key_weight{a, 2}, key_weight{b, 2}, key_weight{c, 2}}, {permission_level_weight{{name("top"), name("top")}, 5}});
   {
      auto checker = make_auth_checker(GetAuthority, 2, {d, e});
      BOOST_TEST(checker.satisfied(A));
      BOOST_TEST(checker.all_keys_used());
   }
   {
      auto checker = make_auth_checker(GetAuthority, 2, {a, b, c, d, e});
      BOOST_TEST(checker.satisfied(A));
      BOOST_TEST(!checker.all_keys_used());
      BOOST_TEST(checker.used_keys().size() == 2u);
      BOOST_TEST(checker.unused_keys().size() == 3u);
      BOOST_TEST(checker.used_keys().count(d) == 1u);
      BOOST_TEST(checker.used_keys().count(e) == 1u);
   }
   {
      auto checker = make_auth_checker(GetAuthority, 2, {a, b, c, e});
      BOOST_TEST(checker.satisfied(A));
      BOOST_TEST(!checker.all_keys_used());
      BOOST_TEST(checker.used_keys().size() == 3u);
      BOOST_TEST(checker.unused_keys().size() == 1u);
      BOOST_TEST(checker.used_keys().count(a) == 1u);
      BOOST_TEST(checker.used_keys().count(b) == 1u);
      BOOST_TEST(checker.used_keys().count(c) == 1u);
   }
   BOOST_TEST(make_auth_checker(GetAuthority, 1, {a, b, c}).satisfied(A));
   // Fails due to short recursion depth limit
   BOOST_TEST(!make_auth_checker(GetAuthority, 1, {d, e}).satisfied(A));

   BOOST_TEST(b < a);
   BOOST_TEST(b < c);
   BOOST_TEST(a < c);
   {
      // valid key order: b < a < c
      A = authority(2, {key_weight{b, 1}, key_weight{a, 1}, key_weight{c, 1}});
      // valid key order: b < c
      auto B = authority(1, {key_weight{b, 1}, key_weight{c, 1}});
      // invalid key order: c > b
      auto C = authority(1, {key_weight{b, 1}, key_weight{c, 1}, key_weight{b, 1}});
      // invalid key order: duplicate c
      auto D = authority(1, {key_weight{b, 1}, key_weight{c, 1}, key_weight{c, 1}});
      // invalid key order: duplicate b
      auto E = authority(1, {key_weight{b, 1}, key_weight{b, 1}, key_weight{c, 1}});
      // unvalid: insufficient weight
      auto F = authority(4, {key_weight{b, 1}, key_weight{a, 1}, key_weight{c, 1}});

      auto checker = make_auth_checker(GetNullAuthority, 2, {a, b, c});
      BOOST_TEST(validate(A));
      BOOST_TEST(validate(B));
      BOOST_TEST(!validate(C));
      BOOST_TEST(!validate(D));
      BOOST_TEST(!validate(E));
      BOOST_TEST(!validate(F));

      BOOST_TEST(!checker.all_keys_used());
      BOOST_TEST(checker.unused_keys().count(b) == 1u);
      BOOST_TEST(checker.unused_keys().count(a) == 1u);
      BOOST_TEST(checker.unused_keys().count(c) == 1u);
      BOOST_TEST(checker.satisfied(A));
      BOOST_TEST(checker.satisfied(B));
      BOOST_TEST(!checker.all_keys_used());
      BOOST_TEST(checker.unused_keys().count(b) == 0u);
      BOOST_TEST(checker.unused_keys().count(a) == 0u);
      BOOST_TEST(checker.unused_keys().count(c) == 1u);
   }
   {
      auto A2 = authority(4, {key_weight{b, 1}, key_weight{a, 1}, key_weight{c, 1}},
                          { permission_level_weight{{name("a"), name("world")},     1},
                            permission_level_weight{{name("hello"), name("world")}, 1},
                            permission_level_weight{{name("hi"), name("world")},    1}
                          });
      auto B2 = authority(4, {key_weight{b, 1}, key_weight{a, 1}, key_weight{c, 1}},
                          {permission_level_weight{{name("hello"), name("world")}, 1}
                          });
      auto C2 = authority(4, {key_weight{b, 1}, key_weight{a, 1}, key_weight{c, 1}},
                          { permission_level_weight{{name("hello"), name("there")}, 1},
                            permission_level_weight{{name("hello"), name("world")}, 1}
                          });
      // invalid: duplicate
      auto D2 = authority(4, {key_weight{b, 1}, key_weight{a, 1}, key_weight{c, 1}},
                          { permission_level_weight{{name("hello"), name("world")}, 1},
                            permission_level_weight{{name("hello"), name("world")}, 2}
                          });
      // invalid: wrong order
      auto E2 = authority(4, {key_weight{b, 1}, key_weight{a, 1}, key_weight{c, 1}},
                          { permission_level_weight{{name("hello"), name("world")}, 2},
                            permission_level_weight{{name("hello"), name("there")}, 1}
                          });
      // invalid: wrong order
      auto F2 = authority(4, {key_weight{b, 1}, key_weight{a, 1}, key_weight{c, 1}},
                          { permission_level_weight{{name("hi"), name("world")}, 2},
                            permission_level_weight{{name("hello"), name("world")}, 1}
                          });

      // invalid: insufficient weight
      auto G2 = authority(7, {key_weight{b, 1}, key_weight{a, 1}, key_weight{c, 1}},
                             { permission_level_weight{{name("a"), name("world")},     1},
                               permission_level_weight{{name("hello"), name("world")}, 1},
                               permission_level_weight{{name("hi"), name("world")},    1}
                             });

      BOOST_TEST(validate(A2));
      BOOST_TEST(validate(B2));
      BOOST_TEST(validate(C2));
      BOOST_TEST(!validate(D2));
      BOOST_TEST(!validate(E2));
      BOOST_TEST(!validate(F2));
      BOOST_TEST(!validate(G2));
   }
} FC_LOG_AND_RETHROW() }

BOOST_AUTO_TEST_CASE(alphabetic_sort)
{ try {

  vector<string> words = {
    "com.o",
    "te",
    "a.....5",
    "a...4",
    ".va.ku",
    "gh",
    "1ho.la",
    "g1",
    "g",
    "a....2",
    "gg",
    "va",
    "lale.....12b",
    "a....3",
    "a....1",
    "..g",
    ".g",
    "....g",
    "a....y",
    "...g",
    "lale.....333",
  };

  std::sort(words.begin(), words.end(), std::less<string>());

  vector<uint64_t> uwords;
  for(const auto w: words) {
    auto n = name(w.c_str());
    uwords.push_back(n.to_uint64_t());
  }

  std::sort(uwords.begin(), uwords.end(), std::less<uint64_t>());

  vector<string> tmp;
  for(const auto uw: uwords) {
    auto str = name(uw).to_string();
    tmp.push_back(str);
  }

  for(size_t i = 0; i < words.size(); ++i ) {
    BOOST_TEST(tmp[i] == words[i]);
  }

} FC_LOG_AND_RETHROW() }


BOOST_AUTO_TEST_CASE(transaction_test) { try {

   testing::TESTER test;
   signed_transaction trx;

   variant pretty_trx = fc::mutable_variant_object()
      ("actions", fc::variants({
         fc::mutable_variant_object()
            ("account", "eosio")
            ("name", "reqauth")
            ("authorization", fc::variants({
               fc::mutable_variant_object()
                  ("actor", "eosio")
                  ("permission", "active")
            }))
            ("data", fc::mutable_variant_object()
               ("from", "eosio")
            )
         })
      )
      // lets also push a context free action, the multi chain test will then also include a context free action
      ("context_free_actions", fc::variants({
         fc::mutable_variant_object()
            ("account", "eosio")
            ("name", "nonce")
            ("data", fc::raw::pack(std::string("dummy")))
         })
      );

   abi_serializer::from_variant(pretty_trx, trx, test.get_resolver(), test.abi_serializer_max_time);

   test.set_transaction_headers(trx);

   trx.expiration = fc::time_point::now();
   trx.validate();
   BOOST_CHECK_EQUAL(0u, trx.signatures.size());
   ((const signed_transaction &)trx).sign( test.get_private_key( config::system_account_name, "active" ), test.control->get_chain_id());
   BOOST_CHECK_EQUAL(0u, trx.signatures.size());
   auto private_key = test.get_private_key( config::system_account_name, "active" );
   auto public_key = private_key.get_public_key();
   trx.sign( private_key, test.control->get_chain_id()  );
   BOOST_CHECK_EQUAL(1u, trx.signatures.size());
   trx.validate();

   packed_transaction pkt(trx, packed_transaction::compression_type::none);

   packed_transaction pkt2(trx, packed_transaction::compression_type::zlib);

   BOOST_CHECK_EQUAL(true, trx.expiration ==  pkt.expiration());
   BOOST_CHECK_EQUAL(true, trx.expiration == pkt2.expiration());

   BOOST_CHECK_EQUAL(trx.id(), pkt.id());
   BOOST_CHECK_EQUAL(trx.id(), pkt2.id());

   bytes raw = pkt.get_raw_transaction();
   bytes raw2 = pkt2.get_raw_transaction();
   BOOST_CHECK_EQUAL(raw.size(), raw2.size());
   BOOST_CHECK_EQUAL(true, std::equal(raw.begin(), raw.end(), raw2.begin()));

   BOOST_CHECK_EQUAL(pkt.get_signed_transaction().id(), pkt2.get_signed_transaction().id());
   BOOST_CHECK_EQUAL(pkt.get_signed_transaction().id(), pkt2.id());

   flat_set<public_key_type> keys;
   auto cpu_time1 = pkt.get_signed_transaction().get_signature_keys(test.control->get_chain_id(), fc::time_point::maximum(), keys);
   BOOST_CHECK_EQUAL(1u, keys.size());
   BOOST_CHECK_EQUAL(public_key, *keys.begin());
   keys.clear();
   auto cpu_time2 = pkt.get_signed_transaction().get_signature_keys(test.control->get_chain_id(), fc::time_point::maximum(), keys);
   BOOST_CHECK_EQUAL(1u, keys.size());
   BOOST_CHECK_EQUAL(public_key, *keys.begin());

   BOOST_CHECK(cpu_time1 > fc::microseconds(0));
   BOOST_CHECK(cpu_time2 > fc::microseconds(0));

   // pack
   uint32_t pack_size = fc::raw::pack_size( pkt );
   vector<char> buf(pack_size);
   fc::datastream<char*> ds(buf.data(), pack_size);

   fc::raw::pack( ds, pkt );
   // unpack
   ds.seekp(0);
   packed_transaction pkt3;
   fc::raw::unpack(ds, pkt3);
   // pack again
   pack_size = fc::raw::pack_size( pkt3 );
   fc::datastream<char*> ds2(buf.data(), pack_size);
   fc::raw::pack( ds2, pkt3 );
   // unpack
   ds2.seekp(0);
   packed_transaction pkt4;
   fc::raw::unpack(ds2, pkt4);
   // to/from variant
   fc::variant pkt_v( pkt3 );
   packed_transaction pkt5;
   fc::from_variant(pkt_v, pkt5);

   bytes raw3 = pkt3.get_raw_transaction();
   bytes raw4 = pkt4.get_raw_transaction();
   BOOST_CHECK_EQUAL(raw.size(), raw3.size());
   BOOST_CHECK_EQUAL(raw3.size(), raw4.size());
   BOOST_CHECK_EQUAL(true, std::equal(raw.begin(), raw.end(), raw3.begin()));
   BOOST_CHECK_EQUAL(true, std::equal(raw.begin(), raw.end(), raw4.begin()));
   BOOST_CHECK_EQUAL(pkt.get_signed_transaction().id(), pkt3.get_signed_transaction().id());
   BOOST_CHECK_EQUAL(pkt.get_signed_transaction().id(), pkt4.get_signed_transaction().id());
   BOOST_CHECK_EQUAL(pkt.get_signed_transaction().id(), pkt5.get_signed_transaction().id()); // failure indicates reflector_init not working
   BOOST_CHECK_EQUAL(pkt.id(), pkt4.get_signed_transaction().id());
   BOOST_CHECK_EQUAL(true, trx.expiration == pkt4.expiration());
   BOOST_CHECK_EQUAL(true, trx.expiration == pkt4.get_signed_transaction().expiration);
   keys.clear();
   pkt4.get_signed_transaction().get_signature_keys(test.control->get_chain_id(), fc::time_point::maximum(), keys);
   BOOST_CHECK_EQUAL(1u, keys.size());
   BOOST_CHECK_EQUAL(public_key, *keys.begin());

} FC_LOG_AND_RETHROW() }


BOOST_AUTO_TEST_CASE(signed_int_test) { try {
    char buf[32];
    fc::datastream<char*> ds(buf,32);
    signed_int a(47), b((1<<30)+2), c(-47), d(-(1<<30)-2); //small +, big +, small -, big -
    signed_int ee;
    fc::raw::pack(ds,a);
    ds.seekp(0);
    fc::raw::unpack(ds,ee);
    ds.seekp(0);
    BOOST_CHECK_EQUAL(a,ee);
    fc::raw::pack(ds,b);
    ds.seekp(0);
    fc::raw::unpack(ds,ee);
    ds.seekp(0);
    BOOST_CHECK_EQUAL(b,ee);
    fc::raw::pack(ds,c);
    ds.seekp(0);
    fc::raw::unpack(ds,ee);
    ds.seekp(0);
    BOOST_CHECK_EQUAL(c,ee);
    fc::raw::pack(ds,d);
    ds.seekp(0);
    fc::raw::unpack(ds,ee);
    ds.seekp(0);
    BOOST_CHECK_EQUAL(d,ee);

} FC_LOG_AND_RETHROW() }

BOOST_AUTO_TEST_CASE(transaction_metadata_test) { try {

   testing::TESTER test;
   signed_transaction trx;

   variant pretty_trx = fc::mutable_variant_object()
      ("actions", fc::variants({
         fc::mutable_variant_object()
            ("account", "eosio")
            ("name", "reqauth")
            ("authorization", fc::variants({
               fc::mutable_variant_object()
                  ("actor", "eosio")
                  ("permission", "active")
            }))
            ("data", fc::mutable_variant_object()
               ("from", "eosio")
            )
         })
      )
      ("context_free_actions", fc::variants({
         fc::mutable_variant_object()
            ("account", "eosio")
            ("name", "nonce")
            ("data", fc::raw::pack(std::string("dummy data")))
         })
      );

      abi_serializer::from_variant(pretty_trx, trx, test.get_resolver(), test.abi_serializer_max_time);

      test.set_transaction_headers(trx);
      trx.expiration = fc::time_point::now();

      auto private_key = test.get_private_key( config::system_account_name, "active" );
      auto public_key = private_key.get_public_key();
      trx.sign( private_key, test.control->get_chain_id()  );
      BOOST_CHECK_EQUAL(1u, trx.signatures.size());

      packed_transaction pkt(trx, packed_transaction::compression_type::none);
      packed_transaction pkt2(trx, packed_transaction::compression_type::zlib);

      packed_transaction_ptr ptrx = std::make_shared<packed_transaction>( trx, packed_transaction::compression_type::none);
      packed_transaction_ptr ptrx2 = std::make_shared<packed_transaction>( trx, packed_transaction::compression_type::zlib);

      BOOST_CHECK_EQUAL(trx.id(), pkt.id());
      BOOST_CHECK_EQUAL(trx.id(), pkt2.id());
      BOOST_CHECK_EQUAL(trx.id(), ptrx->id());
      BOOST_CHECK_EQUAL(trx.id(), ptrx2->id());

      named_thread_pool thread_pool( "misc", 5 );

      auto fut = transaction_metadata::start_recover_keys( ptrx, thread_pool.get_executor(), test.control->get_chain_id(), fc::microseconds::maximum() );
      auto fut2 = transaction_metadata::start_recover_keys( ptrx2, thread_pool.get_executor(), test.control->get_chain_id(), fc::microseconds::maximum() );

      // start another key reovery on same packed_transaction, creates a new future with transaction_metadata, should not interfere with above
      transaction_metadata::start_recover_keys( ptrx, thread_pool.get_executor(), test.control->get_chain_id(), fc::microseconds::maximum() );
      transaction_metadata::start_recover_keys( ptrx2, thread_pool.get_executor(), test.control->get_chain_id(), fc::microseconds::maximum() );

      auto mtrx = fut.get();
      const auto& keys = mtrx->recovered_keys();
      BOOST_CHECK_EQUAL(1u, keys.size());
      BOOST_CHECK_EQUAL(public_key, *keys.begin());

      // again, can be called multiple times, current implementation it is just an attribute of transaction_metadata
      const auto& keys2 = mtrx->recovered_keys();
      BOOST_CHECK_EQUAL(1u, keys2.size());
      BOOST_CHECK_EQUAL(public_key, *keys2.begin());

      auto mtrx2 = fut2.get();
      const auto& keys3 = mtrx2->recovered_keys();
      BOOST_CHECK_EQUAL(1u, keys3.size());
      BOOST_CHECK_EQUAL(public_key, *keys3.begin());

      thread_pool.stop();

} FC_LOG_AND_RETHROW() }

BOOST_AUTO_TEST_CASE(reflector_init_test) {
   try {

      base_reflect br;
      br.bv = 42;
      derived_reflect dr;
      dr.bv = 42;
      dr.dv = 52;
      final_reflect fr;
      fr.bv = 42;
      fr.dv = 52;
      fr.fv = 62;
      BOOST_CHECK_EQUAL( br.base_reflect_initialized, false );
      BOOST_CHECK_EQUAL( dr.derived_reflect_initialized, false );

      { // base
         // pack
         uint32_t pack_size = fc::raw::pack_size( br );
         vector<char> buf( pack_size );
         fc::datastream<char*> ds( buf.data(), pack_size );

         fc::raw::pack( ds, br );
         // unpack
         ds.seekp( 0 );
         base_reflect br2;
         fc::raw::unpack( ds, br2 );
         // pack again
         pack_size = fc::raw::pack_size( br2 );
         fc::datastream<char*> ds2( buf.data(), pack_size );
         fc::raw::pack( ds2, br2 );
         // unpack
         ds2.seekp( 0 );
         base_reflect br3;
         fc::raw::unpack( ds2, br3 );
         // to/from variant
         fc::variant v( br3 );
         base_reflect br4;
         fc::from_variant( v, br4 );

         BOOST_CHECK_EQUAL( br2.bv, 42 );
         BOOST_CHECK_EQUAL( br2.base_reflect_initialized, true );
         BOOST_CHECK_EQUAL( br2.base_reflect_called, 1 );
         BOOST_CHECK_EQUAL( br3.bv, 42 );
         BOOST_CHECK_EQUAL( br3.base_reflect_initialized, true );
         BOOST_CHECK_EQUAL( br3.base_reflect_called, 1 );
         BOOST_CHECK_EQUAL( br4.bv, 42 );
         BOOST_CHECK_EQUAL( br4.base_reflect_initialized, true );
         BOOST_CHECK_EQUAL( br4.base_reflect_called, 1 );
      }
      { // derived
         // pack
         uint32_t pack_size = fc::raw::pack_size( dr );
         vector<char> buf( pack_size );
         fc::datastream<char*> ds( buf.data(), pack_size );

         fc::raw::pack( ds, dr );
         // unpack
         ds.seekp( 0 );
         derived_reflect dr2;
         fc::raw::unpack( ds, dr2 );
         // pack again
         pack_size = fc::raw::pack_size( dr2 );
         fc::datastream<char*> ds2( buf.data(), pack_size );
         fc::raw::pack( ds2, dr2 );
         // unpack
         ds2.seekp( 0 );
         derived_reflect dr3;
         fc::raw::unpack( ds2, dr3 );
         // to/from variant
         fc::variant v( dr3 );
         derived_reflect dr4;
         fc::from_variant( v, dr4 );

         BOOST_CHECK_EQUAL( dr2.bv, 42 );
         BOOST_CHECK_EQUAL( dr2.base_reflect_initialized, true );
         BOOST_CHECK_EQUAL( dr2.base_reflect_called, 1 );
         BOOST_CHECK_EQUAL( dr3.bv, 42 );
         BOOST_CHECK_EQUAL( dr3.base_reflect_initialized, true );
         BOOST_CHECK_EQUAL( dr3.base_reflect_called, 1 );
         BOOST_CHECK_EQUAL( dr4.bv, 42 );
         BOOST_CHECK_EQUAL( dr4.base_reflect_initialized, true );
         BOOST_CHECK_EQUAL( dr4.base_reflect_called, 1 );

         BOOST_CHECK_EQUAL( dr2.dv, 52 );
         BOOST_CHECK_EQUAL( dr2.derived_reflect_initialized, true );
         BOOST_CHECK_EQUAL( dr2.derived_reflect_called, 1 );
         BOOST_CHECK_EQUAL( dr3.dv, 52 );
         BOOST_CHECK_EQUAL( dr3.derived_reflect_initialized, true );
         BOOST_CHECK_EQUAL( dr3.derived_reflect_called, 1 );
         BOOST_CHECK_EQUAL( dr4.dv, 52 );
         BOOST_CHECK_EQUAL( dr4.derived_reflect_initialized, true );
         BOOST_CHECK_EQUAL( dr4.derived_reflect_called, 1 );

         base_reflect br5;
         ds2.seekp( 0 );
         fc::raw::unpack( ds2, br5 );
         base_reflect br6;
         fc::from_variant( v, br6 );

         BOOST_CHECK_EQUAL( br5.bv, 42 );
         BOOST_CHECK_EQUAL( br5.base_reflect_initialized, true );
         BOOST_CHECK_EQUAL( br5.base_reflect_called, 1 );
         BOOST_CHECK_EQUAL( br6.bv, 42 );
         BOOST_CHECK_EQUAL( br6.base_reflect_initialized, true );
         BOOST_CHECK_EQUAL( br6.base_reflect_called, 1 );
      }
      { // final
         // pack
         uint32_t pack_size = fc::raw::pack_size( fr );
         vector<char> buf( pack_size );
         fc::datastream<char*> ds( buf.data(), pack_size );

         fc::raw::pack( ds, fr );
         // unpack
         ds.seekp( 0 );
         final_reflect fr2;
         fc::raw::unpack( ds, fr2 );
         // pack again
         pack_size = fc::raw::pack_size( fr2 );
         fc::datastream<char*> ds2( buf.data(), pack_size );
         fc::raw::pack( ds2, fr2 );
         // unpack
         ds2.seekp( 0 );
         final_reflect fr3;
         fc::raw::unpack( ds2, fr3 );
         // to/from variant
         fc::variant v( fr3 );
         final_reflect fr4;
         fc::from_variant( v, fr4 );

         BOOST_CHECK_EQUAL( fr2.bv, 42 );
         BOOST_CHECK_EQUAL( fr2.base_reflect_initialized, true );
         BOOST_CHECK_EQUAL( fr2.base_reflect_called, 1 );
         BOOST_CHECK_EQUAL( fr3.bv, 42 );
         BOOST_CHECK_EQUAL( fr3.base_reflect_initialized, true );
         BOOST_CHECK_EQUAL( fr3.base_reflect_called, 1 );
         BOOST_CHECK_EQUAL( fr4.bv, 42 );
         BOOST_CHECK_EQUAL( fr4.base_reflect_initialized, true );
         BOOST_CHECK_EQUAL( fr4.base_reflect_called, 1 );

         BOOST_CHECK_EQUAL( fr2.dv, 52 );
         BOOST_CHECK_EQUAL( fr2.derived_reflect_initialized, true );
         BOOST_CHECK_EQUAL( fr2.derived_reflect_called, 1 );
         BOOST_CHECK_EQUAL( fr3.dv, 52 );
         BOOST_CHECK_EQUAL( fr3.derived_reflect_initialized, true );
         BOOST_CHECK_EQUAL( fr3.derived_reflect_called, 1 );
         BOOST_CHECK_EQUAL( fr4.dv, 52 );
         BOOST_CHECK_EQUAL( fr4.derived_reflect_initialized, true );
         BOOST_CHECK_EQUAL( fr4.derived_reflect_called, 1 );

         BOOST_CHECK_EQUAL( fr2.fv, 62 );
         BOOST_CHECK_EQUAL( fr2.final_reflect_initialized, true );
         BOOST_CHECK_EQUAL( fr2.final_reflect_called, 1 );
         BOOST_CHECK_EQUAL( fr3.fv, 62 );
         BOOST_CHECK_EQUAL( fr3.final_reflect_initialized, true );
         BOOST_CHECK_EQUAL( fr3.final_reflect_called, 1 );
         BOOST_CHECK_EQUAL( fr4.fv, 62 );
         BOOST_CHECK_EQUAL( fr4.final_reflect_initialized, true );
         BOOST_CHECK_EQUAL( fr4.final_reflect_called, 1 );

         base_reflect br5;
         ds2.seekp( 0 );
         fc::raw::unpack( ds2, br5 );
         base_reflect br6;
         fc::from_variant( v, br6 );

         BOOST_CHECK_EQUAL( br5.bv, 42 );
         BOOST_CHECK_EQUAL( br5.base_reflect_initialized, true );
         BOOST_CHECK_EQUAL( br5.base_reflect_called, 1 );
         BOOST_CHECK_EQUAL( br6.bv, 42 );
         BOOST_CHECK_EQUAL( br6.base_reflect_initialized, true );
         BOOST_CHECK_EQUAL( br6.base_reflect_called, 1 );

         derived_reflect dr7;
         ds2.seekp( 0 );
         fc::raw::unpack( ds2, dr7 );
         derived_reflect dr8;
         fc::from_variant( v, dr8 );

         BOOST_CHECK_EQUAL( dr7.bv, 42 );
         BOOST_CHECK_EQUAL( dr7.base_reflect_initialized, true );
         BOOST_CHECK_EQUAL( dr7.base_reflect_called, 1 );
         BOOST_CHECK_EQUAL( dr8.bv, 42 );
         BOOST_CHECK_EQUAL( dr8.base_reflect_initialized, true );
         BOOST_CHECK_EQUAL( dr8.base_reflect_called, 1 );

         BOOST_CHECK_EQUAL( dr7.dv, 52 );
         BOOST_CHECK_EQUAL( dr7.derived_reflect_initialized, true );
         BOOST_CHECK_EQUAL( dr7.derived_reflect_called, 1 );
         BOOST_CHECK_EQUAL( dr8.dv, 52 );
         BOOST_CHECK_EQUAL( dr8.derived_reflect_initialized, true );
         BOOST_CHECK_EQUAL( dr8.derived_reflect_called, 1 );
      }

   } FC_LOG_AND_RETHROW()
}

// Verify appbase::execution_priority_queue uses a stable priority queue so that jobs are executed
// in order, FIFO, as submitted.
BOOST_AUTO_TEST_CASE(stable_priority_queue_test) {
  try {
     using namespace std::chrono_literals;

     appbase::execution_priority_queue pri_queue;
     auto io_serv = std::make_shared<boost::asio::io_service>();
     auto work_ptr = std::make_unique<boost::asio::io_service::work>(*io_serv);
     std::atomic<int> posted{0};

     std::thread t( [io_serv, &pri_queue, &posted]() {
        while( posted < 100 && io_serv->run_one() ) {
           ++posted;
        }
        bool more = true;
        while( more || io_serv->run_one() ) {
           while( io_serv->poll_one() ) {}
           // execute the highest priority item
           more = pri_queue.execute_highest();
        }
     } );
     std::atomic<int> ran{0};
     std::mutex mx;
     std::vector<int> results;
     for( int i = 0; i < 50; ++i ) {
        boost::asio::post(*io_serv, pri_queue.wrap(appbase::priority::low, [io_serv, &mx, &ran, &results, i](){
           std::lock_guard<std::mutex> g(mx);
           results.push_back( 50 + i );
           ++ran;
        }));
        boost::asio::post(*io_serv, pri_queue.wrap(appbase::priority::high, [io_serv, &mx, &ran, &results, i](){
           std::lock_guard<std::mutex> g(mx);
           results.push_back( i );
           ++ran;
        }));
     }

     while( ran < 100 ) std::this_thread::sleep_for( 5us );

     work_ptr.reset();
     io_serv->stop();
     t.join();

     std::lock_guard<std::mutex> g(mx);
     BOOST_CHECK_EQUAL( 100, results.size() );
     for( int i = 0; i < 100; ++i ) {
        BOOST_CHECK_EQUAL( i, results.at( i ) );
     }

  } FC_LOG_AND_RETHROW()
}

<<<<<<< HEAD
BOOST_AUTO_TEST_CASE(action_receipt_digest) {
   try {
      action_receipt ar{ .receiver = eosio::name("hi"), .act_digest = fc::sha256("0101"),
                         .global_sequence = 3, .recv_sequence = 4,
                         .auth_sequence = {{eosio::name("name"), 13}},
                         .code_sequence = 5,
                         .abi_sequence = 6 };
      auto d = digest_type::hash(ar);
      uint32_t version = 0;
      version = eosio::chain::set_field( version, builtin_protocol_feature_t::action_return_value, true );
      BOOST_REQUIRE_EQUAL( ar.digest(version), d );
      BOOST_REQUIRE_NE( ar.digest(0), d );

   } FC_LOG_AND_RETHROW()
}

=======
// test that std::bad_alloc is being thrown
BOOST_AUTO_TEST_CASE(bad_alloc_test) {
   tester t; // force a controller to be constructed and set the new_handler
   int* ptr = nullptr;
   const auto fail = [&]() {
      ptr = new int[std::numeric_limits<int64_t>::max()/16];
   };
   BOOST_CHECK_THROW( fail(), std::bad_alloc );
   BOOST_CHECK( ptr == nullptr );
}
>>>>>>> 0a5cacee

BOOST_AUTO_TEST_SUITE_END()

} // namespace eosio<|MERGE_RESOLUTION|>--- conflicted
+++ resolved
@@ -1110,7 +1110,6 @@
   } FC_LOG_AND_RETHROW()
 }
 
-<<<<<<< HEAD
 BOOST_AUTO_TEST_CASE(action_receipt_digest) {
    try {
       action_receipt ar{ .receiver = eosio::name("hi"), .act_digest = fc::sha256("0101"),
@@ -1127,7 +1126,6 @@
    } FC_LOG_AND_RETHROW()
 }
 
-=======
 // test that std::bad_alloc is being thrown
 BOOST_AUTO_TEST_CASE(bad_alloc_test) {
    tester t; // force a controller to be constructed and set the new_handler
@@ -1138,7 +1136,6 @@
    BOOST_CHECK_THROW( fail(), std::bad_alloc );
    BOOST_CHECK( ptr == nullptr );
 }
->>>>>>> 0a5cacee
 
 BOOST_AUTO_TEST_SUITE_END()
 
