--- conflicted
+++ resolved
@@ -77,17 +77,5 @@
   - mkdir build && cd build
   - ${CMAKE_DIR}cmake -G Ninja -DWASM_LLVM_CONFIG=$TRAVIS_BUILD_DIR/ext/wasm-compiler/bin/llvm-config -DSecp256k1_ROOT_DIR=$TRAVIS_BUILD_DIR/ext -DBINARYEN_ROOT=$TRAVIS_BUILD_DIR/ext/wasm-compiler -DCMAKE_PREFIX_PATH=$TRAVIS_BUILD_DIR/ext -DCMAKE_BUILD_TYPE=Release -DBUILD_MONGO_DB_PLUGIN=true $EOS_CMAKE_OPTIONS ..
   - ninja -j4
-<<<<<<< HEAD
-#  - tests/eosd_run_test.sh --host=localhost --port=8888
-  - '[ "$TRAVIS_OS_NAME" == "osx" ] || tests/chain_test'
-  - '[ "$TRAVIS_OS_NAME" == "osx" ] || tests/eosiod_run_test.py --exitEarly --dumpErrorDetails'
-#  - '[ "$TRAVIS_OS_NAME" == "osx" ] || tests/slow_test'
-#  - '[ "$TRAVIS_OS_NAME" == "osx" ] || tests/api_test'
-#  - '[ "$TRAVIS_OS_NAME" == "osx" ] || tests/p2p_tests/sync/test.sh'
-#  - '[ "$TRAVIS_OS_NAME" == "osx" ] || tests/p2p_tests/sync/test.sh -p 2 -d 10'
-  - '[ "$TRAVIS_OS_NAME" == "osx" ] || tests/run_tests.sh'
-#  - '[ "$TRAVIS_OS_NAME" == "osx" ] || tests/eosd_run_mongodb_test.sh'
-  - cpack
-=======
   - '[ "$TRAVIS_OS_NAME" == "osx" ] || ctest --output-on-failure'
->>>>>>> e0392eb7
+  - cpack