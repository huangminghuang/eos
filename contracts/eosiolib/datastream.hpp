--- conflicted
+++ resolved
@@ -156,7 +156,6 @@
   return ds;
 }
 
-<<<<<<< HEAD
 /**
  *  Serialize a float into a stream
  *  @brief Serialize a float 
@@ -209,8 +208,6 @@
    d = *(double*)(&val);
    return ds;
 }
-=======
->>>>>>> 3f08d6b0
 
 /**
  *  Serialize a uint128_t into a stream
@@ -360,18 +357,6 @@
  */
 template<typename Stream>
 inline datastream<Stream>& operator>>(datastream<Stream>& ds, uint64_t& d) {
-  ds.read((char*)&d, sizeof(d) );
-  return ds;
-}
-
-template<typename Stream>
-inline datastream<Stream>& operator<<(datastream<Stream>& ds, const double& d) {
-  ds.write( (const char*)&d, sizeof(d) );
-  return ds;
-}
-
-template<typename Stream>
-inline datastream<Stream>& operator>>(datastream<Stream>& ds, double& d) {
   ds.read((char*)&d, sizeof(d) );
   return ds;
 }
