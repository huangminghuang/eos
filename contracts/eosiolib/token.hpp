--- conflicted
+++ resolved
@@ -42,15 +42,11 @@
     */
     token(){}
 
-<<<<<<< HEAD
-    operator asset()const { return asset( static_cast<int64_t>(quantity), Symbol ); }
-=======
 
     template<typename Base, typename Quote>
     friend price<Base,Quote> operator / ( const Base& b, const Quote& q );
 
-    operator asset()const { return asset( quantity, Symbol ); }
->>>>>>> 317606da
+    operator asset()const { return asset( static_cast<int64_t>(quantity), Symbol ); }
 
     token( const asset& a ):quantity(static_cast<uint64_t>(a.amount)) {
        eosio_assert( a.symbol == Symbol, "attempt to construct token from asset with different symbol" );
