/**
 *  @file
 *  @copyright defined in eos/LICENSE.txt
 */
#include <eosiolib/eosio.hpp>
#include "../test_api/test_api.hpp"

#include "test_extended_memory.cpp"
#include "test_memory.cpp"

extern "C" {

<<<<<<< HEAD
   void apply( unsigned long long code, unsigned long long action ) {
      require_auth(code);
=======
    void init()  {

    }

   void apply( uint64_t receiver, uint64_t code, uint64_t action ) {

      //eosio::print("==> CONTRACT: ", code, " ", action, "\n");
>>>>>>> 360e3329

      //test_extended_memory
      WASM_TEST_HANDLER(test_extended_memory, test_initial_buffer);
      WASM_TEST_HANDLER(test_extended_memory, test_page_memory);
      WASM_TEST_HANDLER(test_extended_memory, test_page_memory_exceeded);
      WASM_TEST_HANDLER(test_extended_memory, test_page_memory_negative_bytes);

      //test_memory
      WASM_TEST_HANDLER(test_memory, test_memory_allocs);
      WASM_TEST_HANDLER(test_memory, test_memory_hunk);
      WASM_TEST_HANDLER(test_memory, test_memory_hunks);
      WASM_TEST_HANDLER(test_memory, test_memory_hunks_disjoint);
      WASM_TEST_HANDLER(test_memory, test_memset_memcpy);
      WASM_TEST_HANDLER(test_memory, test_memcpy_overlap_start);
      WASM_TEST_HANDLER(test_memory, test_memcpy_overlap_end);
      WASM_TEST_HANDLER(test_memory, test_memcmp);

      //unhandled test call
      eosio_assert(false, "Unknown Test");
   }

}<|MERGE_RESOLUTION|>--- conflicted
+++ resolved
@@ -9,19 +9,8 @@
 #include "test_memory.cpp"
 
 extern "C" {
-
-<<<<<<< HEAD
-   void apply( unsigned long long code, unsigned long long action ) {
+   void apply( uint64_t receiver, uint64_t code, uint64_t action ) {
       require_auth(code);
-=======
-    void init()  {
-
-    }
-
-   void apply( uint64_t receiver, uint64_t code, uint64_t action ) {
-
-      //eosio::print("==> CONTRACT: ", code, " ", action, "\n");
->>>>>>> 360e3329
 
       //test_extended_memory
       WASM_TEST_HANDLER(test_extended_memory, test_initial_buffer);
