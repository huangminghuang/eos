--- conflicted
+++ resolved
@@ -8,30 +8,14 @@
 #include "test_db.cpp"
 
 extern "C" {
-
-<<<<<<< HEAD
-   void apply( unsigned long long code, unsigned long long action ) {
+   void apply( uint64_t receiver, uint64_t code, uint64_t action ) {
       require_auth(code); 
-      WASM_TEST_HANDLER(test_db, primary_i64_general);
-      WASM_TEST_HANDLER(test_db, primary_i64_lowerbound);
-      WASM_TEST_HANDLER(test_db, primary_i64_upperbound);
-      WASM_TEST_HANDLER(test_db, idx64_general);
-      WASM_TEST_HANDLER(test_db, idx64_lowerbound);
-      WASM_TEST_HANDLER(test_db, idx64_upperbound);
-=======
-    void init()  {
-
-    }
-
-   void apply( uint64_t receiver, uint64_t code, uint64_t action ) {
-
       WASM_TEST_HANDLER_EX(test_db, primary_i64_general);
       WASM_TEST_HANDLER_EX(test_db, primary_i64_lowerbound);
       WASM_TEST_HANDLER_EX(test_db, primary_i64_upperbound);
       WASM_TEST_HANDLER_EX(test_db, idx64_general);
       WASM_TEST_HANDLER_EX(test_db, idx64_lowerbound);
       WASM_TEST_HANDLER_EX(test_db, idx64_upperbound);
->>>>>>> 360e3329
 
       //unhandled test call
       eosio_assert(false, "Unknown Test");
