--- conflicted
+++ resolved
@@ -2,13 +2,7 @@
  *  @file
  *  @copyright defined in eos/LICENSE.txt
  */
-<<<<<<< HEAD
-#include <eoslib/eos.hpp>
-#include <eoslib/fixedpoint.hpp>
-#include <eoslib/print.hpp>
-=======
 #include <eosiolib/eosio.hpp>
->>>>>>> 841b6d8c
 
 #include "test_api.hpp"
 using namespace eosio;
