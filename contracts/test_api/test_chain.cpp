--- conflicted
+++ resolved
@@ -2,15 +2,9 @@
  *  @file
  *  @copyright defined in eos/LICENSE.txt
  */
-<<<<<<< HEAD
 #include <eoslib/action.h>
 #include <eoslib/chain.h>
 #include <eoslib/eos.hpp>
-=======
-#include <eosiolib/action.h>
-#include <eosiolib/chain.h>
->>>>>>> 841b6d8c
-
 #include "test_api.hpp"
 
 #pragma pack(push, 1)
