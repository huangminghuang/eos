--- conflicted
+++ resolved
@@ -63,20 +63,14 @@
   set(target ${ARG_TARGET})
 
   # NOTE: Setting SOURCE_FILE and looping over it to avoid cmake issue with compilation ${target}.bc's rule colliding with
-<<<<<<< HEAD
   # linking ${target}.bc's rule
   if ("${ARG_SOURCE_FILES}" STREQUAL "")
     set(SOURCE_FILES ${target}.cpp)
   else()
     set(SOURCE_FILES ${ARG_SOURCE_FILES})
   endif()
+  set(outfiles "")
   foreach(srcfile ${SOURCE_FILES})
-=======
-  # linking ${target}.bc's rule 
-  set(SOURCE_FILE ${target}.cpp)
-  set(outfiles "")
-  foreach(srcfile ${SOURCE_FILE})
->>>>>>> 6ff2a646
     
     get_filename_component(outfile ${srcfile} NAME)
     get_filename_component(extension ${srcfile} EXT)
