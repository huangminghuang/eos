#!/bin/bash
set -eo pipefail
# environment
. ./.cicd/helpers/general.sh
export MOJAVE_ANKA_TAG_BASE=${MOJAVE_ANKA_TAG_BASE:-'clean::cicd::git-ssh::nas::brew::buildkite-agent'}
export MOJAVE_ANKA_TEMPLATE_NAME=${MOJAVE_ANKA_TEMPLATE_NAME:-'10.14.4_6C_14G_40G'}
export PLATFORMS_JSON_ARRAY='[]'
<<<<<<< HEAD
LINUX_CONCURRENCY=8
MAC_CONCURRENCY=2
LINUX_CONCURRENCY_GROUP='eos-scheduled-build'
MAC_CONCURRENCY_GROUP='eos-scheduled-build-mac'
=======
[[ -z "$ROUNDS" ]] && export ROUNDS='1'
# read .cicd/platforms
>>>>>>> 17286b24
for FILE in $(ls $CICD_DIR/platforms); do
    # skip mac or linux by not even creating the json block
    ( [[ $SKIP_MAC == true ]] && [[ $FILE =~ 'macos' ]] ) && continue
    ( [[ $SKIP_LINUX == true ]] && [[ ! $FILE =~ 'macos' ]] ) && continue
    # use pinned or unpinned, not both sets of platform files
    if [[ $PINNED == false || $UNPINNED == true ]] && [[ ! $FILE =~ 'macos' ]]; then
        export SKIP_CONTRACT_BUILDER=${SKIP_CONTRACT_BUILDER:-true}
        export SKIP_PACKAGE_BUILDER=${SKIP_PACKAGE_BUILDER:-true}
        [[ ! $FILE =~ 'unpinned' ]] && continue
    else
        [[ $FILE =~ 'unpinned' ]] && continue
    fi
    export FILE_NAME="$(echo $FILE | awk '{split($0,a,/\.(d|s)/); print a[1] }')"
    export PLATFORM_NAME="$(echo $FILE_NAME | cut -d- -f1 | sed 's/os/OS/g')"
    export PLATFORM_NAME_UPCASE="$(echo $PLATFORM_NAME | tr a-z A-Z)"
    export VERSION_MAJOR="$(echo $FILE_NAME | cut -d- -f2 | cut -d. -f1)"
    [[ "$(echo $FILE_NAME | cut -d- -f2)" =~ '.' ]] && export VERSION_MINOR="_$(echo $FILE_NAME | cut -d- -f2 | cut -d. -f2)" || export VERSION_MINOR=''
    export VERSION_FULL="$(echo $FILE_NAME | cut -d- -f2)"
    OLDIFS=$IFS
    IFS='_'
    set $PLATFORM_NAME
    IFS=$OLDIFS
    export PLATFORM_NAME_FULL="$(capitalize $1)$( [[ ! -z $2 ]] && echo "_$(capitalize $2)" || true ) $VERSION_FULL"
    [[ $FILE_NAME =~ 'amazon' ]] && export ICON=':aws:'
    [[ $FILE_NAME =~ 'ubuntu' ]] && export ICON=':ubuntu:'
    [[ $FILE_NAME =~ 'centos' ]] && export ICON=':centos:'
    [[ $FILE_NAME =~ 'macos' ]] && export ICON=':darwin:'
    . $HELPERS_DIR/file-hash.sh $CICD_DIR/platforms/$FILE # returns HASHED_IMAGE_TAG, etc
    export PLATFORMS_JSON_ARRAY=$(echo $PLATFORMS_JSON_ARRAY | jq -c '. += [{ 
        "FILE_NAME": env.FILE_NAME, 
        "PLATFORM_NAME": env.PLATFORM_NAME,
        "PLATFORM_NAME_UPCASE": env.PLATFORM_NAME_UPCASE,
        "VERSION_MAJOR": env.VERSION_MAJOR,
        "VERSION_MINOR": env.VERSION_MINOR,
        "VERSION_FULL": env.VERSION_FULL,
        "PLATFORM_NAME_FULL": env.PLATFORM_NAME_FULL,
        "DOCKERHUB_FULL_TAG": env.FULL_TAG,
        "HASHED_IMAGE_TAG": env.HASHED_IMAGE_TAG,
        "ICON": env.ICON
        }]')
done
oIFS="$IFS"
IFS=$''
nIFS=$IFS # fix array splitting (\n won't work)
# start with a wait step
echo '  - wait'
echo ''
# base-image steps
echo '    # base-images'
echo $PLATFORMS_JSON_ARRAY | jq -cr '.[]' | while read -r PLATFORM_JSON; do
    if [[ "$(echo "$PLATFORM_JSON" | jq -r .FILE_NAME)" =~ 'macos' ]]; then
        cat <<EOF
  - label: "$(echo "$PLATFORM_JSON" | jq -r .ICON) Anka - Ensure $(echo "$PLATFORM_JSON" | jq -r .PLATFORM_NAME_FULL) Template Dependency Tag"
    command:
      - "git clone git@github.com:EOSIO/mac-anka-fleet.git"
      - "cd mac-anka-fleet && . ./ensure_tag.bash -u 12 -r 25G -a '-n'"
    agents: "queue=mac-anka-templater-fleet"
    env:
      REPO: ${BUILDKITE_PULL_REQUEST_REPO:-$BUILDKITE_REPO}
      REPO_COMMIT: $BUILDKITE_COMMIT
      TEMPLATE: $MOJAVE_ANKA_TEMPLATE_NAME
      TEMPLATE_TAG: $MOJAVE_ANKA_TAG_BASE
      PINNED: $PINNED
      UNPINNED: $UNPINNED
      TAG_COMMANDS: "git clone ${BUILDKITE_PULL_REQUEST_REPO:-$BUILDKITE_REPO} eos && cd eos && git checkout $BUILDKITE_COMMIT && git submodule update --init --recursive && export PINNED=$PINNED && export UNPINNED=$UNPINNED && . ./.cicd/platforms/macos-10.14.sh && cd ~/eos && cd .. && rm -rf eos"
      PROJECT_TAG: $(echo "$PLATFORM_JSON" | jq -r .HASHED_IMAGE_TAG)
    timeout: ${TIMEOUT:-320}
    skip: \${SKIP_$(echo "$PLATFORM_JSON" | jq -r .PLATFORM_NAME_UPCASE)_$(echo "$PLATFORM_JSON" | jq -r .VERSION_MAJOR)$(echo "$PLATFORM_JSON" | jq -r .VERSION_MINOR)}\${SKIP_ENSURE_$(echo "$PLATFORM_JSON" | jq -r .PLATFORM_NAME_UPCASE)_$(echo "$PLATFORM_JSON" | jq -r .VERSION_MAJOR)$(echo "$PLATFORM_JSON" | jq -r .VERSION_MINOR)}

EOF
    fi
done
<<<<<<< HEAD
BUILDKITE_AGENT_QUEUE="automation-eks-eos-builder-fleet"
echo "  - wait"; echo ""
###############
# BUILD STEPS #
echo $PLATFORMS_JSON_ARRAY | jq -cr ".[]" | while read -r PLATFORM_JSON; do
    if [[ ! $(echo "$PLATFORM_JSON" | jq -r .FILE_NAME) =~ 'macos' ]]; then
        CONCURRENCY=$LINUX_CONCURRENCY
        CONCURRENCY_GROUP=$LINUX_CONCURRENCY_GROUP
=======
echo '  - wait'
echo ''
# build steps
echo '    # builds'
echo $PLATFORMS_JSON_ARRAY | jq -cr '.[]' | while read -r PLATFORM_JSON; do
    if [[ ! "$(echo "$PLATFORM_JSON" | jq -r .FILE_NAME)" =~ 'macos' ]]; then
>>>>>>> 17286b24
        cat <<EOF
  - label: "$(echo "$PLATFORM_JSON" | jq -r .ICON) $(echo "$PLATFORM_JSON" | jq -r .PLATFORM_NAME_FULL) - Build"
    command:
      - "./.cicd/build.sh"
      - "tar -pczf build.tar.gz build && buildkite-agent artifact upload build.tar.gz"
    env:
      IMAGE_TAG: $(echo "$PLATFORM_JSON" | jq -r .FILE_NAME)
      BUILDKITE_AGENT_ACCESS_TOKEN:
    agents:
      queue: "$BUILDKITE_AGENT_QUEUE"
    timeout: ${TIMEOUT:-180}
    skip: \${SKIP_$(echo "$PLATFORM_JSON" | jq -r .PLATFORM_NAME_UPCASE)_$(echo "$PLATFORM_JSON" | jq -r .VERSION_MAJOR)$(echo "$PLATFORM_JSON" | jq -r .VERSION_MINOR)}\${SKIP_BUILD}
EOF
    else
        CONCURRENCY=$MAC_CONCURRENCY
        CONCURRENCY_GROUP=$MAC_CONCURRENCY_GROUP
        cat <<EOF
  - label: "$(echo "$PLATFORM_JSON" | jq -r .ICON) $(echo "$PLATFORM_JSON" | jq -r .PLATFORM_NAME_FULL) - Build"
    command:
      - "git clone \$BUILDKITE_REPO eos && cd eos && git checkout \$BUILDKITE_COMMIT && git submodule update --init --recursive"
      - "cd eos && ./.cicd/build.sh"
      - "cd eos && tar -pczf build.tar.gz build && buildkite-agent artifact upload build.tar.gz"
    plugins:
      - chef/anka#v0.5.1:
          no-volume: true
          inherit-environment-vars: true
          vm-name: ${MOJAVE_ANKA_TEMPLATE_NAME}
          vm-registry-tag: "${MOJAVE_ANKA_TAG_BASE}::$(echo "$PLATFORM_JSON" | jq -r .HASHED_IMAGE_TAG)"
          modify-cpu: 12
          modify-ram: 24
          always-pull: true
          debug: true
          wait-network: true
    timeout: ${TIMEOUT:-180}
    agents: "queue=mac-anka-large-node-fleet"
    skip: \${SKIP_$(echo "$PLATFORM_JSON" | jq -r .PLATFORM_NAME_UPCASE)_$(echo "$PLATFORM_JSON" | jq -r .VERSION_MAJOR)$(echo "$PLATFORM_JSON" | jq -r .VERSION_MINOR)}\${SKIP_BUILD}
EOF
    fi
    if [ "$BUILDKITE_SOURCE" = "schedule" ]; then
        cat <<EOF
    concurrency: ${CONCURRENCY}
    concurrency_group: ${CONCURRENCY_GROUP}
EOF
    fi
done
<<<<<<< HEAD
echo
echo "  - wait"; echo ""
##############
# UNIT TESTS #
echo $PLATFORMS_JSON_ARRAY | jq -cr ".[]" | while read -r PLATFORM_JSON; do
    if [[ ! $(echo "$PLATFORM_JSON" | jq -r .FILE_NAME) =~ 'macos' ]]; then
        CONCURRENCY=$LINUX_CONCURRENCY
        CONCURRENCY_GROUP=$LINUX_CONCURRENCY_GROUP
        cat <<EOF
=======
echo '  - wait'
echo ''
# tests
IFS=$oIFS
for ROUND in $(seq 1 $ROUNDS); do
    IFS=$''
    echo "    # round $ROUND of $ROUNDS"
    # parallel tests
    echo '    # parallel tests'
    echo $PLATFORMS_JSON_ARRAY | jq -cr '.[]' | while read -r PLATFORM_JSON; do
        if [[ ! "$(echo "$PLATFORM_JSON" | jq -r .FILE_NAME)" =~ 'macos' ]]; then
            cat <<EOF
>>>>>>> 17286b24
  - label: "$(echo "$PLATFORM_JSON" | jq -r .ICON) $(echo "$PLATFORM_JSON" | jq -r .PLATFORM_NAME_FULL) - Unit Tests"
    command:
      - "buildkite-agent artifact download build.tar.gz . --step '$(echo "$PLATFORM_JSON" | jq -r .ICON) $(echo "$PLATFORM_JSON" | jq -r .PLATFORM_NAME_FULL) - Build' && tar -xzf build.tar.gz"
      - "./.cicd/test.sh scripts/parallel-test.sh"
    env:
      IMAGE_TAG: $(echo "$PLATFORM_JSON" | jq -r .FILE_NAME)
      BUILDKITE_AGENT_ACCESS_TOKEN:
    agents:
      queue: "$BUILDKITE_AGENT_QUEUE"
    timeout: ${TIMEOUT:-10}
    skip: \${SKIP_$(echo "$PLATFORM_JSON" | jq -r .PLATFORM_NAME_UPCASE)_$(echo "$PLATFORM_JSON" | jq -r .VERSION_MAJOR)$(echo "$PLATFORM_JSON" | jq -r .VERSION_MINOR)}\${SKIP_UNIT_TESTS}
EOF
<<<<<<< HEAD
    else
        CONCURRENCY=$MAC_CONCURRENCY
        CONCURRENCY_GROUP=$MAC_CONCURRENCY_GROUP
        cat <<EOF
=======
        else
            cat <<EOF
>>>>>>> 17286b24
  - label: "$(echo "$PLATFORM_JSON" | jq -r .ICON) $(echo "$PLATFORM_JSON" | jq -r .PLATFORM_NAME_FULL) - Unit Tests"
    command:
      - "git clone \$BUILDKITE_REPO eos && cd eos && git checkout \$BUILDKITE_COMMIT && git submodule update --init --recursive"
      - "cd eos && buildkite-agent artifact download build.tar.gz . --step '$(echo "$PLATFORM_JSON" | jq -r .ICON) $(echo "$PLATFORM_JSON" | jq -r .PLATFORM_NAME_FULL) - Build' && tar -xzf build.tar.gz"
      - "cd eos && ./.cicd/test.sh scripts/parallel-test.sh"
    plugins:
      - chef/anka#v0.5.1:
          no-volume: true
          inherit-environment-vars: true
          vm-name: ${MOJAVE_ANKA_TEMPLATE_NAME}
          vm-registry-tag: "${MOJAVE_ANKA_TAG_BASE}::$(echo "$PLATFORM_JSON" | jq -r .HASHED_IMAGE_TAG)"
          always-pull: true
          debug: true
          wait-network: true
    timeout: ${TIMEOUT:-20}
    agents: "queue=mac-anka-node-fleet"
    skip: \${SKIP_$(echo "$PLATFORM_JSON" | jq -r .PLATFORM_NAME_UPCASE)_$(echo "$PLATFORM_JSON" | jq -r .VERSION_MAJOR)$(echo "$PLATFORM_JSON" | jq -r .VERSION_MINOR)}\${SKIP_UNIT_TESTS}
EOF
<<<<<<< HEAD
    fi
    if [ "$BUILDKITE_SOURCE" = "schedule" ]; then
        cat <<EOF
    concurrency: ${CONCURRENCY}
    concurrency_group: ${CONCURRENCY_GROUP}
EOF
    fi
    echo
done
################
# SERIAL TESTS #
echo $PLATFORMS_JSON_ARRAY | jq -cr ".[]" | while read -r PLATFORM_JSON; do
    IFS=$oIFS
    SERIAL_TESTS=$(cat tests/CMakeLists.txt | grep nonparallelizable_tests | grep -v "^#" | awk -F" " '{ print $2 }')
    for TEST_NAME in $SERIAL_TESTS; do
        if [[ ! $(echo "$PLATFORM_JSON" | jq -r .FILE_NAME) =~ 'macos' ]]; then
            CONCURRENCY=$LINUX_CONCURRENCY
            CONCURRENCY_GROUP=$LINUX_CONCURRENCY_GROUP
            cat <<EOF
=======
        fi
    done
    # serial tests
    echo '    # serial tests'
    echo $PLATFORMS_JSON_ARRAY | jq -cr '.[]' | while read -r PLATFORM_JSON; do
        IFS=$oIFS
        SERIAL_TESTS="$(cat tests/CMakeLists.txt | grep nonparallelizable_tests | grep -v "^#" | awk -F" " '{ print $2 }')"
        for TEST_NAME in $SERIAL_TESTS; do
            if [[ ! "$(echo "$PLATFORM_JSON" | jq -r .FILE_NAME)" =~ 'macos' ]]; then
                cat <<EOF
>>>>>>> 17286b24
  - label: "$(echo "$PLATFORM_JSON" | jq -r .ICON) $(echo "$PLATFORM_JSON" | jq -r .PLATFORM_NAME_FULL) - $TEST_NAME"
    command:
      - "buildkite-agent artifact download build.tar.gz . --step '$(echo "$PLATFORM_JSON" | jq -r .ICON) $(echo "$PLATFORM_JSON" | jq -r .PLATFORM_NAME_FULL) - Build' && tar -xzf build.tar.gz"
      - "./.cicd/test.sh scripts/serial-test.sh $TEST_NAME"
    env:
      IMAGE_TAG: $(echo "$PLATFORM_JSON" | jq -r .FILE_NAME)
      BUILDKITE_AGENT_ACCESS_TOKEN:
    agents:
      queue: "$BUILDKITE_AGENT_QUEUE"
    timeout: ${TIMEOUT:-20}
    skip: \${SKIP_$(echo "$PLATFORM_JSON" | jq -r .PLATFORM_NAME_UPCASE)_$(echo "$PLATFORM_JSON" | jq -r .VERSION_MAJOR)$(echo "$PLATFORM_JSON" | jq -r .VERSION_MINOR)}\${SKIP_SERIAL_TESTS}
EOF
<<<<<<< HEAD
        else
            CONCURRENCY=$MAC_CONCURRENCY
            CONCURRENCY_GROUP=$MAC_CONCURRENCY_GROUP
            cat <<EOF
=======
            else
                cat <<EOF
>>>>>>> 17286b24
  - label: "$(echo "$PLATFORM_JSON" | jq -r .ICON) $(echo "$PLATFORM_JSON" | jq -r .PLATFORM_NAME_FULL) - $TEST_NAME"
    command:
      - "git clone \$BUILDKITE_REPO eos && cd eos && git checkout \$BUILDKITE_COMMIT && git submodule update --init --recursive"
      - "cd eos && buildkite-agent artifact download build.tar.gz . --step '$(echo "$PLATFORM_JSON" | jq -r .ICON) $(echo "$PLATFORM_JSON" | jq -r .PLATFORM_NAME_FULL) - Build' && tar -xzf build.tar.gz"
      - "cd eos && ./.cicd/test.sh scripts/serial-test.sh $TEST_NAME"
    plugins:
      - chef/anka#v0.5.1:
          no-volume: true
          inherit-environment-vars: true
          vm-name: ${MOJAVE_ANKA_TEMPLATE_NAME}
          vm-registry-tag: "${MOJAVE_ANKA_TAG_BASE}::$(echo "$PLATFORM_JSON" | jq -r .HASHED_IMAGE_TAG)"
          always-pull: true
          debug: true
          wait-network: true
    timeout: ${TIMEOUT:-20}
    agents: "queue=mac-anka-node-fleet"
    skip: \${SKIP_$(echo "$PLATFORM_JSON" | jq -r .PLATFORM_NAME_UPCASE)_$(echo "$PLATFORM_JSON" | jq -r .VERSION_MAJOR)$(echo "$PLATFORM_JSON" | jq -r .VERSION_MINOR)}\${SKIP_SERIAL_TESTS}

EOF
<<<<<<< HEAD
        fi
        if [ "$BUILDKITE_SOURCE" = "schedule" ]; then
            cat <<EOF
    concurrency: ${CONCURRENCY}
    concurrency_group: ${CONCURRENCY_GROUP}
EOF
        fi
        echo
    done
    IFS=$nIFS
done
#############
# LRT TESTS #
echo $PLATFORMS_JSON_ARRAY | jq -cr ".[]" | while read -r PLATFORM_JSON; do
    IFS=$oIFS
    LR_TESTS=$(cat tests/CMakeLists.txt | grep long_running_tests | grep -v "^#" | awk -F" " '{ print $2 }')
    for TEST_NAME in $LR_TESTS; do
        if [[ ! $(echo "$PLATFORM_JSON" | jq -r .FILE_NAME) =~ 'macos' ]]; then
            CONCURRENCY=$LINUX_CONCURRENCY
            CONCURRENCY_GROUP=$LINUX_CONCURRENCY_GROUP
            cat <<EOF
=======
            fi
        done
        IFS=$nIFS
    done
    # long-running tests
    echo '    # long-running tests'
    echo $PLATFORMS_JSON_ARRAY | jq -cr '.[]' | while read -r PLATFORM_JSON; do
        IFS=$oIFS
        LR_TESTS="$(cat tests/CMakeLists.txt | grep long_running_tests | grep -v "^#" | awk -F" " '{ print $2 }')"
        for TEST_NAME in $LR_TESTS; do
            if [[ ! "$(echo "$PLATFORM_JSON" | jq -r .FILE_NAME)" =~ 'macos' ]]; then
                cat <<EOF
>>>>>>> 17286b24
  - label: "$(echo "$PLATFORM_JSON" | jq -r .ICON) $(echo "$PLATFORM_JSON" | jq -r .PLATFORM_NAME_FULL) - $TEST_NAME"
    command:
      - "buildkite-agent artifact download build.tar.gz . --step '$(echo "$PLATFORM_JSON" | jq -r .ICON) $(echo "$PLATFORM_JSON" | jq -r .PLATFORM_NAME_FULL) - Build' && tar -xzf build.tar.gz"
      - "./.cicd/test.sh scripts/long-running-test.sh $TEST_NAME"
    env:
      IMAGE_TAG: $(echo "$PLATFORM_JSON" | jq -r .FILE_NAME)
      BUILDKITE_AGENT_ACCESS_TOKEN:
    agents:
      queue: "$BUILDKITE_AGENT_QUEUE"
    timeout: ${TIMEOUT:-180}
    skip: \${SKIP_$(echo "$PLATFORM_JSON" | jq -r .PLATFORM_NAME_UPCASE)_$(echo "$PLATFORM_JSON" | jq -r .VERSION_MAJOR)$(echo "$PLATFORM_JSON" | jq -r .VERSION_MINOR)}\${SKIP_LONG_RUNNING_TESTS:-true}
EOF
<<<<<<< HEAD
        else
            CONCURRENCY=$MAC_CONCURRENCY
            CONCURRENCY_GROUP=$MAC_CONCURRENCY_GROUP
            cat <<EOF
=======
            else
                cat <<EOF
>>>>>>> 17286b24
  - label: "$(echo "$PLATFORM_JSON" | jq -r .ICON) $(echo "$PLATFORM_JSON" | jq -r .PLATFORM_NAME_FULL) - $TEST_NAME"
    command:
      - "git clone \$BUILDKITE_REPO eos && cd eos && git checkout \$BUILDKITE_COMMIT && git submodule update --init --recursive"
      - "cd eos && buildkite-agent artifact download build.tar.gz . --step '$(echo "$PLATFORM_JSON" | jq -r .ICON) $(echo "$PLATFORM_JSON" | jq -r .PLATFORM_NAME_FULL) - Build' && tar -xzf build.tar.gz"
      - "cd eos && ./.cicd/test.sh scripts/long-running-test.sh $TEST_NAME"
    plugins:
      - chef/anka#v0.5.1:
          no-volume: true
          inherit-environment-vars: true
          vm-name: ${MOJAVE_ANKA_TEMPLATE_NAME}
          vm-registry-tag: "${MOJAVE_ANKA_TAG_BASE}::$(echo "$PLATFORM_JSON" | jq -r .HASHED_IMAGE_TAG)"
          always-pull: true
          debug: true
          wait-network: true
    timeout: ${TIMEOUT:-180}
    agents: "queue=mac-anka-node-fleet"
    skip: \${SKIP_$(echo "$PLATFORM_JSON" | jq -r .PLATFORM_NAME_UPCASE)_$(echo "$PLATFORM_JSON" | jq -r .VERSION_MAJOR)$(echo "$PLATFORM_JSON" | jq -r .VERSION_MINOR)}\${SKIP_LONG_RUNNING_TESTS:-true}
EOF
<<<<<<< HEAD
        fi
        if [ "$BUILDKITE_SOURCE" = "schedule" ]; then
           cat <<EOF
    concurrency: ${CONCURRENCY}
    concurrency_group: ${CONCURRENCY_GROUP}
EOF
        fi
        echo
=======
            fi
        done
        IFS=$nIFS
>>>>>>> 17286b24
    done
    IFS=$oIFS
    if [[ "$ROUND" != "$ROUNDS" ]]; then
        echo '  - wait'
        echo ''
    fi
done
# pipeline tail
cat <<EOF
  - wait:
    continue_on_failure: true

  - label: ":bar_chart: Test Metrics"
    command: |
      echo '+++ :compression: Extracting Test Metrics Code'
      tar -zxf .cicd/metrics/test-metrics.tar.gz
      echo '+++ :javascript: Running test-metrics.js'
      node --max-old-space-size=32768 test-metrics.js
    agents:
      queue: "$BUILDKITE_AGENT_QUEUE"
    timeout: ${TIMEOUT:-10}
    soft_fail: true

  - wait

    # packaging
  - label: ":centos: CentOS 7.6 - Package Builder"
    command:
      - "buildkite-agent artifact download build.tar.gz . --step ':centos: CentOS 7.6 - Build' --agent-access-token \$\$BUILDKITE_AGENT_ACCESS_TOKEN && tar -xzf build.tar.gz"
      - "./.cicd/package.sh"
    env:
      IMAGE_TAG: "centos-7.6"
      BUILDKITE_AGENT_ACCESS_TOKEN:
      OS: "el7" # OS and PKGTYPE required for lambdas
      PKGTYPE: "rpm"
    agents:
      queue: "$BUILDKITE_AGENT_QUEUE"
    timeout: ${TIMEOUT:-10}
    skip: ${SKIP_CENTOS_7_6}${SKIP_PACKAGE_BUILDER}${SKIP_LINUX}

  - label: ":ubuntu: Ubuntu 16.04 - Package Builder"
    command:
      - "buildkite-agent artifact download build.tar.gz . --step ':ubuntu: Ubuntu 16.04 - Build' --agent-access-token \$\$BUILDKITE_AGENT_ACCESS_TOKEN && tar -xzf build.tar.gz"
      - "./.cicd/package.sh"
    env:
      IMAGE_TAG: "ubuntu-16.04"
      BUILDKITE_AGENT_ACCESS_TOKEN:
      OS: "ubuntu-16.04" # OS and PKGTYPE required for lambdas
      PKGTYPE: "deb"
    agents:
      queue: "$BUILDKITE_AGENT_QUEUE"
    timeout: ${TIMEOUT:-10}
    skip: ${SKIP_UBUNTU_16_04}${SKIP_PACKAGE_BUILDER}${SKIP_LINUX}

  - label: ":ubuntu: Ubuntu 18.04 - Package Builder"
    command:
      - "buildkite-agent artifact download build.tar.gz . --step ':ubuntu: Ubuntu 18.04 - Build' --agent-access-token \$\$BUILDKITE_AGENT_ACCESS_TOKEN && tar -xzf build.tar.gz"
      - "./.cicd/package.sh"
    env:
      IMAGE_TAG: "ubuntu-18.04"
      BUILDKITE_AGENT_ACCESS_TOKEN:
      OS: "ubuntu-18.04" # OS and PKGTYPE required for lambdas
      PKGTYPE: "deb"
    agents:
      queue: "$BUILDKITE_AGENT_QUEUE"
    timeout: ${TIMEOUT:-10}
    skip: ${SKIP_UBUNTU_18_04}${SKIP_PACKAGE_BUILDER}${SKIP_LINUX}

  - label: ":darwin: macOS 10.14 - Package Builder"
    command:
      - "git clone \$BUILDKITE_REPO eos && cd eos && git checkout \$BUILDKITE_COMMIT"
      - "cd eos && buildkite-agent artifact download build.tar.gz . --step ':darwin: macOS 10.14 - Build' && tar -xzf build.tar.gz"
      - "cd eos && ./.cicd/package.sh"
    plugins:
      - chef/anka#v0.5.1:
          no-volume: true
          inherit-environment-vars: true
          vm-name: 10.14.4_6C_14G_40G
          vm-registry-tag: "clean::cicd::git-ssh::nas::brew::buildkite-agent"
          always-pull: true
          debug: true
          wait-network: true
    agents:
      - "queue=mac-anka-node-fleet"
    timeout: ${TIMEOUT:-10}
    skip: ${SKIP_MACOS_10_14}${SKIP_PACKAGE_BUILDER}${SKIP_MAC}

  - label: ":ubuntu: Ubuntu 18.04 - Contract Builder"
    command: "./.cicd/installation-build.sh"
    env:
      IMAGE_TAG: "ubuntu-18.04-unpinned"
      BUILDKITE_AGENT_ACCESS_TOKEN:
    agents:
      queue: "$BUILDKITE_AGENT_QUEUE"
    timeout: ${TIMEOUT:-30}
    skip: ${SKIP_CONTRACT_BUILDER}${SKIP_LINUX}

  - wait

  - label: ":git: Git Submodule Regression Check"
    command: "./.cicd/submodule-regression-check.sh"
    agents:
      queue: "automation-basic-builder-fleet"
    timeout: ${TIMEOUT:-5}

  - label: ":beer: Brew Updater"
    command: |
      buildkite-agent artifact download eosio.rb . --step ':darwin: macOS 10.14 - Package Builder'
      buildkite-agent artifact upload eosio.rb
    agents:
      queue: "automation-basic-builder-fleet"
    timeout: "${TIMEOUT:-5}"
    skip: ${SKIP_PACKAGE_BUILDER}${SKIP_MAC}${SKIP_MACOS_10_14}

EOF
IFS=$oIFS<|MERGE_RESOLUTION|>--- conflicted
+++ resolved
@@ -5,15 +5,11 @@
 export MOJAVE_ANKA_TAG_BASE=${MOJAVE_ANKA_TAG_BASE:-'clean::cicd::git-ssh::nas::brew::buildkite-agent'}
 export MOJAVE_ANKA_TEMPLATE_NAME=${MOJAVE_ANKA_TEMPLATE_NAME:-'10.14.4_6C_14G_40G'}
 export PLATFORMS_JSON_ARRAY='[]'
-<<<<<<< HEAD
-LINUX_CONCURRENCY=8
-MAC_CONCURRENCY=2
+[[ -z "$ROUNDS" ]] && export ROUNDS='1'
+LINUX_CONCURRENCY='8'
+MAC_CONCURRENCY='2'
 LINUX_CONCURRENCY_GROUP='eos-scheduled-build'
 MAC_CONCURRENCY_GROUP='eos-scheduled-build-mac'
-=======
-[[ -z "$ROUNDS" ]] && export ROUNDS='1'
-# read .cicd/platforms
->>>>>>> 17286b24
 for FILE in $(ls $CICD_DIR/platforms); do
     # skip mac or linux by not even creating the json block
     ( [[ $SKIP_MAC == true ]] && [[ $FILE =~ 'macos' ]] ) && continue
@@ -86,23 +82,15 @@
 EOF
     fi
 done
-<<<<<<< HEAD
-BUILDKITE_AGENT_QUEUE="automation-eks-eos-builder-fleet"
-echo "  - wait"; echo ""
-###############
-# BUILD STEPS #
-echo $PLATFORMS_JSON_ARRAY | jq -cr ".[]" | while read -r PLATFORM_JSON; do
-    if [[ ! $(echo "$PLATFORM_JSON" | jq -r .FILE_NAME) =~ 'macos' ]]; then
-        CONCURRENCY=$LINUX_CONCURRENCY
-        CONCURRENCY_GROUP=$LINUX_CONCURRENCY_GROUP
-=======
+BUILDKITE_AGENT_QUEUE='automation-eks-eos-builder-fleet'
 echo '  - wait'
 echo ''
 # build steps
 echo '    # builds'
 echo $PLATFORMS_JSON_ARRAY | jq -cr '.[]' | while read -r PLATFORM_JSON; do
     if [[ ! "$(echo "$PLATFORM_JSON" | jq -r .FILE_NAME)" =~ 'macos' ]]; then
->>>>>>> 17286b24
+        CONCURRENCY=$LINUX_CONCURRENCY
+        CONCURRENCY_GROUP=$LINUX_CONCURRENCY_GROUP
         cat <<EOF
   - label: "$(echo "$PLATFORM_JSON" | jq -r .ICON) $(echo "$PLATFORM_JSON" | jq -r .PLATFORM_NAME_FULL) - Build"
     command:
@@ -115,6 +103,7 @@
       queue: "$BUILDKITE_AGENT_QUEUE"
     timeout: ${TIMEOUT:-180}
     skip: \${SKIP_$(echo "$PLATFORM_JSON" | jq -r .PLATFORM_NAME_UPCASE)_$(echo "$PLATFORM_JSON" | jq -r .VERSION_MAJOR)$(echo "$PLATFORM_JSON" | jq -r .VERSION_MINOR)}\${SKIP_BUILD}
+
 EOF
     else
         CONCURRENCY=$MAC_CONCURRENCY
@@ -141,24 +130,14 @@
     skip: \${SKIP_$(echo "$PLATFORM_JSON" | jq -r .PLATFORM_NAME_UPCASE)_$(echo "$PLATFORM_JSON" | jq -r .VERSION_MAJOR)$(echo "$PLATFORM_JSON" | jq -r .VERSION_MINOR)}\${SKIP_BUILD}
 EOF
     fi
-    if [ "$BUILDKITE_SOURCE" = "schedule" ]; then
+    if [ "$BUILDKITE_SOURCE" = 'schedule' ]; then
         cat <<EOF
     concurrency: ${CONCURRENCY}
     concurrency_group: ${CONCURRENCY_GROUP}
 EOF
     fi
 done
-<<<<<<< HEAD
 echo
-echo "  - wait"; echo ""
-##############
-# UNIT TESTS #
-echo $PLATFORMS_JSON_ARRAY | jq -cr ".[]" | while read -r PLATFORM_JSON; do
-    if [[ ! $(echo "$PLATFORM_JSON" | jq -r .FILE_NAME) =~ 'macos' ]]; then
-        CONCURRENCY=$LINUX_CONCURRENCY
-        CONCURRENCY_GROUP=$LINUX_CONCURRENCY_GROUP
-        cat <<EOF
-=======
 echo '  - wait'
 echo ''
 # tests
@@ -170,8 +149,9 @@
     echo '    # parallel tests'
     echo $PLATFORMS_JSON_ARRAY | jq -cr '.[]' | while read -r PLATFORM_JSON; do
         if [[ ! "$(echo "$PLATFORM_JSON" | jq -r .FILE_NAME)" =~ 'macos' ]]; then
+            CONCURRENCY=$LINUX_CONCURRENCY
+            CONCURRENCY_GROUP=$LINUX_CONCURRENCY_GROUP
             cat <<EOF
->>>>>>> 17286b24
   - label: "$(echo "$PLATFORM_JSON" | jq -r .ICON) $(echo "$PLATFORM_JSON" | jq -r .PLATFORM_NAME_FULL) - Unit Tests"
     command:
       - "buildkite-agent artifact download build.tar.gz . --step '$(echo "$PLATFORM_JSON" | jq -r .ICON) $(echo "$PLATFORM_JSON" | jq -r .PLATFORM_NAME_FULL) - Build' && tar -xzf build.tar.gz"
@@ -183,16 +163,12 @@
       queue: "$BUILDKITE_AGENT_QUEUE"
     timeout: ${TIMEOUT:-10}
     skip: \${SKIP_$(echo "$PLATFORM_JSON" | jq -r .PLATFORM_NAME_UPCASE)_$(echo "$PLATFORM_JSON" | jq -r .VERSION_MAJOR)$(echo "$PLATFORM_JSON" | jq -r .VERSION_MINOR)}\${SKIP_UNIT_TESTS}
-EOF
-<<<<<<< HEAD
-    else
-        CONCURRENCY=$MAC_CONCURRENCY
-        CONCURRENCY_GROUP=$MAC_CONCURRENCY_GROUP
-        cat <<EOF
-=======
+
+EOF
         else
+            CONCURRENCY=$MAC_CONCURRENCY
+            CONCURRENCY_GROUP=$MAC_CONCURRENCY_GROUP
             cat <<EOF
->>>>>>> 17286b24
   - label: "$(echo "$PLATFORM_JSON" | jq -r .ICON) $(echo "$PLATFORM_JSON" | jq -r .PLATFORM_NAME_FULL) - Unit Tests"
     command:
       - "git clone \$BUILDKITE_REPO eos && cd eos && git checkout \$BUILDKITE_COMMIT && git submodule update --init --recursive"
@@ -211,28 +187,14 @@
     agents: "queue=mac-anka-node-fleet"
     skip: \${SKIP_$(echo "$PLATFORM_JSON" | jq -r .PLATFORM_NAME_UPCASE)_$(echo "$PLATFORM_JSON" | jq -r .VERSION_MAJOR)$(echo "$PLATFORM_JSON" | jq -r .VERSION_MINOR)}\${SKIP_UNIT_TESTS}
 EOF
-<<<<<<< HEAD
-    fi
-    if [ "$BUILDKITE_SOURCE" = "schedule" ]; then
-        cat <<EOF
+        fi
+        if [ "$BUILDKITE_SOURCE" = "schedule" ]; then
+            cat <<EOF
     concurrency: ${CONCURRENCY}
     concurrency_group: ${CONCURRENCY_GROUP}
 EOF
-    fi
+        fi
     echo
-done
-################
-# SERIAL TESTS #
-echo $PLATFORMS_JSON_ARRAY | jq -cr ".[]" | while read -r PLATFORM_JSON; do
-    IFS=$oIFS
-    SERIAL_TESTS=$(cat tests/CMakeLists.txt | grep nonparallelizable_tests | grep -v "^#" | awk -F" " '{ print $2 }')
-    for TEST_NAME in $SERIAL_TESTS; do
-        if [[ ! $(echo "$PLATFORM_JSON" | jq -r .FILE_NAME) =~ 'macos' ]]; then
-            CONCURRENCY=$LINUX_CONCURRENCY
-            CONCURRENCY_GROUP=$LINUX_CONCURRENCY_GROUP
-            cat <<EOF
-=======
-        fi
     done
     # serial tests
     echo '    # serial tests'
@@ -241,8 +203,9 @@
         SERIAL_TESTS="$(cat tests/CMakeLists.txt | grep nonparallelizable_tests | grep -v "^#" | awk -F" " '{ print $2 }')"
         for TEST_NAME in $SERIAL_TESTS; do
             if [[ ! "$(echo "$PLATFORM_JSON" | jq -r .FILE_NAME)" =~ 'macos' ]]; then
-                cat <<EOF
->>>>>>> 17286b24
+                CONCURRENCY=$LINUX_CONCURRENCY
+                CONCURRENCY_GROUP=$LINUX_CONCURRENCY_GROUP
+                cat <<EOF
   - label: "$(echo "$PLATFORM_JSON" | jq -r .ICON) $(echo "$PLATFORM_JSON" | jq -r .PLATFORM_NAME_FULL) - $TEST_NAME"
     command:
       - "buildkite-agent artifact download build.tar.gz . --step '$(echo "$PLATFORM_JSON" | jq -r .ICON) $(echo "$PLATFORM_JSON" | jq -r .PLATFORM_NAME_FULL) - Build' && tar -xzf build.tar.gz"
@@ -254,16 +217,12 @@
       queue: "$BUILDKITE_AGENT_QUEUE"
     timeout: ${TIMEOUT:-20}
     skip: \${SKIP_$(echo "$PLATFORM_JSON" | jq -r .PLATFORM_NAME_UPCASE)_$(echo "$PLATFORM_JSON" | jq -r .VERSION_MAJOR)$(echo "$PLATFORM_JSON" | jq -r .VERSION_MINOR)}\${SKIP_SERIAL_TESTS}
-EOF
-<<<<<<< HEAD
-        else
-            CONCURRENCY=$MAC_CONCURRENCY
-            CONCURRENCY_GROUP=$MAC_CONCURRENCY_GROUP
-            cat <<EOF
-=======
+
+EOF
             else
-                cat <<EOF
->>>>>>> 17286b24
+                CONCURRENCY=$MAC_CONCURRENCY
+                CONCURRENCY_GROUP=$MAC_CONCURRENCY_GROUP
+                cat <<EOF
   - label: "$(echo "$PLATFORM_JSON" | jq -r .ICON) $(echo "$PLATFORM_JSON" | jq -r .PLATFORM_NAME_FULL) - $TEST_NAME"
     command:
       - "git clone \$BUILDKITE_REPO eos && cd eos && git checkout \$BUILDKITE_COMMIT && git submodule update --init --recursive"
@@ -283,30 +242,14 @@
     skip: \${SKIP_$(echo "$PLATFORM_JSON" | jq -r .PLATFORM_NAME_UPCASE)_$(echo "$PLATFORM_JSON" | jq -r .VERSION_MAJOR)$(echo "$PLATFORM_JSON" | jq -r .VERSION_MINOR)}\${SKIP_SERIAL_TESTS}
 
 EOF
-<<<<<<< HEAD
-        fi
-        if [ "$BUILDKITE_SOURCE" = "schedule" ]; then
-            cat <<EOF
+            fi
+            if [ "$BUILDKITE_SOURCE" = "schedule" ]; then
+                cat <<EOF
     concurrency: ${CONCURRENCY}
     concurrency_group: ${CONCURRENCY_GROUP}
 EOF
-        fi
-        echo
-    done
-    IFS=$nIFS
-done
-#############
-# LRT TESTS #
-echo $PLATFORMS_JSON_ARRAY | jq -cr ".[]" | while read -r PLATFORM_JSON; do
-    IFS=$oIFS
-    LR_TESTS=$(cat tests/CMakeLists.txt | grep long_running_tests | grep -v "^#" | awk -F" " '{ print $2 }')
-    for TEST_NAME in $LR_TESTS; do
-        if [[ ! $(echo "$PLATFORM_JSON" | jq -r .FILE_NAME) =~ 'macos' ]]; then
-            CONCURRENCY=$LINUX_CONCURRENCY
-            CONCURRENCY_GROUP=$LINUX_CONCURRENCY_GROUP
-            cat <<EOF
-=======
             fi
+            echo
         done
         IFS=$nIFS
     done
@@ -317,8 +260,9 @@
         LR_TESTS="$(cat tests/CMakeLists.txt | grep long_running_tests | grep -v "^#" | awk -F" " '{ print $2 }')"
         for TEST_NAME in $LR_TESTS; do
             if [[ ! "$(echo "$PLATFORM_JSON" | jq -r .FILE_NAME)" =~ 'macos' ]]; then
-                cat <<EOF
->>>>>>> 17286b24
+                CONCURRENCY=$LINUX_CONCURRENCY
+                CONCURRENCY_GROUP=$LINUX_CONCURRENCY_GROUP
+                cat <<EOF
   - label: "$(echo "$PLATFORM_JSON" | jq -r .ICON) $(echo "$PLATFORM_JSON" | jq -r .PLATFORM_NAME_FULL) - $TEST_NAME"
     command:
       - "buildkite-agent artifact download build.tar.gz . --step '$(echo "$PLATFORM_JSON" | jq -r .ICON) $(echo "$PLATFORM_JSON" | jq -r .PLATFORM_NAME_FULL) - Build' && tar -xzf build.tar.gz"
@@ -330,16 +274,12 @@
       queue: "$BUILDKITE_AGENT_QUEUE"
     timeout: ${TIMEOUT:-180}
     skip: \${SKIP_$(echo "$PLATFORM_JSON" | jq -r .PLATFORM_NAME_UPCASE)_$(echo "$PLATFORM_JSON" | jq -r .VERSION_MAJOR)$(echo "$PLATFORM_JSON" | jq -r .VERSION_MINOR)}\${SKIP_LONG_RUNNING_TESTS:-true}
-EOF
-<<<<<<< HEAD
-        else
-            CONCURRENCY=$MAC_CONCURRENCY
-            CONCURRENCY_GROUP=$MAC_CONCURRENCY_GROUP
-            cat <<EOF
-=======
+
+EOF
             else
-                cat <<EOF
->>>>>>> 17286b24
+                CONCURRENCY=$MAC_CONCURRENCY
+                CONCURRENCY_GROUP=$MAC_CONCURRENCY_GROUP
+                cat <<EOF
   - label: "$(echo "$PLATFORM_JSON" | jq -r .ICON) $(echo "$PLATFORM_JSON" | jq -r .PLATFORM_NAME_FULL) - $TEST_NAME"
     command:
       - "git clone \$BUILDKITE_REPO eos && cd eos && git checkout \$BUILDKITE_COMMIT && git submodule update --init --recursive"
@@ -358,20 +298,16 @@
     agents: "queue=mac-anka-node-fleet"
     skip: \${SKIP_$(echo "$PLATFORM_JSON" | jq -r .PLATFORM_NAME_UPCASE)_$(echo "$PLATFORM_JSON" | jq -r .VERSION_MAJOR)$(echo "$PLATFORM_JSON" | jq -r .VERSION_MINOR)}\${SKIP_LONG_RUNNING_TESTS:-true}
 EOF
-<<<<<<< HEAD
-        fi
-        if [ "$BUILDKITE_SOURCE" = "schedule" ]; then
-           cat <<EOF
+            fi
+            if [ "$BUILDKITE_SOURCE" = "schedule" ]; then
+                cat <<EOF
     concurrency: ${CONCURRENCY}
     concurrency_group: ${CONCURRENCY_GROUP}
 EOF
-        fi
-        echo
-=======
             fi
+            echo
         done
         IFS=$nIFS
->>>>>>> 17286b24
     done
     IFS=$oIFS
     if [[ "$ROUND" != "$ROUNDS" ]]; then
