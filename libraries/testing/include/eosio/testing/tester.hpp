#pragma once
#include <eosio/chain/controller.hpp>
#include <eosio/chain/asset.hpp>
#include <eosio/chain/contract_table_objects.hpp>
#include <eosio/chain/account_object.hpp>
#include <eosio/chain/abi_serializer.hpp>
#include <eosio/chain/unapplied_transaction_queue.hpp>
#include <fc/io/json.hpp>
#include <boost/test/unit_test.hpp>
#include <boost/tuple/tuple_io.hpp>

#include <iosfwd>

#define REQUIRE_EQUAL_OBJECTS(left, right) { auto a = fc::variant( left ); auto b = fc::variant( right ); BOOST_REQUIRE_EQUAL( true, a.is_object() ); \
   BOOST_REQUIRE_EQUAL( true, b.is_object() ); \
   BOOST_REQUIRE_EQUAL_COLLECTIONS( a.get_object().begin(), a.get_object().end(), b.get_object().begin(), b.get_object().end() ); }

#define REQUIRE_MATCHING_OBJECT(left, right) { auto a = fc::variant( left ); auto b = fc::variant( right ); BOOST_REQUIRE_EQUAL( true, a.is_object() ); \
   BOOST_REQUIRE_EQUAL( true, b.is_object() ); \
   auto filtered = ::eosio::testing::filter_fields( a.get_object(), b.get_object() ); \
   BOOST_REQUIRE_EQUAL_COLLECTIONS( a.get_object().begin(), a.get_object().end(), filtered.begin(), filtered.end() ); }

std::ostream& operator<<( std::ostream& osm, const fc::variant& v );

std::ostream& operator<<( std::ostream& osm, const fc::variant_object& v );

std::ostream& operator<<( std::ostream& osm, const fc::variant_object::entry& e );

eosio::chain::asset core_from_string(const std::string& s);

namespace boost { namespace test_tools { namespace tt_detail {

   template<>
   struct print_log_value<fc::variant> {
      void operator()( std::ostream& osm, const fc::variant& v )
      {
         ::operator<<( osm, v );
      }
   };

   template<>
   struct print_log_value<fc::variant_object> {
      void operator()( std::ostream& osm, const fc::variant_object& v )
      {
         ::operator<<( osm, v );
      }
   };

   template<>
   struct print_log_value<fc::variant_object::entry> {
      void operator()( std::ostream& osm, const fc::variant_object::entry& e )
      {
         ::operator<<( osm, e );
      }
   };

} } }

namespace eosio { namespace testing {
   enum class setup_policy {
      none,
      old_bios_only,
      preactivate_feature_only,
      preactivate_feature_and_new_bios,
      full
   };

   std::vector<uint8_t> read_wasm( const char* fn );
   std::vector<char>    read_abi( const char* fn );
   std::string          read_wast( const char* fn );

   std::string          read_binary_snapshot( const char* fn );
   fc::variant          read_json_snapshot( const char* fn );

   using namespace eosio::chain;

   fc::variant_object filter_fields(const fc::variant_object& filter, const fc::variant_object& value);

   void copy_row(const chain::key_value_object& obj, vector<char>& data);

   bool expect_assert_message(const fc::exception& ex, string expected);

   using subjective_restriction_map = std::map<builtin_protocol_feature_t, protocol_feature_subjective_restrictions>;

   protocol_feature_set make_protocol_feature_set(const subjective_restriction_map& custom_subjective_restrictions = {});

   namespace mock {
      using namespace fc::crypto;
      struct webauthn_private_key {
         explicit webauthn_private_key(r1::private_key&& priv_key)
         :priv_key(std::move(priv_key))
         {
         }

         webauthn_private_key(webauthn_private_key&&) = default;
         webauthn_private_key(const webauthn_private_key&) = default;

         static auto regenerate(const fc::sha256& secret) {
            return webauthn_private_key(r1::private_key::regenerate(secret));
         }

         public_key get_public_key(webauthn::public_key::user_presence_t presence = webauthn::public_key::user_presence_t::USER_PRESENCE_NONE) const {
            return public_key_type(webauthn::public_key(priv_key.get_public_key().serialize(), presence, _origin));
         }

         signature sign( const sha256& digest, bool = true) const {
            auto json = std::string("{\"origin\":\"https://") +
                        _origin +
                        "\",\"type\":\"webauthn.get\",\"challenge\":\"" +
                        fc::base64url_encode(digest.data(), digest.data_size()) +
                        "\"}";
            std::vector<uint8_t> auth_data(37);
            memcpy(auth_data.data(), _origin_hash.data(), sizeof(_origin_hash));

            auto client_data_hash = fc::sha256::hash(json);
            fc::sha256::encoder e;
            e.write((char*)auth_data.data(), auth_data.size());
            e.write(client_data_hash.data(), client_data_hash.data_size());
            auto sig = priv_key.sign_compact(e.result());

            char serialized_sig[4096];
            datastream<char*> sig_ds(serialized_sig, sizeof(serialized_sig));
            fc::raw::pack(sig_ds, (uint8_t)signature::storage_type::position<webauthn::signature>());
            fc::raw::pack(sig_ds, sig);
            fc::raw::pack(sig_ds, auth_data);
            fc::raw::pack(sig_ds, json);
            sig_ds.seekp(0);

            signature ret;
            fc::raw::unpack(sig_ds, ret);
            return ret;
         }

         r1::private_key priv_key;
         static const std::string _origin;
         static const fc::sha256 _origin_hash;
      };
   }

   /**
    *  @class tester
    *  @brief provides utility function to simplify the creation of unit tests
    */
   class base_tester {
      public:
         typedef string action_result;

         static const uint32_t DEFAULT_EXPIRATION_DELTA = 6;

         static const uint32_t DEFAULT_BILLED_CPU_TIME_US = 2000;
         static const fc::microseconds abi_serializer_max_time;

         virtual ~base_tester() {};

         void              init(const setup_policy policy = setup_policy::full, db_read_mode read_mode = db_read_mode::SPECULATIVE);
         void              init(controller::config config, const snapshot_reader_ptr& snapshot);
         void              init(controller::config config, const genesis_state& genesis);
         void              init(controller::config config);
         void              init(controller::config config, protocol_feature_set&& pfs, const snapshot_reader_ptr& snapshot);
         void              init(controller::config config, protocol_feature_set&& pfs, const genesis_state& genesis);
         void              init(controller::config config, protocol_feature_set&& pfs);
         void              execute_setup_policy(const setup_policy policy);

         void              close();
         template <typename Lambda>
         void              open( protocol_feature_set&& pfs, const fc::optional<chain_id_type>& expected_chain_id, Lambda lambda );
         void              open( protocol_feature_set&& pfs, const snapshot_reader_ptr& snapshot );
         void              open( protocol_feature_set&& pfs, const genesis_state& genesis );
         void              open( protocol_feature_set&& pfs, const fc::optional<chain_id_type>& expected_chain_id = {} );
         void              open( const snapshot_reader_ptr& snapshot );
         void              open( const genesis_state& genesis );
         void              open( const fc::optional<chain_id_type>& expected_chain_id = {} );
         bool              is_same_chain( base_tester& other );

         virtual signed_block_ptr produce_block( fc::microseconds skip_time = fc::milliseconds(config::block_interval_ms) ) = 0;
         virtual signed_block_ptr produce_empty_block( fc::microseconds skip_time = fc::milliseconds(config::block_interval_ms) ) = 0;
         virtual signed_block_ptr finish_block() = 0;
         void                 produce_blocks( uint32_t n = 1, bool empty = false );
         void                 produce_blocks_until_end_of_round();
         void                 produce_blocks_for_n_rounds(const uint32_t num_of_rounds = 1);
         // Produce minimal number of blocks as possible to spend the given time without having any producer become inactive
         void                 produce_min_num_of_blocks_to_spend_time_wo_inactive_prod(const fc::microseconds target_elapsed_time = fc::microseconds());
         void                 push_block(signed_block_ptr b);

         /**
          * These transaction IDs represent transactions available in the head chain state as scheduled
          * or otherwise generated transactions.
          *
          * calling push_scheduled_transaction with these IDs will remove the associated transaction from
          * the chain state IFF it succeeds or objectively fails
          *
          * @return
          */
         vector<transaction_id_type> get_scheduled_transactions() const;
         unapplied_transaction_queue& get_unapplied_transaction_queue() { return unapplied_transactions; }

         transaction_trace_ptr    push_transaction( packed_transaction& trx, fc::time_point deadline = fc::time_point::maximum(), uint32_t billed_cpu_time_us = DEFAULT_BILLED_CPU_TIME_US );
         transaction_trace_ptr    push_transaction( signed_transaction& trx, fc::time_point deadline = fc::time_point::maximum(), uint32_t billed_cpu_time_us = DEFAULT_BILLED_CPU_TIME_US, bool no_throw = false );

         [[nodiscard]]
         action_result            push_action(action&& cert_act, uint64_t authorizer); // TODO/QUESTION: Is this needed?

         transaction_trace_ptr    push_action( const account_name& code,
                                               const action_name& acttype,
                                               const account_name& actor,
                                               const variant_object& data,
                                               uint32_t expiration = DEFAULT_EXPIRATION_DELTA,
                                               uint32_t delay_sec = 0 );
         transaction_trace_ptr    push_action( const account_name& code,
                                               const action_name& acttype,
                                               const vector<account_name>& actors,
                                               const variant_object& data,
                                               uint32_t expiration = DEFAULT_EXPIRATION_DELTA,
                                               uint32_t delay_sec = 0 );
         transaction_trace_ptr    push_action( const account_name& code,
                                               const action_name& acttype,
                                               const vector<permission_level>& auths,
                                               const variant_object& data,
                                               uint32_t expiration = DEFAULT_EXPIRATION_DELTA,
                                               uint32_t delay_sec = 0 );


         action get_action( account_name code, action_name acttype, vector<permission_level> auths,
                                         const variant_object& data )const;

         void  set_transaction_headers( transaction& trx,
                                        uint32_t expiration = DEFAULT_EXPIRATION_DELTA,
                                        uint32_t delay_sec = 0 )const;

         vector<transaction_trace_ptr>  create_accounts( vector<account_name> names,
                                                         bool multisig = false,
                                                         bool include_code = true
                                                       )
         {
            vector<transaction_trace_ptr> traces;
            traces.reserve(names.size());
            for( auto n : names ) traces.emplace_back( create_account( n, config::system_account_name, multisig, include_code ) );
            return traces;
         }

         void                  set_before_preactivate_bios_contract();
         void                  set_before_producer_authority_bios_contract();
         void                  set_bios_contract();

         vector<producer_authority>  get_producer_authorities( const vector<account_name>& producer_names )const;
         transaction_trace_ptr       set_producers(const vector<account_name>& producer_names);
         transaction_trace_ptr       set_producer_schedule(const vector<producer_authority>& schedule);
         transaction_trace_ptr       set_producers_legacy(const vector<account_name>& producer_names);

         void link_authority( account_name account, account_name code,  permission_name req, action_name type = {} );
         void unlink_authority( account_name account, account_name code, action_name type = {} );
         void set_authority( account_name account, permission_name perm, authority auth,
                                     permission_name parent, const vector<permission_level>& auths, const vector<private_key_type>& keys );
         void set_authority( account_name account, permission_name perm, authority auth,
                                     permission_name parent = config::owner_name );
         void delete_authority( account_name account, permission_name perm,  const vector<permission_level>& auths, const vector<private_key_type>& keys );
         void delete_authority( account_name account, permission_name perm );

         transaction_trace_ptr create_account( account_name name,
                                               account_name creator = config::system_account_name,
                                               bool multisig = false,
                                               bool include_code = true
                                             );

         transaction_trace_ptr push_reqauth( account_name from, const vector<permission_level>& auths, const vector<private_key_type>& keys );
         transaction_trace_ptr push_reqauth(account_name from, string role, bool multi_sig = false);
         // use when just want any old non-context free action
         transaction_trace_ptr push_dummy(account_name from, const string& v = "blah", uint32_t billed_cpu_time_us = DEFAULT_BILLED_CPU_TIME_US );
         transaction_trace_ptr transfer( account_name from, account_name to, asset amount, string memo, account_name currency );
         transaction_trace_ptr transfer( account_name from, account_name to, string amount, string memo, account_name currency );
         transaction_trace_ptr issue( account_name to, string amount, account_name currency , string memo);

         template<typename ObjectType>
         const auto& get(const chainbase::oid< ObjectType >& key) {
            return control->db().get<ObjectType>(key);
         }

         template<typename ObjectType, typename IndexBy, typename... Args>
         const auto& get( Args&&... args ) {
            return control->db().get<ObjectType,IndexBy>( forward<Args>(args)... );
         }

         template<typename ObjectType, typename IndexBy, typename... Args>
         const auto* find( Args&&... args ) {
            return control->db().find<ObjectType,IndexBy>( forward<Args>(args)... );
         }

         template< typename KeyType = fc::ecc::private_key_shim >
         static auto get_private_key( name keyname, string role = "owner" ) {
            auto secret = fc::sha256::hash(keyname.to_string() + role);
            if constexpr (std::is_same_v<KeyType, mock::webauthn_private_key>) {
               return mock::webauthn_private_key::regenerate(secret);
            } else {
               return private_key_type::regenerate<KeyType>(secret);
            }
         }

         template< typename KeyType = fc::ecc::private_key_shim >
         static auto get_public_key( name keyname, string role = "owner" ) {
            return get_private_key<KeyType>( keyname, role ).get_public_key();
         }

         void              set_code( account_name name, const char* wast, const private_key_type* signer = nullptr );
         void              set_code( account_name name, const vector<uint8_t> wasm, const private_key_type* signer = nullptr  );
         void              set_abi( account_name name, const char* abi_json, const private_key_type* signer = nullptr );

         bool                          chain_has_transaction( const transaction_id_type& txid ) const;
         const transaction_receipt&    get_transaction_receipt( const transaction_id_type& txid ) const;

         asset                         get_currency_balance( const account_name& contract,
                                                             const symbol&       asset_symbol,
                                                             const account_name& account ) const;

         vector<char> get_row_by_account( name code, name scope, name table, const account_name& act ) const;

         map<account_name, block_id_type> get_last_produced_block_map()const { return last_produced_block; };
         void set_last_produced_block_map( const map<account_name, block_id_type>& lpb ) { last_produced_block = lpb; }

         static vector<uint8_t> to_uint8_vector(const string& s);

         static vector<uint8_t> to_uint8_vector(uint64_t x);

         static uint64_t to_uint64(fc::variant x);

         static string to_string(fc::variant x);

         static action_result success() { return string(); }

         static action_result error( const string& msg ) { return msg; }

         static action_result wasm_assert_msg( const string& msg ) { return "assertion failure with message: " + msg; }

         static action_result wasm_assert_code( uint64_t error_code ) { return "assertion failure with error code: " + std::to_string(error_code); }

         auto get_resolver() {
            return [this]( const account_name& name ) -> optional<abi_serializer> {
               try {
                  const auto& accnt = control->db().get<account_object, by_name>( name );
                  abi_def abi;
                  if( abi_serializer::to_abi( accnt.abi, abi )) {
                     return abi_serializer( abi, abi_serializer_max_time );
                  }
                  return optional<abi_serializer>();
               } FC_RETHROW_EXCEPTIONS( error, "Failed to find or parse ABI for ${name}", ("name", name))
            };
         }

         void sync_with(base_tester& other);

         const table_id_object* find_table( name code, name scope, name table );

         // method treats key as a name type, if this is not appropriate in your case, pass require == false and report the correct behavior
         template<typename Object>
         bool get_table_entry(Object& obj, account_name code, account_name scope, account_name table, uint64_t key, bool require = true) {
            auto* maybe_tid = find_table(code, scope, table);
            if( maybe_tid == nullptr ) {
               BOOST_FAIL( "table for code=\"" + code.to_string()
                            + "\" scope=\"" + scope.to_string()
                            + "\" table=\"" + table.to_string()
                            + "\" does not exist"                 );
            }

            auto* o = control->db().find<key_value_object, by_scope_primary>(boost::make_tuple(maybe_tid->id, key));
            if( o == nullptr ) {
               if( require )
                  BOOST_FAIL("object does not exist for primary_key=\"" + name(key).to_string() + "\"");

               return false;
            }

            fc::raw::unpack(o->value.data(), o->value.size(), obj);
            return true;
         }

         const controller::config& get_config() const {
            return cfg;
         }

         void schedule_protocol_features_wo_preactivation(const vector<digest_type> feature_digests);
         void preactivate_protocol_features(const vector<digest_type> feature_digests);
         void preactivate_all_builtin_protocol_features();

         static genesis_state default_genesis() {
            genesis_state genesis;
            genesis.initial_timestamp = fc::time_point::from_iso_string("2020-01-01T00:00:00.000");
            genesis.initial_key = get_public_key( config::system_account_name, "active" );

            return genesis;
         }

         static std::pair<controller::config, genesis_state> default_config(const fc::temp_directory& tempdir) {
            controller::config cfg;
            cfg.blocks_dir      = tempdir.path() / config::default_blocks_dir_name;
            cfg.state_dir  = tempdir.path() / config::default_state_dir_name;
            cfg.state_size = 1024*1024*8;
            cfg.state_guard_size = 0;
            cfg.reversible_cache_size = 1024*1024*8;
            cfg.reversible_guard_size = 0;
            cfg.contracts_console = true;

            for(int i = 0; i < boost::unit_test::framework::master_test_suite().argc; ++i) {
               if(boost::unit_test::framework::master_test_suite().argv[i] == std::string("--wavm"))
                  cfg.wasm_runtime = chain::wasm_interface::vm_type::wavm;
               else if(boost::unit_test::framework::master_test_suite().argv[i] == std::string("--wabt"))
                  cfg.wasm_runtime = chain::wasm_interface::vm_type::wabt;
            }
            return {cfg, default_genesis()};
         }

      protected:
         signed_block_ptr _produce_block( fc::microseconds skip_time, bool skip_pending_trxs = false );
         void             _start_block(fc::time_point block_time);
         signed_block_ptr _finish_block();

      // Fields:
      protected:
         // tempdir field must come before control so that during destruction the tempdir is deleted only after controller finishes
         fc::temp_directory                            tempdir;
      public:
         unique_ptr<controller> control;
         std::map<chain::public_key_type, chain::private_key_type> block_signing_private_keys;
      protected:
         controller::config                            cfg;
         map<transaction_id_type, transaction_receipt> chain_transactions;
         map<account_name, block_id_type>              last_produced_block;
         unapplied_transaction_queue                   unapplied_transactions;

      public:
         vector<digest_type>                           protocol_features_to_be_activated_wo_preactivation;
   };

   class tester : public base_tester {
   public:
      tester(setup_policy policy = setup_policy::full, db_read_mode read_mode = db_read_mode::SPECULATIVE) {
         init(policy, read_mode);
      }

      tester(controller::config config, const genesis_state& genesis) {
         init(config, genesis);
      }

      tester(controller::config config) {
         init(config);
      }

      tester(controller::config config, protocol_feature_set&& pfs, const genesis_state& genesis) {
         init(config, std::move(pfs), genesis);
      }

      tester(const fc::temp_directory& tempdir, bool use_genesis) {
         auto def_conf = default_config(tempdir);
         cfg = def_conf.first;

         if (use_genesis) {
            init(cfg, def_conf.second);
         }
         else {
            init(cfg);
         }
      }

      template <typename Lambda>
      tester(const fc::temp_directory& tempdir, Lambda conf_edit, bool use_genesis) {
         auto def_conf = default_config(tempdir);
         cfg = def_conf.first;
         conf_edit(cfg);

         if (use_genesis) {
            init(cfg, def_conf.second);
         }
         else {
            init(cfg);
         }
      }

      signed_block_ptr produce_block( fc::microseconds skip_time = fc::milliseconds(config::block_interval_ms) )override {
         return _produce_block(skip_time, false);
      }

      signed_block_ptr produce_empty_block( fc::microseconds skip_time = fc::milliseconds(config::block_interval_ms) )override {
         unapplied_transactions.add_aborted( control->abort_block() );
         return _produce_block(skip_time, true);
      }

      signed_block_ptr finish_block()override {
         return _finish_block();
      }

      bool validate() { return true; }
   };

   class validating_tester : public base_tester {
   public:
      virtual ~validating_tester() {
         if( !validating_node ) {
            elog( "~validating_tester() called with empty validating_node; likely in the middle of failure" );
            return;
         }
         try {
            if( num_blocks_to_producer_before_shutdown > 0 )
               produce_blocks( num_blocks_to_producer_before_shutdown );
            if (!skip_validate)
               BOOST_REQUIRE_EQUAL( validate(), true );
         } catch( const fc::exception& e ) {
            wdump((e.to_detail_string()));
         }
      }
      controller::config vcfg;

<<<<<<< HEAD
      static controller::config default_config(fc::temp_directory& tempdir) {
         controller::config vcfg;
         vcfg.blocks_dir      = tempdir.path() / std::string("v_").append(config::default_blocks_dir_name);
         vcfg.state_dir  = tempdir.path() /  std::string("v_").append(config::default_state_dir_name);
         vcfg.state_size = 1024*1024*8;
         vcfg.state_guard_size = 0;
         vcfg.reversible_cache_size = 1024*1024*8;
         vcfg.reversible_guard_size = 0;
         vcfg.contracts_console = false;

         vcfg.genesis.initial_timestamp = fc::time_point::from_iso_string("2020-01-01T00:00:00.000");
         vcfg.genesis.initial_key = get_public_key( config::system_account_name, "active" );

         for(int i = 0; i < boost::unit_test::framework::master_test_suite().argc; ++i) {
            if(boost::unit_test::framework::master_test_suite().argv[i] == std::string("--wavm"))
               vcfg.wasm_runtime = chain::wasm_interface::vm_type::wavm;
            else if(boost::unit_test::framework::master_test_suite().argv[i] == std::string("--wabt"))
               vcfg.wasm_runtime = chain::wasm_interface::vm_type::wabt;
            else if(boost::unit_test::framework::master_test_suite().argv[i] == std::string("--eos-vm"))
               vcfg.wasm_runtime = chain::wasm_interface::vm_type::eos_vm;
            else if(boost::unit_test::framework::master_test_suite().argv[i] == std::string("--eos-vm-jit"))
               vcfg.wasm_runtime = chain::wasm_interface::vm_type::eos_vm_jit;
         }
         return vcfg;
      }

=======
>>>>>>> 41c15294
      validating_tester(const flat_set<account_name>& trusted_producers = flat_set<account_name>()) {
         auto def_conf = default_config(tempdir);

         vcfg = def_conf.first;
         config_validator(vcfg);
         vcfg.trusted_producers = trusted_producers;

         validating_node = create_validating_node(vcfg, def_conf.second, true);

         init(def_conf.first, def_conf.second);
         execute_setup_policy(setup_policy::full);
      }

      static void config_validator(controller::config& vcfg) {
         FC_ASSERT( vcfg.blocks_dir.filename().generic_string() != "."
                    && vcfg.state_dir.filename().generic_string() != ".", "invalid path names in controller::config" );

         vcfg.blocks_dir = vcfg.blocks_dir.parent_path() / std::string("v_").append( vcfg.blocks_dir.filename().generic_string() );
         vcfg.state_dir  = vcfg.state_dir.parent_path() / std::string("v_").append( vcfg.state_dir.filename().generic_string() );

         vcfg.contracts_console = false;
      }

      static unique_ptr<controller> create_validating_node(controller::config vcfg, const genesis_state& genesis, bool use_genesis) {
         unique_ptr<controller> validating_node = std::make_unique<controller>(vcfg, make_protocol_feature_set(), genesis.compute_chain_id());
         validating_node->add_indices();
         if (use_genesis) {
            validating_node->startup( []() { return false; }, genesis );
         }
         else {
            validating_node->startup( []() { return false; } );
         }
         return validating_node;
      }

      validating_tester(const fc::temp_directory& tempdir, bool use_genesis) {
         auto def_conf = default_config(tempdir);
         vcfg = def_conf.first;
         config_validator(vcfg);
         validating_node = create_validating_node(vcfg, def_conf.second, use_genesis);

         if (use_genesis) {
            init(def_conf.first, def_conf.second);
         }
         else {
            init(def_conf.first);
         }
      }

      template <typename Lambda>
      validating_tester(const fc::temp_directory& tempdir, Lambda conf_edit, bool use_genesis) {
         auto def_conf = default_config(tempdir);
         conf_edit(def_conf.first);
         vcfg = def_conf.first;
         config_validator(vcfg);
         validating_node = create_validating_node(vcfg, def_conf.second, use_genesis);

         if (use_genesis) {
            init(def_conf.first, def_conf.second);
         }
         else {
            init(def_conf.first);
         }
      }

      signed_block_ptr produce_block( fc::microseconds skip_time = fc::milliseconds(config::block_interval_ms) )override {
         auto sb = _produce_block(skip_time, false);
         auto bsf = validating_node->create_block_state_future( sb );
         validating_node->push_block( bsf, forked_branch_callback{}, trx_meta_cache_lookup{} );

         return sb;
      }

      signed_block_ptr produce_block_no_validation( fc::microseconds skip_time = fc::milliseconds(config::block_interval_ms) ) {
         return _produce_block(skip_time, false);
      }

      void validate_push_block(const signed_block_ptr& sb) {
         auto bs = validating_node->create_block_state_future( sb );
         validating_node->push_block( bs, forked_branch_callback{}, trx_meta_cache_lookup{} );
      }

      signed_block_ptr produce_empty_block( fc::microseconds skip_time = fc::milliseconds(config::block_interval_ms) )override {
         unapplied_transactions.add_aborted( control->abort_block() );
         auto sb = _produce_block(skip_time, true);
         auto bsf = validating_node->create_block_state_future( sb );
         validating_node->push_block( bsf, forked_branch_callback{}, trx_meta_cache_lookup{} );

         return sb;
      }

      signed_block_ptr finish_block()override {
         return _finish_block();
      }

      bool validate() {


        auto hbh = control->head_block_state()->header;
        auto vn_hbh = validating_node->head_block_state()->header;
        bool ok = control->head_block_id() == validating_node->head_block_id() &&
               hbh.previous == vn_hbh.previous &&
               hbh.timestamp == vn_hbh.timestamp &&
               hbh.transaction_mroot == vn_hbh.transaction_mroot &&
               hbh.action_mroot == vn_hbh.action_mroot &&
               hbh.producer == vn_hbh.producer;

        validating_node.reset();
        validating_node = std::make_unique<controller>(vcfg, make_protocol_feature_set(), control->get_chain_id());
        validating_node->add_indices();
        validating_node->startup( []() { return false; } );

        return ok;
      }

      unique_ptr<controller>   validating_node;
      uint32_t                 num_blocks_to_producer_before_shutdown = 0;
      bool                     skip_validate = false;
   };

   /**
    * Utility predicate to check whether an fc::exception message is equivalent to a given string
    */
   struct fc_exception_message_is {
      fc_exception_message_is( const string& msg )
            : expected( msg ) {}

      bool operator()( const fc::exception& ex );

      string expected;
   };

  /**
   * Utility predicate to check whether an fc::exception message starts with a given string
   */
  struct fc_exception_message_starts_with {
     fc_exception_message_starts_with( const string& msg )
           : expected( msg ) {}

     bool operator()( const fc::exception& ex );

     string expected;
  };

  /**
   * Utility predicate to check whether an fc::assert_exception message is equivalent to a given string
   */
  struct fc_assert_exception_message_is {
     fc_assert_exception_message_is( const string& msg )
           : expected( msg ) {}

     bool operator()( const fc::assert_exception& ex );

     string expected;
  };

  /**
   * Utility predicate to check whether an fc::assert_exception message starts with a given string
   */
  struct fc_assert_exception_message_starts_with {
     fc_assert_exception_message_starts_with( const string& msg )
           : expected( msg ) {}

     bool operator()( const fc::assert_exception& ex );

     string expected;
  };

  /**
   * Utility predicate to check whether an eosio_assert message is equivalent to a given string
   */
  struct eosio_assert_message_is {
     eosio_assert_message_is( const string& msg )
           : expected( "assertion failure with message: " ) {
        expected.append( msg );
     }

     bool operator()( const eosio_assert_message_exception& ex );

     string expected;
  };

  /**
   * Utility predicate to check whether an eosio_assert message starts with a given string
   */
  struct eosio_assert_message_starts_with {
     eosio_assert_message_starts_with( const string& msg )
           : expected( "assertion failure with message: " ) {
        expected.append( msg );
     }

     bool operator()( const eosio_assert_message_exception& ex );

     string expected;
  };

  /**
   * Utility predicate to check whether an eosio_assert_code error code is equivalent to a given number
   */
  struct eosio_assert_code_is {
     eosio_assert_code_is( uint64_t error_code )
           : expected( "assertion failure with error code: " ) {
        expected.append( std::to_string(error_code) );
     }

     bool operator()( const eosio_assert_code_exception& ex );

     string expected;
  };

} } /// eosio::testing<|MERGE_RESOLUTION|>--- conflicted
+++ resolved
@@ -403,6 +403,10 @@
                   cfg.wasm_runtime = chain::wasm_interface::vm_type::wavm;
                else if(boost::unit_test::framework::master_test_suite().argv[i] == std::string("--wabt"))
                   cfg.wasm_runtime = chain::wasm_interface::vm_type::wabt;
+               else if(boost::unit_test::framework::master_test_suite().argv[i] == std::string("--eos-vm"))
+                  cfg.wasm_runtime = chain::wasm_interface::vm_type::eos_vm;
+               else if(boost::unit_test::framework::master_test_suite().argv[i] == std::string("--eos-vm-jit"))
+                  cfg.wasm_runtime = chain::wasm_interface::vm_type::eos_vm_jit;
             }
             return {cfg, default_genesis()};
          }
@@ -507,35 +511,6 @@
       }
       controller::config vcfg;
 
-<<<<<<< HEAD
-      static controller::config default_config(fc::temp_directory& tempdir) {
-         controller::config vcfg;
-         vcfg.blocks_dir      = tempdir.path() / std::string("v_").append(config::default_blocks_dir_name);
-         vcfg.state_dir  = tempdir.path() /  std::string("v_").append(config::default_state_dir_name);
-         vcfg.state_size = 1024*1024*8;
-         vcfg.state_guard_size = 0;
-         vcfg.reversible_cache_size = 1024*1024*8;
-         vcfg.reversible_guard_size = 0;
-         vcfg.contracts_console = false;
-
-         vcfg.genesis.initial_timestamp = fc::time_point::from_iso_string("2020-01-01T00:00:00.000");
-         vcfg.genesis.initial_key = get_public_key( config::system_account_name, "active" );
-
-         for(int i = 0; i < boost::unit_test::framework::master_test_suite().argc; ++i) {
-            if(boost::unit_test::framework::master_test_suite().argv[i] == std::string("--wavm"))
-               vcfg.wasm_runtime = chain::wasm_interface::vm_type::wavm;
-            else if(boost::unit_test::framework::master_test_suite().argv[i] == std::string("--wabt"))
-               vcfg.wasm_runtime = chain::wasm_interface::vm_type::wabt;
-            else if(boost::unit_test::framework::master_test_suite().argv[i] == std::string("--eos-vm"))
-               vcfg.wasm_runtime = chain::wasm_interface::vm_type::eos_vm;
-            else if(boost::unit_test::framework::master_test_suite().argv[i] == std::string("--eos-vm-jit"))
-               vcfg.wasm_runtime = chain::wasm_interface::vm_type::eos_vm_jit;
-         }
-         return vcfg;
-      }
-
-=======
->>>>>>> 41c15294
       validating_tester(const flat_set<account_name>& trusted_producers = flat_set<account_name>()) {
          auto def_conf = default_config(tempdir);
 
