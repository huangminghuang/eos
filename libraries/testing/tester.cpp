--- conflicted
+++ resolved
@@ -245,14 +245,8 @@
       }
 
       if( !skip_pending_trxs ) {
-<<<<<<< HEAD
          for( auto itr = unapplied_transactions.begin(); itr != unapplied_transactions.end();  ) {
-            auto trace = control->push_transaction(itr->trx_meta, fc::time_point::maximum());
-=======
-         unapplied_transactions_type unapplied_trxs = control->get_unapplied_transactions(); // make copy of map
-         for (const auto& entry : unapplied_trxs ) {
-            auto trace = control->push_transaction(entry.second, fc::time_point::maximum(), DEFAULT_BILLED_CPU_TIME_US );
->>>>>>> cb17d5e2
+            auto trace = control->push_transaction( itr->trx_meta, fc::time_point::maximum(), DEFAULT_BILLED_CPU_TIME_US );
             if(trace->except) {
                trace->except->dynamic_rethrow_exception();
             }
@@ -260,17 +254,10 @@
          }
 
          vector<transaction_id_type> scheduled_trxs;
-<<<<<<< HEAD
          while ((scheduled_trxs = get_scheduled_transactions()).size() > 0 ) {
             for( const auto& trx : scheduled_trxs ) {
-               auto trace = control->push_scheduled_transaction( trx, fc::time_point::maximum());
+               auto trace = control->push_scheduled_transaction( trx, fc::time_point::maximum(), DEFAULT_BILLED_CPU_TIME_US );
                if( trace->except ) {
-=======
-         while( (scheduled_trxs = get_scheduled_transactions() ).size() > 0 ) {
-            for (const auto& trx : scheduled_trxs ) {
-               auto trace = control->push_scheduled_transaction(trx, fc::time_point::maximum(), DEFAULT_BILLED_CPU_TIME_US);
-               if(trace->except) {
->>>>>>> cb17d5e2
                   trace->except->dynamic_rethrow_exception();
                }
             }
