--- conflicted
+++ resolved
@@ -49,7 +49,7 @@
       //there are a couple opportunties for improvement here--
       //Easy: Cache the Module created here so it can be reused for instantiaion
       //Hard: Kick off instantiation in a separate thread at this location
-   }
+	   }
 
    void wasm_interface::apply( const digest_type& code_id, const shared_vector<char>& code, apply_context& context ) {
       my->get_instantiated_module(code_id, code)->apply(context);
@@ -1423,8 +1423,6 @@
       static constexpr uint32_t SHIFT_WIDTH = (sizeof(uint64_t)*8)-1;
 };
 
-<<<<<<< HEAD
-=======
 class math_api : public context_aware_api {
    public:
       math_api( apply_context& ctx )
@@ -1527,7 +1525,6 @@
    (i64_to_double, int64_t(int64_t)          )
 );
 
->>>>>>> 08cab1dc
 REGISTER_INTRINSICS(compiler_builtins,
    (__ashlti3,     void(int, int64_t, int64_t, int)               )
    (__ashrti3,     void(int, int64_t, int64_t, int)               )
