#include <eosio/chain/wasm_interface.hpp>
#include <eosio/chain/apply_context.hpp>
#include <eosio/chain/chain_controller.hpp>
#include <eosio/chain/producer_schedule.hpp>
#include <eosio/chain/asset.hpp>
#include <eosio/chain/exceptions.hpp>
#include <boost/core/ignore_unused.hpp>
#include <boost/multiprecision/cpp_bin_float.hpp>
#include <eosio/chain/wasm_interface_private.hpp>
#include <eosio/chain/wasm_eosio_validation.hpp>
#include <eosio/chain/wasm_eosio_injection.hpp>
#include <fc/exception/exception.hpp>
#include <fc/crypto/sha256.hpp>
#include <fc/crypto/sha1.hpp>
#include <fc/io/raw.hpp>
#include <fc/utf8.hpp>

#include <boost/asio.hpp>
#include <boost/bind.hpp>
#include <fstream>

#include <mutex>
#include <thread>
#include <condition_variable>

namespace eosio { namespace chain {
   using namespace contracts;
   using namespace webassembly;
   using namespace webassembly::common;

   wasm_interface::wasm_interface(vm_type vm)
      :my( new wasm_interface_impl(vm) ) {
      }

   wasm_interface::~wasm_interface() {}

   void wasm_interface::validate(const bytes& code) {
      Module module;
      Serialization::MemoryInputStream stream((U8*)code.data(), code.size());
      WASM::serialize(stream, module);

      wasm_validations::wasm_binary_validation validator(module);
      validator.validate();

      root_resolver resolver;
      LinkResult link_result = linkModule(module, resolver);

      //there are a couple opportunties for improvement here--
      //Easy: Cache the Module created here so it can be reused for instantiaion
      //Hard: Kick off instantiation in a separate thread at this location
   }

   void wasm_interface::apply( const digest_type& code_id, const shared_vector<char>& code, apply_context& context ) {
      my->get_instantiated_module(code_id, code)->apply(context);
   }

   wasm_instantiated_module_interface::~wasm_instantiated_module_interface() {}
   wasm_runtime_interface::~wasm_runtime_interface() {}

#if defined(assert)
   #undef assert
#endif

class context_aware_api {
   public:
      context_aware_api(apply_context& ctx, bool context_free = false )
      :context(ctx)
      {
         if( context.context_free )
            FC_ASSERT( context_free, "only context free api's can be used in this context" );
         context.used_context_free_api |= !context_free;
      }

   protected:
      apply_context&             context;

};

class context_free_api : public context_aware_api {
   public:
      context_free_api( apply_context& ctx )
      :context_aware_api(ctx, true) {
         /* the context_free_data is not available during normal application because it is prunable */
         FC_ASSERT( context.context_free, "this API may only be called from context_free apply" );
      }

      int get_context_free_data( uint32_t index, array_ptr<char> buffer, size_t buffer_size )const {
         return context.get_context_free_data( index, buffer, buffer_size );
      }
};

class privileged_api : public context_aware_api {
   public:
      privileged_api( apply_context& ctx )
      :context_aware_api(ctx)
      {
         FC_ASSERT( context.privileged, "${code} does not have permission to call this API", ("code",context.receiver) );
      }

      /**
       *  This should schedule the feature to be activated once the
       *  block that includes this call is irreversible. It should
       *  fail if the feature is already pending.
       *
       *  Feature name should be base32 encoded name.
       */
      void activate_feature( int64_t feature_name ) {
         FC_ASSERT( !"Unsupported Hardfork Detected" );
      }

      /**
       * This should return true if a feature is active and irreversible, false if not.
       *
       * Irreversiblity by fork-database is not consensus safe, therefore, this defines
       * irreversiblity only by block headers not by BFT short-cut.
       */
      int is_feature_active( int64_t feature_name ) {
         return false;
      }

      void set_resource_limits( account_name account,
                                uint64_t ram_bytes, int64_t net_weight, int64_t cpu_weight,
                                int64_t /*cpu_usec_per_period*/ ) {
         auto& buo = context.db.get<bandwidth_usage_object,by_owner>( account );
         FC_ASSERT( buo.db_usage <= ram_bytes, "attempt to free too much space" );

         auto& gdp = context.controller.get_dynamic_global_properties();
         context.mutable_db.modify( gdp, [&]( auto& p ) {
           p.total_net_weight -= buo.net_weight;
           p.total_net_weight += net_weight;
           p.total_cpu_weight -= buo.cpu_weight;
           p.total_cpu_weight += cpu_weight;
           p.total_db_reserved -= buo.db_reserved_capacity;
           p.total_db_reserved += ram_bytes;
         });

         context.mutable_db.modify( buo, [&]( auto& o ){
            o.net_weight = net_weight;
            o.cpu_weight = cpu_weight;
            o.db_reserved_capacity = ram_bytes;
         });
      }


      void get_resource_limits( account_name account,
                                uint64_t& ram_bytes, uint64_t& net_weight, uint64_t cpu_weight ) {
      }

      void set_active_producers( array_ptr<char> packed_producer_schedule, size_t datalen) {
         datastream<const char*> ds( packed_producer_schedule, datalen );
         producer_schedule_type psch;
         fc::raw::unpack(ds, psch);
         context.mutable_db.modify( context.controller.get_global_properties(),
            [&]( auto& gprops ) {
                 gprops.new_active_producers = psch;
         });
      }

      bool is_privileged( account_name n )const {
         return context.db.get<account_object, by_name>( n ).privileged;
      }
      bool is_frozen( account_name n )const {
         return context.db.get<account_object, by_name>( n ).frozen;
      }
      void set_privileged( account_name n, bool is_priv ) {
         const auto& a = context.db.get<account_object, by_name>( n );
         context.mutable_db.modify( a, [&]( auto& ma ){
            ma.privileged = is_priv;
         });
      }

      void freeze_account( account_name n , bool should_freeze ) {
         const auto& a = context.db.get<account_object, by_name>( n );
         context.mutable_db.modify( a, [&]( auto& ma ){
            ma.frozen = should_freeze;
         });
      }

      /// TODO: add inline/deferred with support for arbitrary permissions rather than code/current auth
};

class checktime_api : public context_aware_api {
public:
   explicit checktime_api( apply_context& ctx )
   :context_aware_api(ctx,true){}

   void checktime(uint32_t instruction_count) {
      context.checktime(instruction_count);
   }
};

class softfloat_api : public context_aware_api {
   public:
      // TODO add traps on truncations for special cases (NaN or outside the range which rounds to an integer)
      using context_aware_api::context_aware_api;
      // float binops
      float32_t _eosio_f32_add( float32_t a, float32_t b ) { return f32_add( a, b ); }
      float32_t _eosio_f32_sub( float32_t a, float32_t b ) { return f32_sub( a, b ); }
      float32_t _eosio_f32_div( float32_t a, float32_t b ) { return f32_div( a, b ); }
      float32_t _eosio_f32_mul( float32_t a, float32_t b ) { return f32_mul( a, b ); }
      float32_t _eosio_f32_min( float32_t a, float32_t b ) { return f32_lt( a, b ) ? a : b; }
      float32_t _eosio_f32_max( float32_t a, float32_t b ) { return f32_lt( a, b ) ? b : a; }
      float32_t _eosio_f32_copysign( float32_t a, float32_t b ) {
         uint32_t sign_of_a = a.v >> 31;
         uint32_t sign_of_b = b.v >> 31;
         a.v &= ~(1 << 31);             // clear the sign bit
         a.v = a.v | (sign_of_b << 31); // add the sign of b
         return a;
      }
      // float unops
      float32_t _eosio_f32_abs( float32_t a ) { 
         a.v &= ~(1 << 31);  
         return a; 
      }
      float32_t _eosio_f32_neg( float32_t a ) { 
         uint32_t sign = a.v >> 31;
         a.v &= ~(1 << 31);  
         a.v |= (!sign << 31);
         return a; 
      }
      float32_t _eosio_f32_sqrt( float32_t a ) { return f32_sqrt( a ); }
      // ceil, floor, trunc and nearest are lifted from libc
      float32_t _eosio_f32_ceil( float32_t a ) {
         int e = (int)(a.v >> 23 & 0xff) - 0x7f;
         uint32_t m;
         if (e >= 23)
            return a;
         if (e >= 0) {
            m = 0x007fffff >> e;
            if ((a.v & m) == 0)
               return a;
            if (a.v >> 31 == 0)
               a.v += m;
            a.v &= ~m;
         } else {
            if (a.v >> 31)
               a.v = 0x80000000; // return -0.0f
            else if (a.v << 1)
               a.v = 0x3F800000; // return 1.0f
         }
         return a;
      }
      float32_t _eosio_f32_floor( float32_t a ) {
         int e = (int)(a.v >> 23 & 0xff) - 0x7f;
         uint32_t m;
         if (e >= 23)
            return a;
         if (e >= 0) {
            m = 0x007fffff >> e;
            if ((a.v & m) == 0)
               return a;
            if (a.v >> 31)
               a.v += m;
            a.v &= ~m;
         } else {
            if (a.v >> 31 == 0)
               a.v = 0;
            else if (a.v << 1)
               a.v = 0x3F800000; // return 1.0f
         }
         return a;
      }
      float32_t _eosio_f32_trunc( float32_t a ) {
         int e = (int)(a.v >> 23 & 0xff) - 0x7f + 9;
         uint32_t m;
         if (e >= 23 + 9)
            return a;
         if (e < 9)
            e = 1;
         m = -1U >> e;
         if ((a.v & m) == 0)
            return a;
         a.v &= ~m;
         return a;
      }
      float32_t _eosio_f32_nearest( float32_t a ) {
         int e = a.v>>23 & 0xff;
         int s = a.v>>31;
         float32_t y;
         if (e >= 0x7f+23)
            return a;
         if (s)
            y = f32_add( f32_sub( a, inv_float_eps ), inv_float_eps );
         else
            y = f32_sub( f32_add( a, inv_float_eps ), inv_float_eps );
         if (f32_eq( y, {0} ) )
            return s ? float32_t{0x80000000} : float32_t{0}; // return either -0.0 or 0.0f
         return y;
      }
      // float relops
      bool _eosio_f32_eq( float32_t a, float32_t b ) { return f32_eq( a, b ); }
      bool _eosio_f32_ne( float32_t a, float32_t b ) { return !f32_eq( a, b ); }
      bool _eosio_f32_lt( float32_t a, float32_t b ) { return f32_lt( a, b ); }
      bool _eosio_f32_le( float32_t a, float32_t b ) { return f32_le( a, b ); }
      bool _eosio_f32_gt( float32_t a, float32_t b ) { return !f32_le( a, b ); }
      bool _eosio_f32_ge( float32_t a, float32_t b ) { return !f32_lt( a, b ); }

      // double binops
      float64_t _eosio_f64_add( float64_t a, float64_t b ) { return f64_add( a, b ); }
      float64_t _eosio_f64_sub( float64_t a, float64_t b ) { return f64_sub( a, b ); }
      float64_t _eosio_f64_div( float64_t a, float64_t b ) { return f64_div( a, b ); }
      float64_t _eosio_f64_mul( float64_t a, float64_t b ) { return f64_mul( a, b ); }
      float64_t _eosio_f64_min( float64_t a, float64_t b ) { return f64_lt( a, b ) ? a : b; }
      float64_t _eosio_f64_max( float64_t a, float64_t b ) { return f64_lt( a, b ) ? b : a; }
      float64_t _eosio_f64_copysign( float64_t a, float64_t b ) {
         uint64_t sign_of_a = a.v >> 63;
         uint64_t sign_of_b = b.v >> 63;
         a.v &= ~(uint64_t(1) << 63);             // clear the sign bit
         a.v = a.v | (sign_of_b << 63); // add the sign of b
         return a;
      }

      // double unops
      float64_t _eosio_f64_abs( float64_t a ) { 
         a.v &= ~(uint64_t(1) << 63);  
         return a; 
      }
      float64_t _eosio_f64_neg( float64_t a ) { 
         uint64_t sign = a.v >> 63;
         a.v &= ~(uint64_t(1) << 63);  
         a.v |= (uint64_t(!sign) << 63);
         return a; 
      }
      float64_t _eosio_f64_sqrt( float64_t a ) { return f64_sqrt( a ); }
      // ceil, floor, trunc and nearest are lifted from libc
      float64_t _eosio_f64_ceil( float64_t a ) {
         int e = a.v >> 52 & 0x7ff;
         float64_t y;
         if (e >= 0x3ff+52 || f64_eq( a, { 0 } ))
         return a;
         /* y = int(x) - x, where int(x) is an integer neighbor of x */
         if (a.v >> 63)
            y = f64_sub( f64_add( f64_sub( a, inv_double_eps ), inv_double_eps ), a );
         else
            y = f64_sub( f64_sub( f64_add( a, inv_double_eps ), inv_double_eps ), a );
         /* special case because of non-nearest rounding modes */
         if (e <= 0x3ff-1) {
            return a.v >> 63 ? float64_t{0x8000000000000000} : float64_t{0xBE99999A3F800000}; //either -0.0 or 1
         }
         if (f64_lt( y, { 0 } ))
            return f64_add( f64_add( a, y ), { 0xBE99999A3F800000 } ); // plus 1
         return f64_add( a, y );
      }

      float64_t _eosio_f64_trunc( float64_t a ) {
         int e = (int)(a.v >> 52 & 0x7ff) - 0x3ff + 12;
         uint64_t m;
         if (e >= 52 + 12)
            return a;
         if (e < 12)
            e = 1;
         m = -1ULL >> e;
         if ((a.v & m) == 0)
            return a;
         a.v &= ~m;
         return a;
      }

      // float and double conversions
      float64_t _eosio_f32_promote( float32_t a ) { return f32_to_f64( a ); }
      float32_t _eosio_f64_demote( float64_t a ) { return f64_to_f32( a ); }
      int32_t _eosio_f32_trunc_i32s( float32_t a ) { return f32_to_i32( _eosio_f32_trunc( a ), 0, false ); }
      int32_t _eosio_f64_trunc_i32s( float64_t a ) { return f64_to_i32( _eosio_f64_trunc( a ), 0, false ); }
      uint32_t _eosio_f32_trunc_i32u( float32_t a ) { return f32_to_ui32( _eosio_f32_trunc( a ), 0, false ); }
      uint32_t _eosio_f64_trunc_i32u( float64_t a ) { return f64_to_ui32( _eosio_f64_trunc( a ), 0, false ); }
      int64_t _eosio_f32_trunc_i64s( float32_t a ) { return f32_to_i64( _eosio_f32_trunc( a ), 0, false ); }
      int64_t _eosio_f64_trunc_i64s( float64_t a ) { return f64_to_i64( _eosio_f64_trunc( a ), 0, false ); }
      uint64_t _eosio_f32_trunc_i64u( float32_t a ) { return f32_to_ui64( _eosio_f32_trunc( a ), 0, false ); }
      uint64_t _eosio_f64_trunc_i64u( float64_t a ) { return f64_to_ui64( _eosio_f64_trunc( a ), 0, false ); }
      float32_t _eosio_i32_to_f32( int32_t a ) { return i32_to_f32( a ); }
      float32_t _eosio_i64_to_f32( int64_t a ) { return i64_to_f32( a ); }
      float32_t _eosio_ui32_to_f32( uint32_t a ) { return ui32_to_f32( a ); }
      float32_t _eosio_ui64_to_f32( uint64_t a ) { return ui64_to_f32( a ); }
      float64_t _eosio_i32_to_f64( int32_t a ) { return i32_to_f64( a ); }
      float64_t _eosio_i64_to_f64( int64_t a ) { return i64_to_f64( a ); }
      float64_t _eosio_ui32_to_f64( uint32_t a ) { return ui32_to_f64( a ); }
      float64_t _eosio_ui64_to_f64( uint64_t a ) { return ui64_to_f64( a ); }


   private:
      static constexpr float32_t inv_float_eps = { 0x4B000000 }; 
      static constexpr float64_t inv_double_eps = { 0x4330000000000000 };
};
class producer_api : public context_aware_api {
   public:
      using context_aware_api::context_aware_api;

      int get_active_producers(array_ptr<chain::account_name> producers, size_t datalen) {
         auto active_producers = context.get_active_producers();
         size_t len = active_producers.size();
         size_t cpy_len = std::min(datalen, len);
         memcpy(producers, active_producers.data(), cpy_len * sizeof(chain::account_name));
         return len;
      }
};

class crypto_api : public context_aware_api {
   public:
      explicit crypto_api( apply_context& ctx )
      :context_aware_api(ctx,true){}

      /**
       * This method can be optimized out during replay as it has
       * no possible side effects other than "passing".
       */
      void assert_recover_key( const fc::sha256& digest,
                        array_ptr<char> sig, size_t siglen,
                        array_ptr<char> pub, size_t publen ) {
         fc::crypto::signature s;
         fc::crypto::public_key p;
         datastream<const char*> ds( sig, siglen );
         datastream<const char*> pubds( pub, publen );

         fc::raw::unpack(ds, s);
         fc::raw::unpack(pubds, p);

         auto check = fc::crypto::public_key( s, digest, false );
         FC_ASSERT( check == p, "Error expected key different than recovered key" );
      }

      int recover_key( const fc::sha256& digest,
                        array_ptr<char> sig, size_t siglen,
                        array_ptr<char> pub, size_t publen ) {
         fc::crypto::signature s;
         datastream<const char*> ds( sig, siglen );
         datastream<char*> pubds( pub, publen );

         fc::raw::unpack(ds, s);
         fc::raw::pack( pubds, fc::crypto::public_key( s, digest, false ) );
         return pubds.tellp();
      }

      void assert_sha256(array_ptr<char> data, size_t datalen, const fc::sha256& hash_val) {
         auto result = fc::sha256::hash( data, datalen );
         FC_ASSERT( result == hash_val, "hash miss match" );
      }

      void assert_sha1(array_ptr<char> data, size_t datalen, const fc::sha1& hash_val) {
         auto result = fc::sha1::hash( data, datalen );
         FC_ASSERT( result == hash_val, "hash miss match" );
      }

      void assert_sha512(array_ptr<char> data, size_t datalen, const fc::sha512& hash_val) {
         auto result = fc::sha512::hash( data, datalen );
         FC_ASSERT( result == hash_val, "hash miss match" );
      }

      void assert_ripemd160(array_ptr<char> data, size_t datalen, const fc::ripemd160& hash_val) {
         auto result = fc::ripemd160::hash( data, datalen );
         FC_ASSERT( result == hash_val, "hash miss match" );
      }


      void sha1(array_ptr<char> data, size_t datalen, fc::sha1& hash_val) {
         hash_val = fc::sha1::hash( data, datalen );
      }

      void sha256(array_ptr<char> data, size_t datalen, fc::sha256& hash_val) {
         hash_val = fc::sha256::hash( data, datalen );
      }

      void sha512(array_ptr<char> data, size_t datalen, fc::sha512& hash_val) {
         hash_val = fc::sha512::hash( data, datalen );
      }

      void ripemd160(array_ptr<char> data, size_t datalen, fc::ripemd160& hash_val) {
         hash_val = fc::ripemd160::hash( data, datalen );
      }
};

class string_api : public context_aware_api {
   public:
      using context_aware_api::context_aware_api;

      void assert_is_utf8(array_ptr<const char> str, size_t datalen, null_terminated_ptr msg) {
         const bool test = fc::is_utf8(std::string( str, datalen ));

         FC_ASSERT( test, "assertion failed: ${s}", ("s",msg.value) );
      }
};

class system_api : public context_aware_api {
   public:
      explicit system_api( apply_context& ctx )
      :context_aware_api(ctx,true){}

      void abort() {
         edump(("abort() called"));
         FC_ASSERT( false, "abort() called");
      }

      void eosio_assert(bool condition, null_terminated_ptr str) {
         if( !condition ) {
            std::string message( str );
            edump((message));
            FC_ASSERT( condition, "assertion failed: ${s}", ("s",message));
         }
      }

      fc::time_point_sec now() {
         return context.controller.head_block_time();
      }
};

class action_api : public context_aware_api {
   public:
   action_api( apply_context& ctx )
      :context_aware_api(ctx,true){}

      int read_action_data(array_ptr<char> memory, size_t size) {
         FC_ASSERT(size > 0);
         int minlen = std::min<size_t>(context.act.data.size(), size);
         memcpy((void *)memory, context.act.data.data(), minlen);
         return minlen;
      }

      int action_data_size() {
         return context.act.data.size();
      }

      const name& current_receiver() {
         return context.receiver;
      }

      fc::time_point_sec publication_time() {
         return context.trx_meta.published;
      }

      name current_sender() {
         if (context.trx_meta.sender) {
            return *context.trx_meta.sender;
         } else {
            return name();
         }
      }
};

class console_api : public context_aware_api {
   public:
      console_api( apply_context& ctx )
      :context_aware_api(ctx,true){}

      void prints(null_terminated_ptr str) {
         context.console_append<const char*>(str);
      }

      void prints_l(array_ptr<const char> str, size_t str_len ) {
         context.console_append(string(str, str_len));
      }

      void printui(uint64_t val) {
         context.console_append(val);
      }

      void printi(int64_t val) {
         context.console_append(val);
      }

      void printi128(const unsigned __int128& val) {
         fc::uint128_t v(val>>64, uint64_t(val) );
         context.console_append(fc::variant(v).get_string());
      }

      void printdi( uint64_t val ) {
         context.console_append(*((double*)&val));
      }

      void printd( float64_t val ) {
         context.console_append(*((double*)&val));
      }

      void printn(const name& value) {
         context.console_append(value.to_string());
      }

      void printhex(array_ptr<const char> data, size_t data_len ) {
         context.console_append(fc::to_hex(data, data_len));
      }
};

#define DB_API_METHOD_WRAPPERS_SIMPLE_SECONDARY(IDX, TYPE)\
      int db_##IDX##_store( uint64_t scope, uint64_t table, uint64_t payer, uint64_t id, const TYPE& secondary ) {\
         return context.IDX.store( scope, table, payer, id, secondary );\
      }\
      void db_##IDX##_update( int iterator, uint64_t payer, const TYPE& secondary ) {\
         return context.IDX.update( iterator, payer, secondary );\
      }\
      void db_##IDX##_remove( int iterator ) {\
         return context.IDX.remove( iterator );\
      }\
      int db_##IDX##_find_secondary( uint64_t code, uint64_t scope, uint64_t table, const TYPE& secondary, uint64_t& primary ) {\
         return context.IDX.find_secondary(code, scope, table, secondary, primary);\
      }\
      int db_##IDX##_find_primary( uint64_t code, uint64_t scope, uint64_t table, TYPE& secondary, uint64_t primary ) {\
         return context.IDX.find_primary(code, scope, table, secondary, primary);\
      }\
      int db_##IDX##_lowerbound( uint64_t code, uint64_t scope, uint64_t table,  TYPE& secondary, uint64_t& primary ) {\
         return context.IDX.lowerbound_secondary(code, scope, table, secondary, primary);\
      }\
      int db_##IDX##_upperbound( uint64_t code, uint64_t scope, uint64_t table,  TYPE& secondary, uint64_t& primary ) {\
         return context.IDX.upperbound_secondary(code, scope, table, secondary, primary);\
      }\
      int db_##IDX##_end( uint64_t code, uint64_t scope, uint64_t table ) {\
         return context.IDX.end_secondary(code, scope, table);\
      }\
      int db_##IDX##_next( int iterator, uint64_t& primary  ) {\
         return context.IDX.next_secondary(iterator, primary);\
      }\
      int db_##IDX##_previous( int iterator, uint64_t& primary ) {\
         return context.IDX.previous_secondary(iterator, primary);\
      }

#define DB_API_METHOD_WRAPPERS_ARRAY_SECONDARY(IDX, ARR_SIZE, ARR_ELEMENT_TYPE)\
      int db_##IDX##_store( uint64_t scope, uint64_t table, uint64_t payer, uint64_t id, array_ptr<const ARR_ELEMENT_TYPE> data, size_t data_len) {\
         FC_ASSERT( data_len == ARR_SIZE,\
                    "invalid size of secondary key array for " #IDX ": given ${given} bytes but expected ${expected} bytes",\
                    ("given",data_len)("expected",ARR_SIZE) );\
         return context.IDX.store(scope, table, payer, id, data.value);\
      }\
      void db_##IDX##_update( int iterator, uint64_t payer, array_ptr<const ARR_ELEMENT_TYPE> data, size_t data_len ) {\
         FC_ASSERT( data_len == ARR_SIZE,\
                    "invalid size of secondary key array for " #IDX ": given ${given} bytes but expected ${expected} bytes",\
                    ("given",data_len)("expected",ARR_SIZE) );\
         return context.IDX.update(iterator, payer, data.value);\
      }\
      void db_##IDX##_remove( int iterator ) {\
         return context.IDX.remove(iterator);\
      }\
      int db_##IDX##_find_secondary( uint64_t code, uint64_t scope, uint64_t table, array_ptr<const ARR_ELEMENT_TYPE> data, size_t data_len, uint64_t& primary ) {\
         FC_ASSERT( data_len == ARR_SIZE,\
                    "invalid size of secondary key array for " #IDX ": given ${given} bytes but expected ${expected} bytes",\
                    ("given",data_len)("expected",ARR_SIZE) );\
         return context.IDX.find_secondary(code, scope, table, data, primary);\
      }\
      int db_##IDX##_find_primary( uint64_t code, uint64_t scope, uint64_t table, array_ptr<ARR_ELEMENT_TYPE> data, size_t data_len, uint64_t primary ) {\
         FC_ASSERT( data_len == ARR_SIZE,\
                    "invalid size of secondary key array for " #IDX ": given ${given} bytes but expected ${expected} bytes",\
                    ("given",data_len)("expected",ARR_SIZE) );\
         return context.IDX.find_primary(code, scope, table, data.value, primary);\
      }\
      int db_##IDX##_lowerbound( uint64_t code, uint64_t scope, uint64_t table, array_ptr<ARR_ELEMENT_TYPE> data, size_t data_len, uint64_t& primary ) {\
         FC_ASSERT( data_len == ARR_SIZE,\
                    "invalid size of secondary key array for " #IDX ": given ${given} bytes but expected ${expected} bytes",\
                    ("given",data_len)("expected",ARR_SIZE) );\
         return context.IDX.lowerbound_secondary(code, scope, table, data.value, primary);\
      }\
      int db_##IDX##_upperbound( uint64_t code, uint64_t scope, uint64_t table, array_ptr<ARR_ELEMENT_TYPE> data, size_t data_len, uint64_t& primary ) {\
         FC_ASSERT( data_len == ARR_SIZE,\
                    "invalid size of secondary key array for " #IDX ": given ${given} bytes but expected ${expected} bytes",\
                    ("given",data_len)("expected",ARR_SIZE) );\
         return context.IDX.upperbound_secondary(code, scope, table, data.value, primary);\
      }\
      int db_##IDX##_end( uint64_t code, uint64_t scope, uint64_t table ) {\
         return context.IDX.end_secondary(code, scope, table);\
      }\
      int db_##IDX##_next( int iterator, uint64_t& primary  ) {\
         return context.IDX.next_secondary(iterator, primary);\
      }\
      int db_##IDX##_previous( int iterator, uint64_t& primary ) {\
         return context.IDX.previous_secondary(iterator, primary);\
      }


class database_api : public context_aware_api {
   public:
      using context_aware_api::context_aware_api;

      int db_store_i64( uint64_t scope, uint64_t table, uint64_t payer, uint64_t id, array_ptr<const char> buffer, size_t buffer_size ) {
         return context.db_store_i64( scope, table, payer, id, buffer, buffer_size );
      }
      void db_update_i64( int itr, uint64_t payer, array_ptr<const char> buffer, size_t buffer_size ) {
         context.db_update_i64( itr, payer, buffer, buffer_size );
      }
      void db_remove_i64( int itr ) {
         context.db_remove_i64( itr );
      }
      int db_get_i64( int itr, array_ptr<char> buffer, size_t buffer_size ) {
         return context.db_get_i64( itr, buffer, buffer_size );
      }
      int db_next_i64( int itr, uint64_t& primary ) {
         return context.db_next_i64(itr, primary);
      }
      int db_previous_i64( int itr, uint64_t& primary ) {
         return context.db_previous_i64(itr, primary);
      }
      int db_find_i64( uint64_t code, uint64_t scope, uint64_t table, uint64_t id ) {
         return context.db_find_i64( code, scope, table, id );
      }
      int db_lowerbound_i64( uint64_t code, uint64_t scope, uint64_t table, uint64_t id ) {
         return context.db_lowerbound_i64( code, scope, table, id );
      }
      int db_upperbound_i64( uint64_t code, uint64_t scope, uint64_t table, uint64_t id ) {
         return context.db_upperbound_i64( code, scope, table, id );
      }
      int db_end_i64( uint64_t code, uint64_t scope, uint64_t table ) {
         return context.db_end_i64( code, scope, table );
      }

      DB_API_METHOD_WRAPPERS_SIMPLE_SECONDARY(idx64,  uint64_t)
      DB_API_METHOD_WRAPPERS_SIMPLE_SECONDARY(idx128, uint128_t)
      DB_API_METHOD_WRAPPERS_ARRAY_SECONDARY(idx256, 2, uint128_t)
      DB_API_METHOD_WRAPPERS_SIMPLE_SECONDARY(idx_double, uint64_t)
};

class memory_api : public context_aware_api {
   public:
      memory_api( apply_context& ctx )
      :context_aware_api(ctx,true){}

      char* memcpy( array_ptr<char> dest, array_ptr<const char> src, size_t length) {
         return (char *)::memcpy(dest, src, length);
      }

      char* memmove( array_ptr<char> dest, array_ptr<const char> src, size_t length) {
         return (char *)::memmove(dest, src, length);
      }

      int memcmp( array_ptr<const char> dest, array_ptr<const char> src, size_t length) {
         return ::memcmp(dest, src, length);
      }

      char* memset( array_ptr<char> dest, int value, size_t length ) {
         return (char *)::memset( dest, value, length );
      }
};

class transaction_api : public context_aware_api {
   public:
      using context_aware_api::context_aware_api;

      void send_inline( array_ptr<char> data, size_t data_len ) {
         // TODO: use global properties object for dynamic configuration of this default_max_gen_trx_size
         FC_ASSERT( data_len < config::default_max_inline_action_size, "inline action too big" );

         action act;
         fc::raw::unpack<action>(data, data_len, act);
         context.execute_inline(std::move(act));
      }

      void send_deferred( uint32_t sender_id, const fc::time_point_sec& execute_after, array_ptr<char> data, size_t data_len ) {
         try {
            // TODO: use global properties object for dynamic configuration of this default_max_gen_trx_size
            FC_ASSERT(data_len < config::default_max_gen_trx_size, "generated transaction too big");

            deferred_transaction dtrx;
            fc::raw::unpack<transaction>(data, data_len, dtrx);
            dtrx.sender = context.receiver;
            dtrx.sender_id = sender_id;
            dtrx.execute_after = execute_after;
            context.execute_deferred(std::move(dtrx));
         } FC_CAPTURE_AND_RETHROW((fc::to_hex(data, data_len)));
      }
};


class context_free_transaction_api : public context_aware_api {
   public:
      context_free_transaction_api( apply_context& ctx )
      :context_aware_api(ctx,true){}

      int read_transaction( array_ptr<char> data, size_t data_len ) {
         bytes trx = context.get_packed_transaction();
         if (data_len >= trx.size()) {
            memcpy(data, trx.data(), trx.size());
         }
         return trx.size();
      }

      int transaction_size() {
         return context.get_packed_transaction().size();
      }

      int expiration() {
        return context.trx_meta.trx().expiration.sec_since_epoch();
      }

      int tapos_block_num() {
        return context.trx_meta.trx().ref_block_num;
      }
      int tapos_block_prefix() {
        return context.trx_meta.trx().ref_block_prefix;
      }

      int get_action( uint32_t type, uint32_t index, array_ptr<char> buffer, size_t buffer_size )const {
         return context.get_action( type, index, buffer, buffer_size );
      }

};

class compiler_builtins : public context_aware_api {
   public:
      using context_aware_api::context_aware_api;
      void __ashlti3(__int128& ret, uint64_t low, uint64_t high, uint32_t shift) {
         fc::uint128_t i(high, low);
         i <<= shift;
         ret = (unsigned __int128)i;
      }

      void __ashrti3(__int128& ret, uint64_t low, uint64_t high, uint32_t shift) {
         // retain the signedness
         ret = high;
         ret <<= 64;
         ret |= low;
         ret >>= shift;
      }

      void __lshlti3(__int128& ret, uint64_t low, uint64_t high, uint32_t shift) {
         fc::uint128_t i(high, low);
         i <<= shift;
         ret = (unsigned __int128)i;
      }

      void __lshrti3(__int128& ret, uint64_t low, uint64_t high, uint32_t shift) {
         fc::uint128_t i(high, low);
         i >>= shift;
         ret = (unsigned __int128)i;
      }

      void __divti3(__int128& ret, uint64_t la, uint64_t ha, uint64_t lb, uint64_t hb) {
         __int128 lhs = ha;
         __int128 rhs = hb;

         lhs <<= 64;
         lhs |=  la;

         rhs <<= 64;
         rhs |=  lb;

         FC_ASSERT(rhs != 0, "divide by zero");

         lhs /= rhs;

         ret = lhs;
      }

      void __udivti3(unsigned __int128& ret, uint64_t la, uint64_t ha, uint64_t lb, uint64_t hb) {
         unsigned __int128 lhs = ha;
         unsigned __int128 rhs = hb;

         lhs <<= 64;
         lhs |=  la;

         rhs <<= 64;
         rhs |=  lb;

         FC_ASSERT(rhs != 0, "divide by zero");

         lhs /= rhs;
         ret = lhs;
      }

      void __multi3(__int128& ret, uint64_t la, uint64_t ha, uint64_t lb, uint64_t hb) {
         __int128 lhs = ha;
         __int128 rhs = hb;

         lhs <<= 64;
         lhs |=  la;

         rhs <<= 64;
         rhs |=  lb;

         lhs *= rhs;
         ret = lhs;
      }

      void __modti3(__int128& ret, uint64_t la, uint64_t ha, uint64_t lb, uint64_t hb) {
         __int128 lhs = ha;
         __int128 rhs = hb;

         lhs <<= 64;
         lhs |=  la;

         rhs <<= 64;
         rhs |=  lb;

         FC_ASSERT(rhs != 0, "divide by zero");

         lhs %= rhs;
         ret = lhs;
      }

      void __umodti3(unsigned __int128& ret, uint64_t la, uint64_t ha, uint64_t lb, uint64_t hb) {
         unsigned __int128 lhs = ha;
         unsigned __int128 rhs = hb;

         lhs <<= 64;
         lhs |=  la;

         rhs <<= 64;
         rhs |=  lb;

         FC_ASSERT(rhs != 0, "divide by zero");

         lhs %= rhs;
         ret = lhs;
      }
      
      void __addtf3( float128_t& ret, uint64_t la, uint64_t ha, uint64_t lb, uint64_t hb ) { 
         float128_t a = {{ la, ha }};
         float128_t b = {{ lb, hb }};
         ret = f128_add( a, b ); 
      }
      void __subtf3( float128_t& ret, uint64_t la, uint64_t ha, uint64_t lb, uint64_t hb ) { 
         float128_t a = {{ la, ha }};
         float128_t b = {{ lb, hb }};
         ret = f128_sub( a, b ); 
      }
      void __multf3( float128_t& ret, uint64_t la, uint64_t ha, uint64_t lb, uint64_t hb ) { 
         float128_t a = {{ la, ha }};
         float128_t b = {{ lb, hb }};
         ret = f128_mul( a, b ); 
      }
      void __divtf3( float128_t& ret, uint64_t la, uint64_t ha, uint64_t lb, uint64_t hb ) { 
         float128_t a = {{ la, ha }};
         float128_t b = {{ lb, hb }};
         ret = f128_div( a, b ); 
      }
      int __eqtf2( uint64_t la, uint64_t ha, uint64_t lb, uint64_t hb ) { 
         float128_t a = {{ la, ha }};
         float128_t b = {{ la, ha }};
         return f128_eq( a, b ); 
      }
      int __netf2( uint64_t la, uint64_t ha, uint64_t lb, uint64_t hb ) { 
         float128_t a = {{ la, ha }};
         float128_t b = {{ la, ha }};
         return !f128_eq( a, b ); 
      }
      int __getf2( uint64_t la, uint64_t ha, uint64_t lb, uint64_t hb ) { 
         float128_t a = {{ la, ha }};
         float128_t b = {{ la, ha }};
         return !f128_lt( a, b ); 
      }
      int __gttf2( uint64_t la, uint64_t ha, uint64_t lb, uint64_t hb ) { 
         float128_t a = {{ la, ha }};
         float128_t b = {{ la, ha }};
         return !f128_lt( a, b ) && !f128_eq( a, b ); 
      }
      int __letf2( uint64_t la, uint64_t ha, uint64_t lb, uint64_t hb ) { 
         float128_t a = {{ la, ha }};
         float128_t b = {{ la, ha }};
         return f128_le( a, b ); 
      }
      int __lttf2( uint64_t la, uint64_t ha, uint64_t lb, uint64_t hb ) { 
         float128_t a = {{ la, ha }};
         float128_t b = {{ la, ha }};
         return f128_lt( a, b ); 
      }
      int __cmptf2( uint64_t la, uint64_t ha, uint64_t lb, uint64_t hb ) { 
         float128_t a = {{ la, ha }};
         float128_t b = {{ la, ha }};
         if ( f128_lt( a, b ) )
            return -1;
         if ( f128_eq( a, b ) )
            return 0;
         return 1;
      }
      int __unordtf2( uint64_t la, uint64_t ha, uint64_t lb, uint64_t hb ) { 
         float128_t a = {{ la, ha }};
         float128_t b = {{ la, ha }};
         if ( f128_isSignalingNaN( a ) || f128_isSignalingNaN( b ) )
            return 1;
         return 0;
      }
      float64_t __floatsidf( int32_t i ) {
         edump((i)( "warning returning float64") );
         return i32_to_f64(i);
      }
      void __floatsitf( float128_t& ret, int32_t i ) {
         ret = i32_to_f128(i); /// TODO: should be 128
      }
      void __floatunsitf( float128_t& ret, uint32_t i ) {
         ret = ui32_to_f128(i); /// TODO: should be 128
      }
      /*
      float128_t __floatsit( int32_t i ) {
         return i32_to_f128(i);
      }
      */
      void __extendsftf2( float128_t& ret, uint32_t f ) { 
         float32_t in = { f };
         ret = f32_to_f128( in ); 
      }
      void __extenddftf2( float128_t& ret, float64_t in ) { 
         edump(("warning in flaot64..." ));
//         float64_t in = { f };
         ret = f64_to_f128( in ); 
      }
      int64_t __fixtfdi( uint64_t l, uint64_t h ) { 
         float128_t f = {{ l, h }};
         return f128_to_i64( f, 0, false ); 
      } 
      int32_t __fixtfsi( uint64_t l, uint64_t h ) { 
         float128_t f = {{ l, h }};
         return f128_to_i32( f, 0, false ); 
      } 
      uint64_t __fixunstfdi( uint64_t l, uint64_t h ) { 
         float128_t f = {{ l, h }};
         return f128_to_ui64( f, 0, false ); 
      } 
      uint32_t __fixunstfsi( uint64_t l, uint64_t h ) { 
         float128_t f = {{ l, h }};
         return f128_to_ui32( f, 0, false ); 
      } 
      uint64_t __trunctfdf2( uint64_t l, uint64_t h ) { 
         float128_t f = {{ l, h }};
         return f128_to_f64( f ).v; 
      } 
      uint32_t __trunctfsf2( uint64_t l, uint64_t h ) { 
         float128_t f = {{ l, h }};
         return f128_to_f32( f ).v; 
      } 

      static constexpr uint32_t SHIFT_WIDTH = (sizeof(uint64_t)*8)-1;
};

class math_api : public context_aware_api {
   public:
      math_api( apply_context& ctx )
      :context_aware_api(ctx,true){}

      void diveq_i128(unsigned __int128* self, const unsigned __int128* other) {
         fc::uint128_t s(*self);
         const fc::uint128_t o(*other);
         FC_ASSERT( o != 0, "divide by zero" );

         s = s/o;
         *self = (unsigned __int128)s;
      }

      void multeq_i128(unsigned __int128* self, const unsigned __int128* other) {
         fc::uint128_t s(*self);
         const fc::uint128_t o(*other);
         s *= o;
         *self = (unsigned __int128)s;
      }

      uint64_t double_add(uint64_t a, uint64_t b) {
         using DOUBLE = boost::multiprecision::cpp_bin_float_50;
         DOUBLE c = DOUBLE(*reinterpret_cast<double *>(&a))
                  + DOUBLE(*reinterpret_cast<double *>(&b));
         double res = c.convert_to<double>();
         return *reinterpret_cast<uint64_t *>(&res);
      }

      uint64_t double_mult(uint64_t a, uint64_t b) {
         using DOUBLE = boost::multiprecision::cpp_bin_float_50;
         DOUBLE c = DOUBLE(*reinterpret_cast<double *>(&a))
                  * DOUBLE(*reinterpret_cast<double *>(&b));
         double res = c.convert_to<double>();
         return *reinterpret_cast<uint64_t *>(&res);
      }

      uint64_t double_div(uint64_t a, uint64_t b) {
         using DOUBLE = boost::multiprecision::cpp_bin_float_50;
         DOUBLE divisor = DOUBLE(*reinterpret_cast<double *>(&b));
         FC_ASSERT(divisor != 0, "divide by zero");
         DOUBLE c = DOUBLE(*reinterpret_cast<double *>(&a)) / divisor;
         double res = c.convert_to<double>();
         return *reinterpret_cast<uint64_t *>(&res);
      }

      uint32_t double_eq(uint64_t a, uint64_t b) {
         using DOUBLE = boost::multiprecision::cpp_bin_float_50;
         return DOUBLE(*reinterpret_cast<double *>(&a)) == DOUBLE(*reinterpret_cast<double *>(&b));
      }

      uint32_t double_lt(uint64_t a, uint64_t b) {
         using DOUBLE = boost::multiprecision::cpp_bin_float_50;
         return DOUBLE(*reinterpret_cast<double *>(&a)) < DOUBLE(*reinterpret_cast<double *>(&b));
      }

      uint32_t double_gt(uint64_t a, uint64_t b) {
         using DOUBLE = boost::multiprecision::cpp_bin_float_50;
         return DOUBLE(*reinterpret_cast<double *>(&a)) > DOUBLE(*reinterpret_cast<double *>(&b));
      }

      uint64_t double_to_i64(uint64_t n) {
         using DOUBLE = boost::multiprecision::cpp_bin_float_50;
         return DOUBLE(*reinterpret_cast<double *>(&n)).convert_to<int64_t>();
      }

      uint64_t i64_to_double(int64_t n) {
         using DOUBLE = boost::multiprecision::cpp_bin_float_50;
         double res = DOUBLE(n).convert_to<double>();
         return *reinterpret_cast<uint64_t *>(&res);
      }
};

REGISTER_INTRINSICS(math_api,
   (diveq_i128,    void(int, int)            )
   (multeq_i128,   void(int, int)            )
   (double_add,    int64_t(int64_t, int64_t) )
   (double_mult,   int64_t(int64_t, int64_t) )
   (double_div,    int64_t(int64_t, int64_t) )
   (double_eq,     int32_t(int64_t, int64_t) )
   (double_lt,     int32_t(int64_t, int64_t) )
   (double_gt,     int32_t(int64_t, int64_t) )
   (double_to_i64, int64_t(int64_t)          )
   (i64_to_double, int64_t(int64_t)          )
);

REGISTER_INTRINSICS(compiler_builtins,
   (__ashlti3,     void(int, int64_t, int64_t, int)               )
   (__ashrti3,     void(int, int64_t, int64_t, int)               )
   (__lshlti3,     void(int, int64_t, int64_t, int)               )
   (__lshrti3,     void(int, int64_t, int64_t, int)               )
   (__divti3,      void(int, int64_t, int64_t, int64_t, int64_t)  )
   (__udivti3,     void(int, int64_t, int64_t, int64_t, int64_t)  )
   (__modti3,      void(int, int64_t, int64_t, int64_t, int64_t)  )
   (__umodti3,     void(int, int64_t, int64_t, int64_t, int64_t)  )
   (__multi3,      void(int, int64_t, int64_t, int64_t, int64_t)  )
   (__addtf3,      void(int, int64_t, int64_t, int64_t, int64_t)  )
   (__subtf3,      void(int, int64_t, int64_t, int64_t, int64_t)  )
   (__multf3,      void(int, int64_t, int64_t, int64_t, int64_t)  )
   (__divtf3,      void(int, int64_t, int64_t, int64_t, int64_t)  )
   (__eqtf2,       int(int64_t, int64_t, int64_t, int64_t)        )
   (__netf2,       int(int64_t, int64_t, int64_t, int64_t)        )
   (__getf2,       int(int64_t, int64_t, int64_t, int64_t)        )
   (__gttf2,       int(int64_t, int64_t, int64_t, int64_t)        )
   (__lttf2,       int(int64_t, int64_t, int64_t, int64_t)        )
   (__cmptf2,      int(int64_t, int64_t, int64_t, int64_t)        )
   (__unordtf2,    int(int64_t, int64_t, int64_t, int64_t)        )
   (__floatsitf,   void (int, int)                                )
   (__floatunsitf, void (int, int)                                )
   (__floatsidf,   float64_t(int)                                 )
   (__extendsftf2, void(int, int)                                 )      
   (__extenddftf2, void(int, float64_t)                           )      
   (__fixtfdi,     int64_t(int64_t, int64_t)                      )
   (__fixtfsi,     int(int64_t, int64_t)                          )
   (__fixunstfdi,  int64_t(int64_t, int64_t)                      )
   (__fixunstfsi,  int(int64_t, int64_t)                          )
   (__trunctfdf2,  int64_t(int64_t, int64_t)                      )
   (__trunctfsf2,  int(int64_t, int64_t)                          )
);

REGISTER_INTRINSICS(privileged_api,
   (activate_feature,          void(int64_t)                                 )
   (is_feature_active,         int(int64_t)                                  )
   (set_resource_limits,       void(int64_t,int64_t,int64_t,int64_t,int64_t) )
   (set_active_producers,      void(int,int)                                 )
   (is_privileged,             int(int64_t)                                  )
   (set_privileged,            void(int64_t, int)                            )
   (freeze_account,            void(int64_t, int)                            )
   (is_frozen,                 int(int64_t)                                  )
);

REGISTER_INTRINSICS(checktime_api,
   (checktime,      void(int))
);

REGISTER_INTRINSICS(producer_api,
   (get_active_producers,      int(int, int) )
);

#define DB_SECONDARY_INDEX_METHODS_SIMPLE(IDX) \
   (db_##IDX##_store,          int(int64_t,int64_t,int64_t,int64_t,int))\
   (db_##IDX##_remove,         void(int))\
   (db_##IDX##_update,         void(int,int64_t,int))\
   (db_##IDX##_find_primary,   int(int64_t,int64_t,int64_t,int,int64_t))\
   (db_##IDX##_find_secondary, int(int64_t,int64_t,int64_t,int,int))\
   (db_##IDX##_lowerbound,     int(int64_t,int64_t,int64_t,int,int))\
   (db_##IDX##_upperbound,     int(int64_t,int64_t,int64_t,int,int))\
   (db_##IDX##_end,            int(int64_t,int64_t,int64_t))\
   (db_##IDX##_next,           int(int, int))\
   (db_##IDX##_previous,       int(int, int))

#define DB_SECONDARY_INDEX_METHODS_ARRAY(IDX) \
      (db_##IDX##_store,          int(int64_t,int64_t,int64_t,int64_t,int,int))\
      (db_##IDX##_remove,         void(int))\
      (db_##IDX##_update,         void(int,int64_t,int,int))\
      (db_##IDX##_find_primary,   int(int64_t,int64_t,int64_t,int,int,int64_t))\
      (db_##IDX##_find_secondary, int(int64_t,int64_t,int64_t,int,int,int))\
      (db_##IDX##_lowerbound,     int(int64_t,int64_t,int64_t,int,int,int))\
      (db_##IDX##_upperbound,     int(int64_t,int64_t,int64_t,int,int,int))\
      (db_##IDX##_end,            int(int64_t,int64_t,int64_t))\
      (db_##IDX##_next,           int(int, int))\
      (db_##IDX##_previous,       int(int, int))

REGISTER_INTRINSICS( database_api,
   (db_store_i64,        int(int64_t,int64_t,int64_t,int64_t,int,int))
   (db_update_i64,       void(int,int64_t,int,int))
   (db_remove_i64,       void(int))
   (db_get_i64,          int(int, int, int))
   (db_next_i64,         int(int, int))
   (db_previous_i64,     int(int, int))
   (db_find_i64,         int(int64_t,int64_t,int64_t,int64_t))
   (db_lowerbound_i64,   int(int64_t,int64_t,int64_t,int64_t))
   (db_upperbound_i64,   int(int64_t,int64_t,int64_t,int64_t))
   (db_end_i64,          int(int64_t,int64_t,int64_t))

   DB_SECONDARY_INDEX_METHODS_SIMPLE(idx64)
   DB_SECONDARY_INDEX_METHODS_SIMPLE(idx128)
   DB_SECONDARY_INDEX_METHODS_ARRAY(idx256)
   DB_SECONDARY_INDEX_METHODS_SIMPLE(idx_double)
);

REGISTER_INTRINSICS(crypto_api,
   (assert_recover_key,     void(int, int, int, int, int) )
   (recover_key,            int(int, int, int, int, int)  )
   (assert_sha256,          void(int, int, int)           )
   (assert_sha1,            void(int, int, int)           )
   (assert_sha512,          void(int, int, int)           )
   (assert_ripemd160,       void(int, int, int)           )
   (sha1,                   void(int, int, int)           )
   (sha256,                 void(int, int, int)           )
   (sha512,                 void(int, int, int)           )
   (ripemd160,              void(int, int, int)           )
);

REGISTER_INTRINSICS(string_api,
   (assert_is_utf8,  void(int, int, int) )
);

REGISTER_INTRINSICS(system_api,
   (abort,        void())
   (eosio_assert, void(int, int))
   (now,          int())
);

REGISTER_INTRINSICS(action_api,
   (read_action_data,       int(int, int)  )
   (action_data_size,       int()          )
   (current_receiver,   int64_t()          )
   (publication_time,   int32_t()          )
   (current_sender,     int64_t()          )
);

REGISTER_INTRINSICS(apply_context,
   (require_write_lock,    void(int64_t)          )
   (require_read_lock,     void(int64_t, int64_t) )
   (require_recipient,     void(int64_t)          )
   (require_authorization, void(int64_t), "require_auth", void(apply_context::*)(const account_name&)const)
   (has_authorization,     int(int64_t), "has_auth", bool(apply_context::*)(const account_name&)const)
   (is_account,            int(int64_t)           )
);

REGISTER_INTRINSICS(console_api,
   (prints,                void(int)       )
   (prints_l,              void(int, int)  )
   (printui,               void(int64_t)   )
   (printi,                void(int64_t)   )
   (printi128,             void(int)       )
   (printd,                void(float64_t) )
   (printdi,               void(int64_t)   )
   (printn,                void(int64_t)   )
   (printhex,              void(int, int)  )
);

REGISTER_INTRINSICS(context_free_transaction_api,
   (read_transaction,       int(int, int)            )
   (transaction_size,       int()                    )
   (expiration,             int()                    )
   (tapos_block_prefix,     int()                    )
   (tapos_block_num,        int()                    )
   (get_action,            int (int, int, int, int)  )
);

REGISTER_INTRINSICS(transaction_api,
   (send_inline,           void(int, int)            )
   (send_deferred,         void(int, int, int, int)  )
);

REGISTER_INTRINSICS(context_free_api,
   (get_context_free_data, int(int, int, int) )
)

REGISTER_INTRINSICS(memory_api,
   (memcpy,                 int(int, int, int)  )
   (memmove,                int(int, int, int)  )
   (memcmp,                 int(int, int, int)  )
   (memset,                 int(int, int, int)  )
);

<<<<<<< HEAD
#define DB_METHOD_SEQ(SUFFIX) \
   (store,        int32_t(int64_t, int64_t, int64_t, int, int),   "store_"#SUFFIX ) \
   (update,       int32_t(int64_t, int64_t, int64_t, int, int),   "update_"#SUFFIX ) \
   (remove,       int32_t(int64_t, int64_t, int),                 "remove_"#SUFFIX )

#define DB_INDEX_METHOD_SEQ(SUFFIX)\
   (load,         int32_t(int64_t, int64_t, int64_t, int, int),   "load_"#SUFFIX )\
   (front,        int32_t(int64_t, int64_t, int64_t, int, int),   "front_"#SUFFIX )\
   (back,         int32_t(int64_t, int64_t, int64_t, int, int),   "back_"#SUFFIX )\
   (previous,     int32_t(int64_t, int64_t, int64_t, int, int),   "previous_"#SUFFIX )\
   (lower_bound,  int32_t(int64_t, int64_t, int64_t, int, int),   "lower_bound_"#SUFFIX )\
   (upper_bound,  int32_t(int64_t, int64_t, int64_t, int, int),   "upper_bound_"#SUFFIX )\

using db_api_key_value_object                                 = db_api<key_value_object>;
using db_api_keystr_value_object                              = db_api<keystr_value_object>;
using db_api_key128x128_value_object                          = db_api<key128x128_value_object>;
using db_api_key64x64_value_object                            = db_api<key64x64_value_object>;
using db_api_key64x64x64_value_object                         = db_api<key64x64x64_value_object>;
using db_index_api_key_value_index_by_scope_primary           = db_index_api<key_value_index,by_scope_primary>;
using db_index_api_keystr_value_index_by_scope_primary        = db_index_api<keystr_value_index,by_scope_primary>;
using db_index_api_key128x128_value_index_by_scope_primary    = db_index_api<key128x128_value_index,by_scope_primary>;
using db_index_api_key128x128_value_index_by_scope_secondary  = db_index_api<key128x128_value_index,by_scope_secondary>;
using db_index_api_key64x64_value_index_by_scope_primary      = db_index_api<key64x64_value_index,by_scope_primary>;
using db_index_api_key64x64_value_index_by_scope_secondary    = db_index_api<key64x64_value_index,by_scope_secondary>;
using db_index_api_key64x64x64_value_index_by_scope_primary   = db_index_api<key64x64x64_value_index,by_scope_primary>;
using db_index_api_key64x64x64_value_index_by_scope_secondary = db_index_api<key64x64x64_value_index,by_scope_secondary>;
using db_index_api_key64x64x64_value_index_by_scope_tertiary  = db_index_api<key64x64x64_value_index,by_scope_tertiary>;

REGISTER_INTRINSICS(db_api_key_value_object,         DB_METHOD_SEQ(i64));
REGISTER_INTRINSICS(db_api_key128x128_value_object,  DB_METHOD_SEQ(i128i128));
REGISTER_INTRINSICS(db_api_key64x64_value_object,    DB_METHOD_SEQ(i64i64));
REGISTER_INTRINSICS(db_api_key64x64x64_value_object, DB_METHOD_SEQ(i64i64i64));
REGISTER_INTRINSICS(db_api_keystr_value_object,
   (store_str,                int32_t(int64_t, int64_t, int64_t, int, int, int, int)  )
   (update_str,               int32_t(int64_t, int64_t, int64_t, int, int, int, int)  )
   (remove_str,               int32_t(int64_t, int64_t, int, int)  ));

REGISTER_INTRINSICS(db_index_api_key_value_index_by_scope_primary,           DB_INDEX_METHOD_SEQ(i64));
REGISTER_INTRINSICS(db_index_api_keystr_value_index_by_scope_primary,
   (load_str,            int32_t(int64_t, int64_t, int64_t, int, int, int, int)  )
   (front_str,           int32_t(int64_t, int64_t, int64_t, int, int, int, int)  )
   (back_str,            int32_t(int64_t, int64_t, int64_t, int, int, int, int)  )
   (next_str,            int32_t(int64_t, int64_t, int64_t, int, int, int, int)  )
   (previous_str,        int32_t(int64_t, int64_t, int64_t, int, int, int, int)  )
   (lower_bound_str,     int32_t(int64_t, int64_t, int64_t, int, int, int, int)  )
   (upper_bound_str,     int32_t(int64_t, int64_t, int64_t, int, int, int, int)  ));

REGISTER_INTRINSICS(db_index_api_key128x128_value_index_by_scope_primary,    DB_INDEX_METHOD_SEQ(primary_i128i128));
REGISTER_INTRINSICS(db_index_api_key128x128_value_index_by_scope_secondary,  DB_INDEX_METHOD_SEQ(secondary_i128i128));
REGISTER_INTRINSICS(db_index_api_key64x64_value_index_by_scope_primary,      DB_INDEX_METHOD_SEQ(primary_i64i64));
REGISTER_INTRINSICS(db_index_api_key64x64_value_index_by_scope_secondary,    DB_INDEX_METHOD_SEQ(secondary_i64i64));
REGISTER_INTRINSICS(db_index_api_key64x64x64_value_index_by_scope_primary,   DB_INDEX_METHOD_SEQ(primary_i64i64i64));
REGISTER_INTRINSICS(db_index_api_key64x64x64_value_index_by_scope_secondary, DB_INDEX_METHOD_SEQ(secondary_i64i64i64));
REGISTER_INTRINSICS(db_index_api_key64x64x64_value_index_by_scope_tertiary,  DB_INDEX_METHOD_SEQ(tertiary_i64i64i64));

std::istream& operator>>(std::istream& in, wasm_interface::vm_type& runtime) {
   std::string s;
   in >> s;
   if (s == "wavm")
      runtime = eosio::chain::wasm_interface::vm_type::wavm;
   else if (s == "binaryen")
      runtime = eosio::chain::wasm_interface::vm_type::binaryen;
   else
      in.setstate(std::ios_base::failbit);
   return in;
}

=======
>>>>>>> c17a31a0
} } /// eosio::chain<|MERGE_RESOLUTION|>--- conflicted
+++ resolved
@@ -1271,62 +1271,6 @@
    (memset,                 int(int, int, int)  )
 );
 
-<<<<<<< HEAD
-#define DB_METHOD_SEQ(SUFFIX) \
-   (store,        int32_t(int64_t, int64_t, int64_t, int, int),   "store_"#SUFFIX ) \
-   (update,       int32_t(int64_t, int64_t, int64_t, int, int),   "update_"#SUFFIX ) \
-   (remove,       int32_t(int64_t, int64_t, int),                 "remove_"#SUFFIX )
-
-#define DB_INDEX_METHOD_SEQ(SUFFIX)\
-   (load,         int32_t(int64_t, int64_t, int64_t, int, int),   "load_"#SUFFIX )\
-   (front,        int32_t(int64_t, int64_t, int64_t, int, int),   "front_"#SUFFIX )\
-   (back,         int32_t(int64_t, int64_t, int64_t, int, int),   "back_"#SUFFIX )\
-   (previous,     int32_t(int64_t, int64_t, int64_t, int, int),   "previous_"#SUFFIX )\
-   (lower_bound,  int32_t(int64_t, int64_t, int64_t, int, int),   "lower_bound_"#SUFFIX )\
-   (upper_bound,  int32_t(int64_t, int64_t, int64_t, int, int),   "upper_bound_"#SUFFIX )\
-
-using db_api_key_value_object                                 = db_api<key_value_object>;
-using db_api_keystr_value_object                              = db_api<keystr_value_object>;
-using db_api_key128x128_value_object                          = db_api<key128x128_value_object>;
-using db_api_key64x64_value_object                            = db_api<key64x64_value_object>;
-using db_api_key64x64x64_value_object                         = db_api<key64x64x64_value_object>;
-using db_index_api_key_value_index_by_scope_primary           = db_index_api<key_value_index,by_scope_primary>;
-using db_index_api_keystr_value_index_by_scope_primary        = db_index_api<keystr_value_index,by_scope_primary>;
-using db_index_api_key128x128_value_index_by_scope_primary    = db_index_api<key128x128_value_index,by_scope_primary>;
-using db_index_api_key128x128_value_index_by_scope_secondary  = db_index_api<key128x128_value_index,by_scope_secondary>;
-using db_index_api_key64x64_value_index_by_scope_primary      = db_index_api<key64x64_value_index,by_scope_primary>;
-using db_index_api_key64x64_value_index_by_scope_secondary    = db_index_api<key64x64_value_index,by_scope_secondary>;
-using db_index_api_key64x64x64_value_index_by_scope_primary   = db_index_api<key64x64x64_value_index,by_scope_primary>;
-using db_index_api_key64x64x64_value_index_by_scope_secondary = db_index_api<key64x64x64_value_index,by_scope_secondary>;
-using db_index_api_key64x64x64_value_index_by_scope_tertiary  = db_index_api<key64x64x64_value_index,by_scope_tertiary>;
-
-REGISTER_INTRINSICS(db_api_key_value_object,         DB_METHOD_SEQ(i64));
-REGISTER_INTRINSICS(db_api_key128x128_value_object,  DB_METHOD_SEQ(i128i128));
-REGISTER_INTRINSICS(db_api_key64x64_value_object,    DB_METHOD_SEQ(i64i64));
-REGISTER_INTRINSICS(db_api_key64x64x64_value_object, DB_METHOD_SEQ(i64i64i64));
-REGISTER_INTRINSICS(db_api_keystr_value_object,
-   (store_str,                int32_t(int64_t, int64_t, int64_t, int, int, int, int)  )
-   (update_str,               int32_t(int64_t, int64_t, int64_t, int, int, int, int)  )
-   (remove_str,               int32_t(int64_t, int64_t, int, int)  ));
-
-REGISTER_INTRINSICS(db_index_api_key_value_index_by_scope_primary,           DB_INDEX_METHOD_SEQ(i64));
-REGISTER_INTRINSICS(db_index_api_keystr_value_index_by_scope_primary,
-   (load_str,            int32_t(int64_t, int64_t, int64_t, int, int, int, int)  )
-   (front_str,           int32_t(int64_t, int64_t, int64_t, int, int, int, int)  )
-   (back_str,            int32_t(int64_t, int64_t, int64_t, int, int, int, int)  )
-   (next_str,            int32_t(int64_t, int64_t, int64_t, int, int, int, int)  )
-   (previous_str,        int32_t(int64_t, int64_t, int64_t, int, int, int, int)  )
-   (lower_bound_str,     int32_t(int64_t, int64_t, int64_t, int, int, int, int)  )
-   (upper_bound_str,     int32_t(int64_t, int64_t, int64_t, int, int, int, int)  ));
-
-REGISTER_INTRINSICS(db_index_api_key128x128_value_index_by_scope_primary,    DB_INDEX_METHOD_SEQ(primary_i128i128));
-REGISTER_INTRINSICS(db_index_api_key128x128_value_index_by_scope_secondary,  DB_INDEX_METHOD_SEQ(secondary_i128i128));
-REGISTER_INTRINSICS(db_index_api_key64x64_value_index_by_scope_primary,      DB_INDEX_METHOD_SEQ(primary_i64i64));
-REGISTER_INTRINSICS(db_index_api_key64x64_value_index_by_scope_secondary,    DB_INDEX_METHOD_SEQ(secondary_i64i64));
-REGISTER_INTRINSICS(db_index_api_key64x64x64_value_index_by_scope_primary,   DB_INDEX_METHOD_SEQ(primary_i64i64i64));
-REGISTER_INTRINSICS(db_index_api_key64x64x64_value_index_by_scope_secondary, DB_INDEX_METHOD_SEQ(secondary_i64i64i64));
-REGISTER_INTRINSICS(db_index_api_key64x64x64_value_index_by_scope_tertiary,  DB_INDEX_METHOD_SEQ(tertiary_i64i64i64));
-
 std::istream& operator>>(std::istream& in, wasm_interface::vm_type& runtime) {
    std::string s;
    in >> s;
@@ -1339,6 +1283,4 @@
    return in;
 }
 
-=======
->>>>>>> c17a31a0
 } } /// eosio::chain