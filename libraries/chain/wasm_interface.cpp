--- conflicted
+++ resolved
@@ -97,6 +97,16 @@
       }
 
       /**
+       * This should return true if a feature is active and irreversible, false if not.
+       *
+       * Irreversiblity by fork-database is not consensus safe, therefore, this defines
+       * irreversiblity only by block headers not by BFT short-cut.
+       */
+      int is_feature_active( int64_t feature_name ) {
+         return false;
+      }
+
+      /**
        *  This should schedule the feature to be activated once the
        *  block that includes this call is irreversible. It should
        *  fail if the feature is already pending.
@@ -107,14 +117,12 @@
          FC_ASSERT( !"Unsupported Hardfork Detected" );
       }
 
-      /**
-       * This should return true if a feature is active and irreversible, false if not.
-       *
-       * Irreversiblity by fork-database is not consensus safe, therefore, this defines
-       * irreversiblity only by block headers not by BFT short-cut.
-       */
-      int is_feature_active( int64_t feature_name ) {
-         return false;
+      void get_resource_limits( account_name account,
+                                uint64_t& ram_bytes, uint64_t& net_weight, uint64_t& cpu_weight ) {
+         auto& buo = context.db.get<bandwidth_usage_object,by_owner>( account );
+         ram_bytes  = buo.db_reserved_capacity;
+         net_weight = buo.net_weight;
+         cpu_weight = buo.cpu_weight;
       }
 
       void set_resource_limits( account_name account,
@@ -139,15 +147,6 @@
          });
       }
 
-
-      void get_resource_limits( account_name account,
-                                uint64_t& ram_bytes, uint64_t& net_weight, uint64_t cpu_weight ) {
-         auto& buo = context.db.get<bandwidth_usage_object,by_owner>( account );
-         ram_bytes = buo.db_reserved_capacity;
-         net_weight = buo.net_weight;
-         cpu_weight = buo.cpu_weight;
-      }
-
       void set_active_producers( array_ptr<char> packed_producer_schedule, size_t datalen) {
          datastream<const char*> ds( packed_producer_schedule, datalen );
          producer_schedule_type psch;
@@ -158,6 +157,17 @@
          });
       }
 
+      uint32_t get_blockchain_parameters_packed( array_ptr<char> packed_blockchain_parameters, size_t datalen) {
+         auto& gpo = context.controller.get_global_properties();
+         auto size = fc::raw::pack_size( gpo.configuration );
+         if ( size <= datalen ) {
+            datastream<char*> ds( packed_blockchain_parameters, datalen );
+            fc::raw::pack(ds, gpo.configuration);
+         }
+         return size;
+      }
+
+
       void set_blockchain_parameters_packed( array_ptr<char> packed_blockchain_parameters, size_t datalen) {
          datastream<const char*> ds( packed_blockchain_parameters, datalen );
          chain::chain_config cfg;
@@ -168,16 +178,6 @@
          });
       }
 
-      uint32_t get_blockchain_parameters_packed( array_ptr<char> packed_blockchain_parameters, size_t datalen) {
-         auto& gpo = context.controller.get_global_properties();
-         auto size = fc::raw::pack_size( gpo.configuration );
-         if ( size <= datalen ) {
-            datastream<char*> ds( packed_blockchain_parameters, datalen );
-            fc::raw::pack(ds, gpo.configuration);
-         }
-         return size;
-      }
-
       bool is_privileged( account_name n )const {
          return context.db.get<account_object, by_name>( n ).privileged;
       }
@@ -188,6 +188,7 @@
             ma.privileged = is_priv;
          });
       }
+
 };
 
 class checktime_api : public context_aware_api {
@@ -1028,9 +1029,6 @@
          context.execute_inline(std::move(act));
       }
 
-<<<<<<< HEAD
-      void send_deferred( uint64_t sender_id, const fc::time_point_sec& execute_after, array_ptr<char> data, size_t data_len ) {
-=======
       void send_context_free_inline( array_ptr<char> data, size_t data_len ) {
          // TODO: use global properties object for dynamic configuration of this default_max_gen_trx_size
          FC_ASSERT( data_len < config::default_max_inline_action_size, "inline action too big" );
@@ -1040,8 +1038,7 @@
          context.execute_context_free_inline(std::move(act));
       }
 
-      void send_deferred( uint32_t sender_id, const fc::time_point_sec& execute_after, array_ptr<char> data, size_t data_len ) {
->>>>>>> dfd5c52a
+      void send_deferred( uint64_t sender_id, const fc::time_point_sec& execute_after, array_ptr<char> data, size_t data_len ) {
          try {
             // TODO: use global properties object for dynamic configuration of this default_max_gen_trx_size
             FC_ASSERT(data_len < config::default_max_gen_trx_size, "generated transaction too big");
@@ -1437,19 +1434,15 @@
 );
 
 REGISTER_INTRINSICS(privileged_api,
-   (activate_feature,          void(int64_t)                                 )
-   (is_feature_active,         int(int64_t)                                  )
-   (set_resource_limits,       void(int64_t,int64_t,int64_t,int64_t)         )
-   (set_active_producers,      void(int,int)                                 )
-   (is_privileged,             int(int64_t)                                  )
-   (set_privileged,            void(int64_t, int)                            )
-<<<<<<< HEAD
-   (freeze_account,            void(int64_t, int)                            )
-   (is_frozen,                 int(int64_t)                                  )
-   (set_blockchain_parameters_packed, void(int,int)                          )
-   (get_blockchain_parameters_packed, int(int, int)                          )
-=======
->>>>>>> dfd5c52a
+   (is_feature_active,                int(int64_t)                          )
+   (activate_feature,                 void(int64_t)                         )
+   (get_resource_limits,              void(int64_t,int,int,int)             )
+   (set_resource_limits,              void(int64_t,int64_t,int64_t,int64_t) )
+   (set_active_producers,             void(int,int)                         )
+   (get_blockchain_parameters_packed, int(int, int)                         )
+   (set_blockchain_parameters_packed, void(int,int)                         )
+   (is_privileged,                    int(int64_t)                          )
+   (set_privileged,                   void(int64_t, int)                    )
 );
 
 REGISTER_INJECTED_INTRINSICS(checktime_api,
@@ -1562,19 +1555,14 @@
    (expiration,             int()                    )
    (tapos_block_prefix,     int()                    )
    (tapos_block_num,        int()                    )
-   (get_action,            int (int, int, int, int)  )
+   (get_action,             int (int, int, int, int) )
 );
 
 REGISTER_INTRINSICS(transaction_api,
-<<<<<<< HEAD
-   (send_inline,           void(int, int)               )
-   (send_deferred,         void(int64_t, int, int, int) )
-   (cancel_deferred,       void(int64_t)                )
-=======
-   (send_inline,                        void(int, int)            )
-   (send_context_free_inline,           void(int, int)            )
-   (send_deferred,                      void(int, int, int, int)  )
->>>>>>> dfd5c52a
+   (send_inline,               void(int, int)               )
+   (send_context_free_inline,  void(int, int)               )
+   (send_deferred,             void(int64_t, int, int, int) )
+   (cancel_deferred,           void(int64_t)                )
 );
 
 REGISTER_INTRINSICS(context_free_api,
