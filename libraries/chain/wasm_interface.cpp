#include <eosio/chain/wasm_interface.hpp>
#include <eosio/chain/apply_context.hpp>
#include <eosio/chain/chain_controller.hpp>
#include <eosio/chain/producer_schedule.hpp>
#include <eosio/chain/asset.hpp>
#include <eosio/chain/exceptions.hpp>
#include <boost/core/ignore_unused.hpp>
#include <boost/multiprecision/cpp_bin_float.hpp>
#include <eosio/chain/wasm_interface_private.hpp>
#include <fc/exception/exception.hpp>
<<<<<<< HEAD
#include <fc/crypto/sha256.hpp>
=======
>>>>>>> a8c6a935
#include <fc/utf8.hpp>

#include <Runtime/Runtime.h>
#include "IR/Module.h"
#include "Platform/Platform.h"
#include "WAST/WAST.h"
#include "IR/Operators.h"
#include "IR/Validate.h"
#include "IR/Types.h"
#include "Runtime/Runtime.h"
#include "Runtime/Linker.h"
#include "Runtime/Intrinsics.h"

#include <boost/asio.hpp>
#include <boost/bind.hpp>

#include <mutex>
#include <thread>
#include <condition_variable>

using namespace IR;
using namespace Runtime;
using boost::asio::io_service;

#if 0
   // account.h/hpp expected account API balance interchange format
   // must match account.hpp account_balance definition
   PACKED_STRUCT(
   struct account_balance
   {
      /**
      * Name of the account who's balance this is
      */
      eosio::chain::account_name account;

      /**
      * Balance for this account
      */
      eosio::chain::asset eos_balance;

      /**
      * Staked balance for this account
      */
      eosio::chain::asset staked_balance;

      /**
      * Unstaking balance for this account
      */
      eosio::chain::asset unstaking_balance;

      /**
      * Time at which last unstaking occurred for this account
      */
      eosio::chain::time last_unstaking_time;
   })
#endif

namespace eosio { namespace chain {
   using namespace contracts;

   /**
    * Integration with the WASM Linker to resolve our intrinsics
    */
   struct root_resolver : Runtime::Resolver
   {
      bool resolve(const string& mod_name,
                   const string& export_name,
                   ObjectType type,
                   ObjectInstance*& out) override
      {
         // Try to resolve an intrinsic first.
         if(IntrinsicResolver::singleton.resolve(mod_name,export_name,type, out)) {
            return true;
         }

         FC_ASSERT( !"unresolvable", "${module}.${export}", ("module",mod_name)("export",export_name) );
         return false;
      }
   };

   /**
    *  Implementation class for the wasm cache
    *  it is responsible for compiling and storing instances of wasm code for use
    *
    */
   struct wasm_cache_impl {
      wasm_cache_impl()
      :_ios()
      ,_work(_ios)
      {
         Runtime::init();

         _utility_thread = std::thread([](io_service* ios){
            ios->run();
         }, &_ios);
      }

      /**
       * this must wait for all work to be done otherwise it may destroy memory
       * referenced by other threads
       *
       * Expectations on wasm_cache dictate that all available code has been
       * returned before this can be destroyed
       */
      ~wasm_cache_impl() {
         _work.reset();
         _ios.stop();
         _utility_thread.join();
         freeUnreferencedObjects({});
      }

      /**
       * internal tracking structure which deduplicates memory images
       * and tracks available vs in-use entries.
       *
       * The instances array has two sections, "available" instances
       * are in the front of the vector and anything at an index of
       * available_instances or greater is considered "in use"
       *
       * instances are stored as pointers so that their positions
       * in the array can be moved without invaliding references to
       * the instance handed out to other threads
       */
      struct code_info {
         code_info( size_t mem_end, vector<char>&& mem_image )
         :mem_end(mem_end),mem_image(std::forward<vector<char>>(mem_image))
         {}

         // a clean image of the memory used to sanitize things on checkin
         size_t mem_start           = 0;
         size_t mem_end             = 1<<16;
         vector<char> mem_image;

         // all existing instances of this code
         vector<unique_ptr<wasm_cache::entry>> instances;
         size_t available_instances = 0;
      };

      using optional_info_ref = optional<std::reference_wrapper<code_info>>;
      using optional_entry_ref = optional<std::reference_wrapper<wasm_cache::entry>>;

      /**
       * Convenience method for running code with the _cache_lock and releaseint that lock
       * when the code completes
       *
       * @param f - lambda to execute
       * @return - varies depending on the signature of the lambda
       */
      template<typename F>
      auto with_lock(F f) {
         std::lock_guard<std::mutex> lock(_cache_lock);
         return f();
      };

      /**
       * Fetch the tracking struct given a code_id if it exists
       *
       * @param code_id
       * @return
       */
      optional_info_ref fetch_info(const digest_type& code_id) {
         return with_lock([&,this](){
            auto iter = _cache.find(code_id);
            if (iter != _cache.end()) {
               return optional_info_ref(iter->second);
            }

            return optional_info_ref();
         });
      }

      /**
       * Opportunistically fetch an available instance of the code;
       * @param code_id - the id of the code to fetch
       * @return - reference to the entry when one is available
       */
      optional_entry_ref try_fetch_entry(const digest_type& code_id) {
         return with_lock([&,this](){
            auto iter = _cache.find(code_id);
            if (iter != _cache.end() && iter->second.available_instances > 0) {
               auto &ptr = iter->second.instances.at(--(iter->second.available_instances));
               return optional_entry_ref(*ptr);
            }

            return optional_entry_ref();
         });
      }

      /**
       * Fetch a copy of the code, this is guaranteed to return an entry IF the code is compilable.
       * In order to do that in safe way this code may cause the calling thread to sleep while a new
       * version of the code is compiled and inserted into the cache
       *
       * @param code_id - the id of the code to fetch
       * @param wasm_binary - the binary for the wasm
       * @param wasm_binary_size - the size of the binary
       * @return reference to a usable cache entry
       */
      wasm_cache::entry& fetch_entry(const digest_type& code_id, const char* wasm_binary, size_t wasm_binary_size) {
         std::condition_variable condition;
         optional_entry_ref result;
         std::exception_ptr error;

         // compilation is not thread safe, so we dispatch it to a io_service running on a single thread to
         // queue up and synchronize compilations
         _ios.post([&,this](){
            // check to see if someone returned what we need before making a new one
            auto pending_result = try_fetch_entry(code_id);
            std::exception_ptr pending_error;

            if (!pending_result) {
               // time to compile a brand new (maybe first) copy of this code
               Module* module = new Module();
               ModuleInstance* instance = nullptr;
               size_t mem_end = 0;
               vector<char> mem_image;

               try {
                  Serialization::MemoryInputStream stream((const U8 *) wasm_binary, wasm_binary_size);
                  #warning TODO: restore checktime injection?
                  WASM::serialize(stream, *module);

                  root_resolver resolver;
                  LinkResult link_result = linkModule(*module, resolver);
                  instance = instantiateModule(*module, std::move(link_result.resolvedImports));
                  FC_ASSERT(instance != nullptr);

                  MemoryInstance* current_memory = Runtime::getDefaultMemory(instance);

                  if(current_memory) {
                     char *mem_ptr = &memoryRef<char>(current_memory, 0);
                     const auto allocated_memory = Runtime::getDefaultMemorySize(instance);
                     for (uint64_t i = 0; i < allocated_memory; ++i) {
                        if (mem_ptr[i])
                           mem_end = i + 1;
                     }
                     mem_image.resize(mem_end);
                     memcpy(mem_image.data(), mem_ptr, mem_end);
                  }
                  
               } catch (...) {
                  pending_error = std::current_exception();
               }

               if (pending_error == nullptr) {
                  // grab the lock and put this in the cache as unavailble
                  with_lock([&,this]() {
                     // find or create a new entry
                     auto iter = _cache.emplace(code_id, code_info(mem_end, std::move(mem_image))).first;

                     iter->second.instances.emplace_back(std::make_unique<wasm_cache::entry>(instance, module));
                     pending_result = optional_entry_ref(*iter->second.instances.back().get());
                  });
               }
            }

            // publish result under lock
            with_lock([&](){
               if (pending_error != nullptr) {
                  error = pending_error;
               } else {
                  result = pending_result;
               }
            });

            condition.notify_all();
         });

         // wait for the other thread to compile a copy for us
         {
            std::unique_lock<std::mutex> lock(_cache_lock);
            condition.wait(lock, [&]{
               return error != nullptr || result.valid();
            });
         }

         try {
            if (error != nullptr) {
               std::rethrow_exception(error);
            } else {
               return (*result).get();
            }
         } FC_RETHROW_EXCEPTIONS(error, "error compiling WASM for code with hash: ${code_id}", ("code_id", code_id));
      }

      /**
       * return an entry to the cache.  The entry is presumed to come back in a "dirty" state and must be
       * sanitized before returning to the "available" state.  This sanitization is done asynchronously so
       * as not to delay the current executing thread.
       *
       * @param code_id - the code Id associated with the instance
       * @param entry - the entry to return
       */
      void return_entry(const digest_type& code_id, wasm_cache::entry& entry) {
         _ios.post([&,code_id,this](){
            // sanitize by reseting the memory that may now be dirty
            auto& info = (*fetch_info(code_id)).get();
            if(getDefaultMemory(entry.instance)) {
               char* memstart = &memoryRef<char>( getDefaultMemory(entry.instance), 0 );
               memset( memstart + info.mem_end, 0, ((1<<16) - info.mem_end) );
               memcpy( memstart, info.mem_image.data(), info.mem_end);
            }
            resetGlobalInstances(entry.instance);

            // under a lock, put this entry back in the available instances side of the instances vector
            with_lock([&,this](){
               // walk the vector and find this entry
               auto iter = info.instances.begin();
               while (iter->get() != &entry) {
                  ++iter;
               }

               FC_ASSERT(iter != info.instances.end(), "Checking in a WASM enty that was not created properly!");

               auto first_unavailable = (info.instances.begin() + info.available_instances);
               if (iter != first_unavailable) {
                  std::swap(iter, first_unavailable);
               }
               info.available_instances++;
            });
         });
      }

      // mapping of digest to an entry for the code
      map<digest_type, code_info> _cache;
      std::mutex _cache_lock;

      // compilation and cleanup thread
      std::thread _utility_thread;
      io_service _ios;
      optional<io_service::work> _work;
   };

   wasm_cache::wasm_cache()
      :_my( new wasm_cache_impl() ) {
   }

   wasm_cache::~wasm_cache() = default;

   wasm_cache::entry &wasm_cache::checkout( const digest_type& code_id, const char* wasm_binary, size_t wasm_binary_size ) {
      // see if there is an available entry in the cache
      auto result = _my->try_fetch_entry(code_id);
      if (result) {
         return (*result).get();
      }
      return _my->fetch_entry(code_id, wasm_binary, wasm_binary_size);
   }


   void wasm_cache::checkin(const digest_type& code_id, entry& code ) {
      MemoryInstance* default_mem = Runtime::getDefaultMemory(code.instance);
      if(default_mem)
         Runtime::shrinkMemory(default_mem, Runtime::getMemoryNumPages(default_mem) - 1);
      _my->return_entry(code_id, code);
   }

   /**
    * RAII wrapper to make sure that the context is cleaned up on exception
    */
   struct scoped_context {
      template<typename ...Args>
      scoped_context(optional<wasm_context> &context, Args&... args)
      :context(context)
      {
         context = wasm_context{ args... };
      }

      ~scoped_context() {
         context.reset();
      }

      optional<wasm_context>& context;
   };

   void wasm_interface_impl::call(const string& entry_point, const vector<Value>& args, wasm_cache::entry& code, apply_context& context)
   try {
      FunctionInstance* call = asFunctionNullable(getInstanceExport(code.instance,entry_point) );
      if( !call ) {
         return;
      }

      FC_ASSERT( getFunctionType(call)->parameters.size() == args.size() );

      auto context_guard = scoped_context(current_context, code, context);
      runInstanceStartFunc(code.instance);
      Runtime::invokeFunction(call,args);
   } catch( const Runtime::Exception& e ) {
      FC_THROW_EXCEPTION(wasm_execution_error,
                         "cause: ${cause}\n${callstack}",
                         ("cause", string(describeExceptionCause(e.cause)))
                         ("callstack", e.callStack));
   } FC_CAPTURE_AND_RETHROW()

   wasm_interface::wasm_interface()
      :my( new wasm_interface_impl() ) {
   }

   wasm_interface& wasm_interface::get() {
      thread_local wasm_interface* single = nullptr;
      if( !single ) {
         single = new wasm_interface();
      }
      return *single;
   }

   void wasm_interface::apply( wasm_cache::entry& code, apply_context& context ) {
      if (context.act.account == config::system_account_name && context.act.name == N(setcode)) {
         my->call("init", {}, code, context);
      } else {
         vector<Value> args = {Value(uint64_t(context.act.account)),
                               Value(uint64_t(context.act.name))};
         my->call("apply", args, code, context);
      }
   }

   void wasm_interface::error( wasm_cache::entry& code, apply_context& context ) {
      vector<Value> args = { /* */ };
      my->call("error", args, code, context);
   }

#if defined(assert)
   #undef assert
#endif

class context_aware_api {
   public:
      context_aware_api(wasm_interface& wasm)
      :context(intrinsics_accessor::get_context(wasm).context), code(intrinsics_accessor::get_context(wasm).code),
       sbrk_bytes(intrinsics_accessor::get_context(wasm).sbrk_bytes)
      {}

   protected:
      apply_context&     context;
      wasm_cache::entry& code;
      uint32_t&          sbrk_bytes;
};

<<<<<<< HEAD
=======
class producer_api : public context_aware_api {
   public:
      using context_aware_api::context_aware_api;

      int get_active_producers(array_ptr<chain::account_name> producers, size_t datalen) {
         auto active_producers = context.get_active_producers();
         size_t len = std::min(datalen / sizeof(chain::account_name), active_producers.size());
         memcpy(producers, active_producers.data(), len);
         return active_producers.size() * sizeof(chain::account_name);
      }
};

class crypto_api : public context_aware_api {
   public:
      using context_aware_api::context_aware_api;

      void assert_sha256(array_ptr<char> data, size_t datalen, const fc::sha256& hash_val) {
         auto result = fc::sha256::hash( data, datalen );
         FC_ASSERT( result == hash_val, "hash miss match" );
      }

      void sha256(array_ptr<char> data, size_t datalen, fc::sha256& hash_val) {
         hash_val = fc::sha256::hash( data, datalen );
      }
};

class string_api : public context_aware_api {
   public:
      using context_aware_api::context_aware_api;

      void assert_is_utf8(array_ptr<const char> str, size_t datalen, null_terminated_ptr msg) {
         const bool test = fc::is_utf8(std::string( str, datalen ));

         FC_ASSERT( test, "assertion failed: ${s}", ("s",msg.value) );
      }
};
>>>>>>> a8c6a935

class system_api : public context_aware_api {
   public:
      using context_aware_api::context_aware_api;

      void assert(bool condition, null_terminated_ptr str) {
         std::string message( str );
         if( !condition ) edump((message));
         FC_ASSERT( condition, "assertion failed: ${s}", ("s",message));
      }

       void assert_is_utf8(const char* s, uint32_t len, const char* msg) {
         assert(fc::is_utf8(std::string(s, len)), msg);
      }
 
      fc::time_point_sec now() {
         return context.controller.head_block_time();
      } 
};

class crypto_api : public context_aware_api {
   public:
      using context_aware_api::context_aware_api;
      void assert_sha256(char* data, uint32_t len, fc::sha256& hash) {
         auto res = fc::sha256::hash(data, len); 
         FC_ASSERT( res == hash, "hash miss match" );
      }

      void sha256( char* data, uint32_t len, fc::sha256& hash) {
         hash = fc::sha256::hash(data, len);
      }
};

class action_api : public context_aware_api {
   public:
      using context_aware_api::context_aware_api;

      int read_action(array_ptr<char> memory, size_t size) {
         FC_ASSERT(size > 0);
         int minlen = std::min<size_t>(context.act.data.size(), size);
         memcpy((void *)memory, context.act.data.data(), minlen);
         return minlen;
      }

      int action_size() {
         return context.act.data.size();
      }

      const name& current_receiver() {
         return context.receiver;
      }

      fc::time_point_sec publication_time() {
         return context.trx_meta.published;
      }

      name current_sender() {
         if (context.trx_meta.sender) {
            return *context.trx_meta.sender;
         } else {
            return name();
         }
      }
};

class console_api : public context_aware_api {
   public:
      using context_aware_api::context_aware_api;

      void prints(null_terminated_ptr str) {
         context.console_append<const char*>(str);
      }

      void prints_l(array_ptr<const char> str, size_t str_len ) {
         context.console_append(string(str, str_len));
      }

      void printi(uint64_t val) {
         context.console_append(val);
      }

      void printi128(const unsigned __int128& val) {
         fc::uint128_t v(val>>64, uint64_t(val) );
         context.console_append(fc::variant(v).get_string());
      }

      void printd( wasm_double val ) {
         context.console_append(val.str());
      }

      void printn(const name& value) {
         context.console_append(value.to_string());
      }

      void printhex(array_ptr<const char> data, size_t data_len ) {
         context.console_append(fc::to_hex(data, data_len));
      }
};

template<typename ObjectType>
class db_api : public context_aware_api {
   using KeyType = typename ObjectType::key_type;
   static constexpr int KeyCount = ObjectType::number_of_keys;
   using KeyArrayType = KeyType[KeyCount];
   using ContextMethodType = int(apply_context::*)(const table_id_object&, const KeyType*, const char*, size_t);

   private:
      int call(ContextMethodType method, const scope_name& scope, const name& table, array_ptr<const char> data, size_t data_len) {
         const auto& t_id = context.find_or_create_table(scope, context.receiver, table);
         FC_ASSERT(data_len >= KeyCount * sizeof(KeyType), "Data is not long enough to contain keys");
         const KeyType* keys = reinterpret_cast<const KeyType *>((const char *)data);

         const char* record_data =  ((const char*)data) + sizeof(KeyArrayType);
         size_t record_len = data_len - sizeof(KeyArrayType);
         return (context.*(method))(t_id, keys, record_data, record_len); 
      }

   public:
      using context_aware_api::context_aware_api;

      int store(const scope_name& scope, const name& table, array_ptr<const char> data, size_t data_len) {
         auto res = call(&apply_context::store_record<ObjectType>, scope, table, data, data_len);
         return res;

      }

      int update(const scope_name& scope, const name& table, array_ptr<const char> data, size_t data_len) {
         return call(&apply_context::update_record<ObjectType>, scope, table, data, data_len);
      }
      
      int remove(const scope_name& scope, const name& table, const KeyArrayType &keys) {
         const auto& t_id = context.find_or_create_table(scope, context.receiver, table);
         return context.remove_record<ObjectType>(t_id, keys);
      }
};

template<>
class db_api<keystr_value_object> : public context_aware_api {
   using KeyType = std::string;
   static constexpr int KeyCount = 1;
   using KeyArrayType = KeyType[KeyCount];
   using ContextMethodType = int(apply_context::*)(const table_id_object&, const KeyType*, const char*, size_t);

   private:
      int call(ContextMethodType method, const scope_name& scope, const name& table, 
            array_ptr<const char> key, size_t key_len, array_ptr<const char> data, size_t data_len) {
         const auto& t_id = context.find_or_create_table(scope, context.receiver, table);
         //FC_ASSERT(data_len >= KeyCount * sizeof(KeyType), "Data is not long enough to contain keys");
         const KeyType keys((const char*)key, key_len); // = std::string(reinterpret_cast<const KeyType *>((const char *)data);

         const char* record_data =  ((const char*)data); // + sizeof(KeyArrayType);
         size_t record_len = data_len; // - sizeof(KeyArrayType);
         return (context.*(method))(t_id, &keys, record_data, record_len);
      }

   public:
      using context_aware_api::context_aware_api;

      int store_str(const scope_name& scope, const name& table, 
            array_ptr<const char> &key, uint32_t key_len, array_ptr<const char> data, size_t data_len) {
         auto res = call(&apply_context::store_record<keystr_value_object>, scope, table, key, key_len, data, data_len);
         return res;

      }

      int update_str(const scope_name& scope, const name& table, 
            array_ptr<const char> &key, uint32_t key_len, array_ptr<const char> data, size_t data_len) {
         return call(&apply_context::update_record<keystr_value_object>, scope, table, key, key_len, data, data_len);
      }
      
      int remove_str(const scope_name& scope, const name& table, array_ptr<const char> &key, uint32_t key_len) {
         const auto& t_id = context.find_or_create_table(scope, context.receiver, table);
         const KeyArrayType k = {std::string(key, key_len)};
         return context.remove_record<keystr_value_object>(t_id, k);
      }
};

template<typename IndexType, typename Scope>
class db_index_api : public context_aware_api {
   using KeyType = typename IndexType::value_type::key_type;
   static constexpr int KeyCount = IndexType::value_type::number_of_keys;
   using KeyArrayType = KeyType[KeyCount];
   using ContextMethodType = int(apply_context::*)(const table_id_object&, KeyType*, char*, size_t);


   int call(ContextMethodType method, const scope_name& scope, const account_name& code, const name& table, array_ptr<char> data, size_t data_len) {
      auto maybe_t_id = context.find_table(scope, context.receiver, table);
      if (maybe_t_id == nullptr) {
         return -1;
      }

      const auto& t_id = *maybe_t_id;
      FC_ASSERT(data_len >= KeyCount * sizeof(KeyType), "Data is not long enough to contain keys");
      KeyType* keys = reinterpret_cast<KeyType *>((char *)data);

      char* record_data =  ((char*)data) + sizeof(KeyArrayType);
      size_t record_len = data_len - sizeof(KeyArrayType);

<<<<<<< HEAD
      return (context.*(method))(t_id, keys, record_data, record_len); 
=======
      auto res = (context.*(method))(t_id, keys, record_data, record_len);
      if (res != -1) {
         res += sizeof(KeyArrayType);
      }
      return res;
>>>>>>> a8c6a935
   }

   public:
      using context_aware_api::context_aware_api;

      int load(const scope_name& scope, const account_name& code, const name& table, array_ptr<char> data, size_t data_len) {
         auto res = call(&apply_context::load_record<IndexType, Scope>, scope, code, table, data, data_len);
         return (res > 0) ? res + sizeof(KeyArrayType) : 0;
      }

      int front(const scope_name& scope, const account_name& code, const name& table, array_ptr<char> data, size_t data_len) {
         auto res = call(&apply_context::front_record<IndexType, Scope>, scope, code, table, data, data_len);
         return (res > 0) ? res + sizeof(KeyArrayType) : 0;
      }

      int back(const scope_name& scope, const account_name& code, const name& table, array_ptr<char> data, size_t data_len) {
         auto res = call(&apply_context::back_record<IndexType, Scope>, scope, code, table, data, data_len);
         return (res > 0) ? res + sizeof(KeyArrayType) : 0;
      }

      int next(const scope_name& scope, const account_name& code, const name& table, array_ptr<char> data, size_t data_len) {
         auto res = call(&apply_context::next_record<IndexType, Scope>, scope, code, table, data, data_len);
         return (res > 0) ? res + sizeof(KeyArrayType) : 0;
      }

      int previous(const scope_name& scope, const account_name& code, const name& table, array_ptr<char> data, size_t data_len) {
         auto res = call(&apply_context::previous_record<IndexType, Scope>, scope, code, table, data, data_len);
         return (res > 0) ? res + sizeof(KeyArrayType) : 0;
      }

      int lower_bound(const scope_name& scope, const account_name& code, const name& table, array_ptr<char> data, size_t data_len) {
         auto res = call(&apply_context::lower_bound_record<IndexType, Scope>, scope, code, table, data, data_len);
         return (res > 0) ? res + sizeof(KeyArrayType) : 0;
      }

      int upper_bound(const scope_name& scope, const account_name& code, const name& table, array_ptr<char> data, size_t data_len) {
         auto res = call(&apply_context::upper_bound_record<IndexType, Scope>, scope, code, table, data, data_len);
         return (res > 0) ? res + sizeof(KeyArrayType) : 0;
      }

};

template<>
class db_index_api<keystr_value_index, by_scope_primary> : public context_aware_api {
   using KeyType = std::string;
   static constexpr int KeyCount = 1;
   using KeyArrayType = KeyType[KeyCount];
   using ContextMethodType = int(apply_context::*)(const table_id_object&, KeyType*, char*, size_t);


   int call(ContextMethodType method, const scope_name& scope, const account_name& code, const name& table, 
         array_ptr<char> &key, uint32_t key_len, array_ptr<char> data, size_t data_len) {
      auto maybe_t_id = context.find_table(scope, context.receiver, table);
      if (maybe_t_id == nullptr) {
         return 0;
      }

      const auto& t_id = *maybe_t_id;
      //FC_ASSERT(data_len >= KeyCount * sizeof(KeyType), "Data is not long enough to contain keys");
      KeyType keys((const char*)key, key_len); // = reinterpret_cast<KeyType *>((char *)data);

      char* record_data =  ((char*)data); // + sizeof(KeyArrayType);
      size_t record_len = data_len; // - sizeof(KeyArrayType);

      return (context.*(method))(t_id, &keys, record_data, record_len); // + sizeof(KeyArrayType);
   }

   public:
      using context_aware_api::context_aware_api;

      int load_str(const scope_name& scope, const account_name& code, const name& table, array_ptr<char> key, size_t key_len, array_ptr<char> data, size_t data_len) {
         auto res = call(&apply_context::load_record<keystr_value_index, by_scope_primary>, scope, code, table, key, key_len, data, data_len);
         return res;
      }

      int front_str(const scope_name& scope, const account_name& code, const name& table, array_ptr<char> key, size_t key_len, array_ptr<char> data, size_t data_len) {
         return call(&apply_context::front_record<keystr_value_index, by_scope_primary>, scope, code, table, key, key_len, data, data_len);
      }

      int back_str(const scope_name& scope, const account_name& code, const name& table, array_ptr<char> key, size_t key_len, array_ptr<char> data, size_t data_len) {
         return call(&apply_context::back_record<keystr_value_index, by_scope_primary>, scope, code, table, key, key_len, data, data_len);
      }

      int next_str(const scope_name& scope, const account_name& code, const name& table, array_ptr<char> key, size_t key_len, array_ptr<char> data, size_t data_len) {
         return call(&apply_context::next_record<keystr_value_index, by_scope_primary>, scope, code, table, key, key_len, data, data_len);
      }

      int previous_str(const scope_name& scope, const account_name& code, const name& table, array_ptr<char> key, size_t key_len, array_ptr<char> data, size_t data_len) {
         return call(&apply_context::previous_record<keystr_value_index, by_scope_primary>, scope, code, table, key, key_len, data, data_len);
      }

      int lower_bound_str(const scope_name& scope, const account_name& code, const name& table, array_ptr<char> key, size_t key_len, array_ptr<char> data, size_t data_len) {
         return call(&apply_context::lower_bound_record<keystr_value_index, by_scope_primary>, scope, code, table, key, key_len, data, data_len);
      }

      int upper_bound_str(const scope_name& scope, const account_name& code, const name& table, array_ptr<char> key, size_t key_len, array_ptr<char> data, size_t data_len) {
         return call(&apply_context::upper_bound_record<keystr_value_index, by_scope_primary>, scope, code, table, key, key_len, data, data_len);
      }

};

class memory_api : public context_aware_api {
   public:
      using context_aware_api::context_aware_api;
     
      char* memcpy( array_ptr<char> dest, array_ptr<const char> src, size_t length) {
         return (char *)::memcpy(dest, src, length);
      }

      int memcmp( array_ptr<const char> dest, array_ptr<const char> src, size_t length) {
         return ::memcmp(dest, src, length);
      }

      char* memset( array_ptr<char> dest, int value, size_t length ) {
         return (char *)::memset( dest, value, length );
      }

      uint32_t sbrk(int num_bytes) {
         // sbrk should only allow for memory to grow
         if (num_bytes < 0)
            throw eosio::chain::page_memory_error();
         // TODO: omitted checktime function from previous version of sbrk, may need to be put back in at some point
         constexpr uint32_t NBPPL2  = IR::numBytesPerPageLog2;
         constexpr uint32_t MAX_MEM = 1024 * 1024;

         MemoryInstance*  default_mem    = Runtime::getDefaultMemory(code.instance);
         if(!default_mem)
            throw eosio::chain::page_memory_error();

         const uint32_t         num_pages      = Runtime::getMemoryNumPages(default_mem);
         const uint32_t         min_bytes      = (num_pages << NBPPL2) > UINT32_MAX ? UINT32_MAX : num_pages << NBPPL2;
         const uint32_t         prev_num_bytes = sbrk_bytes; //_num_bytes;
         
         // round the absolute value of num_bytes to an alignment boundary
         num_bytes = (num_bytes + 7) & ~7;

         if ((num_bytes > 0) && (prev_num_bytes > (MAX_MEM - num_bytes)))  // test if allocating too much memory (overflowed)
            throw eosio::chain::page_memory_error();
         else if ((num_bytes < 0) && (prev_num_bytes < (min_bytes - num_bytes))) // test for underflow
            throw eosio::chain::page_memory_error(); 

         // update the number of bytes allocated, and compute the number of pages needed
         sbrk_bytes += num_bytes;
         const uint32_t num_desired_pages = (sbrk_bytes + IR::numBytesPerPage - 1) >> NBPPL2;

         // grow or shrink the memory to the desired number of pages
         if (num_desired_pages > num_pages)
            Runtime::growMemory(default_mem, num_desired_pages - num_pages);
         else if (num_desired_pages < num_pages)
            Runtime::shrinkMemory(default_mem, num_pages - num_desired_pages);

         return prev_num_bytes;
      }
};

class transaction_api : public context_aware_api {
   public:
      using context_aware_api::context_aware_api;

      void send_inline( array_ptr<char> data, size_t data_len ) {
         // TODO: use global properties object for dynamic configuration of this default_max_gen_trx_size
         FC_ASSERT( data_len < config::default_max_inline_action_size, "inline action too big" );

         action act;
         fc::raw::unpack<action>(data, data_len, act);
         context.execute_inline(std::move(act));
      }


      void send_deferred( uint32_t sender_id, const fc::time_point_sec& execute_after, array_ptr<char> data, size_t data_len ) {
         try {
            // TODO: use global properties object for dynamic configuration of this default_max_gen_trx_size
            FC_ASSERT(data_len < config::default_max_gen_trx_size, "generated transaction too big");

            deferred_transaction dtrx;
            fc::raw::unpack<transaction>(data, data_len, dtrx);
            dtrx.sender = context.receiver;
            dtrx.sender_id = sender_id;
            dtrx.execute_after = execute_after;
            context.execute_deferred(std::move(dtrx));
         } FC_CAPTURE_AND_RETHROW((fc::to_hex(data, data_len)));
      }

};

<<<<<<< HEAD
class compiler_builtins : public context_aware_api {
   public:
      using context_aware_api::context_aware_api;
      void __break_point() {
         __asm("int3\n");
      }
      void __ashlti3(__int128& ret, uint64_t low, uint64_t high, uint32_t shift) {
         fc::uint128_t i(high, low);
         i <<= shift;
         ret = (unsigned __int128)i;
      }

      void __ashrti3(__int128& ret, uint64_t low, uint64_t high, uint32_t shift) {
         constexpr uint32_t SHIFT_WIDTH = sizeof(uint64_t)-1;
         uint64_t sign_bit = high & (1 << SHIFT_WIDTH); //(high >> SHIFT_WIDTH);
         fc::uint128_t i(high, low);
         i >>= shift;
         fc::uint128_t r(i.high_bits() | sign_bit, i.low_bits());
         ret = (unsigned __int128)r; 
      }

      void __lshlti3(__int128& ret, uint64_t low, uint64_t high, uint32_t shift) {
         fc::uint128_t i(high, low);
         i <<= shift;
         ret = (unsigned __int128)i;
      }

      void __lshrti3(__int128& ret, uint64_t low, uint64_t high, uint32_t shift) {
         fc::uint128_t i(high, low);
         i >>= shift;
         ret = (unsigned __int128)i;
      }
      
      void __divti3(__int128& ret, uint64_t la, uint64_t ha, uint64_t lb, uint64_t hb) {
         constexpr uint32_t SHIFT_WIDTH = sizeof(uint64_t)-1;
         
         // grab the sign bits;
         bool sa = (ha >> SHIFT_WIDTH);
         bool sb = (hb >> SHIFT_WIDTH);
         
         fc::uint128_t a(ha, la);
         fc::uint128_t b(hb, lb);

         FC_ASSERT(b != 0, "divide by zero");    

         // negate if needed
         a = sa ? (~a + 1) : a;
         b = sb ? (~b + 1) : b;
         
         // get the sign of the result 
         sa ^= sb; 

         a /= b; 

         // negate back if needed
         a = sa ? ~a + 1 : a;

         ret = (unsigned __int128)a;
      } 

      void __multi3(__int128& ret, uint64_t la, uint64_t ha, uint64_t lb, uint64_t hb) {
         constexpr uint32_t SHIFT_WIDTH = sizeof(uint64_t)-1;
         // grab the sign bits;
         bool sa = (ha >> SHIFT_WIDTH);
         bool sb = (hb >> SHIFT_WIDTH);

         fc::uint128_t a(ha, la);
         fc::uint128_t b(hb, lb);
        
         // negate if needed
         a = sa ? (~a + 1) : a;
         b = sb ? (~b + 1) : b;

         // get the sign of the result
         sa ^= sb; 

         a *= b; 

         // negate back if needed
         a = sa ? ~a + 1 : a;

         ret = (unsigned __int128)a;
      } 

      void __modti3(__int128& ret, uint64_t la, uint64_t ha, uint64_t lb, uint64_t hb) {

      }

      static constexpr uint32_t SHIFT_WIDTH = sizeof(uint64_t)-1;
};

/*
class account_api : public context_aware_api {
   public:
      using context_aware_api::context_aware_api;
      bool account_balance_get(array_ptr<const char> balance, uint32_t len) {
         const uint32_t account_balance_size = sizeof(account_balance);
         auto mem = Runtime::getDefaultMemory(code.instance);
         FC_ASSERT(len == account_balance_size, "passed in len ${len} is not equal to the size of an account_balance struct == ${real_len}", ("len",len)("real_len",account_balance_size));
         account_balance& total_balance = memoryRef<account_balance>(mem, balance);
      }
};
*/

class chain_api : public context_aware_api {
   public:
      using context_aware_api::context_aware_api;

      void get_active_producers(account_name* data, uint32_t len) {
         const auto& gpo = context.controller.get_global_properties();
         for (int i=0; i < gpo.active_producers.producers.size(); i++) {
            if (i > len)
               return;
            data[i] = gpo.active_producers.producers[i].producer_name;
         }
      }
};

class math_api : public context_aware_api {
   public:
      using context_aware_api::context_aware_api;
      

      void diveq_i128(unsigned __int128* self, const unsigned __int128* other) {
         fc::uint128_t s(*self);
         const fc::uint128_t o(*other);
         FC_ASSERT( o != 0, "divide by zero" );
         
         s = s/o;
         *self = (unsigned __int128)s;
      }

      void multeq_i128(unsigned __int128* self, const unsigned __int128* other) {
         fc::uint128_t s(*self);
         const fc::uint128_t o(*other);
         s *= o;
         *self = (unsigned __int128)s;
      }

      uint64_t double_add(uint64_t a, uint64_t b) {
         using DOUBLE = boost::multiprecision::cpp_bin_float_50;
         DOUBLE c = DOUBLE(*reinterpret_cast<double *>(&a))
                  + DOUBLE(*reinterpret_cast<double *>(&b));
         double res = c.convert_to<double>();
         return *reinterpret_cast<uint64_t *>(&res);
      }

      uint64_t double_mult(uint64_t a, uint64_t b) {
         using DOUBLE = boost::multiprecision::cpp_bin_float_50;
         DOUBLE c = DOUBLE(*reinterpret_cast<double *>(&a))
                  * DOUBLE(*reinterpret_cast<double *>(&b));
         double res = c.convert_to<double>();
         return *reinterpret_cast<uint64_t *>(&res);
      }

      uint64_t double_div(uint64_t a, uint64_t b) {
         using DOUBLE = boost::multiprecision::cpp_bin_float_50;
         DOUBLE divisor = DOUBLE(*reinterpret_cast<double *>(&b));
         FC_ASSERT(divisor != 0, "divide by zero");
         DOUBLE c = DOUBLE(*reinterpret_cast<double *>(&a)) / divisor;
         double res = c.convert_to<double>();
         return *reinterpret_cast<uint64_t *>(&res);
      }

      uint32_t double_eq(uint64_t a, uint64_t b) {
         using DOUBLE = boost::multiprecision::cpp_bin_float_50;
         return DOUBLE(*reinterpret_cast<double *>(&a)) == DOUBLE(*reinterpret_cast<double *>(&b));
      }

      uint32_t double_lt(uint64_t a, uint64_t b) {
         using DOUBLE = boost::multiprecision::cpp_bin_float_50;
         return DOUBLE(*reinterpret_cast<double *>(&a)) < DOUBLE(*reinterpret_cast<double *>(&b));
      }

      uint32_t double_gt(uint64_t a, uint64_t b) {
         using DOUBLE = boost::multiprecision::cpp_bin_float_50;
         return DOUBLE(*reinterpret_cast<double *>(&a)) > DOUBLE(*reinterpret_cast<double *>(&b));
      }

      uint64_t double_to_i64(uint64_t n) {
         using DOUBLE = boost::multiprecision::cpp_bin_float_50;
         return DOUBLE(*reinterpret_cast<double *>(&n)).convert_to<int64_t>();
      }

      uint64_t i64_to_double(int64_t n) {
         using DOUBLE = boost::multiprecision::cpp_bin_float_50;
         double res = DOUBLE(n).convert_to<double>();
         return *reinterpret_cast<uint64_t *>(&res);
      }
};

REGISTER_INTRINSICS(math_api,
   (diveq_i128,    void(int, int)            )
   (multeq_i128,   void(int, int)            )
   (double_add,    int64_t(int64_t, int64_t) )
   (double_mult,   int64_t(int64_t, int64_t) )
   (double_div,    int64_t(int64_t, int64_t) )
   (double_eq,     int32_t(int64_t, int64_t) )
   (double_lt,     int32_t(int64_t, int64_t) )
   (double_gt,     int32_t(int64_t, int64_t) )
   (double_to_i64, int64_t(int64_t)          )
   (i64_to_double, int64_t(int64_t)          )
);

REGISTER_INTRINSICS(chain_api,
   (get_active_producers,     void(int, int32_t)  )
);

REGISTER_INTRINSICS(compiler_builtins,
   (__break_point, void()                            )
   (__ashlti3,     void(int, int64_t, int64_t, int)  )
   (__ashrti3,     void(int, int64_t, int64_t, int)  )
   (__lshlti3,     void(int, int64_t, int64_t, int)  )
   (__lshrti3,     void(int, int64_t, int64_t, int)  )
   (__divti3,      void(int, int64_t, int64_t, int64_t, int64_t) )
   (__multi3,      void(int, int64_t, int64_t, int64_t, int64_t) )
=======
REGISTER_INTRINSICS(producer_api,
   (get_active_producers,      int(int, int))
);

REGISTER_INTRINSICS(crypto_api,
   (assert_sha256,  void(int, int, int))
   (sha256,         void(int, int, int))
);

REGISTER_INTRINSICS(string_api,
   (assert_is_utf8,  void(int, int, int))
>>>>>>> a8c6a935
);

REGISTER_INTRINSICS(system_api,
   (assert,              void(int, int)           )
   (assert_is_utf8,      void(int, int32_t, int)  )
   (now,                 int()                    )
);

/*
REGISTER_INTRINSICS(account_api,
   (account_balance_get,   int(int, int32_t)   )
);
*/

REGISTER_INTRINSICS(action_api,
   (read_action,            int(int, int)  )
   (action_size,            int()          )
   (current_receiver,   int64_t()          )
   (publication_time,   int32_t()          )
   (current_sender,     int64_t()          )
);

REGISTER_INTRINSICS(apply_context,
   (require_write_lock,    void(int64_t)   )
   (require_read_lock,     void(int64_t, int64_t)   )
   (require_recipient,     void(int64_t)   )
   (require_authorization, void(int64_t), "require_auth", void(apply_context::*)(const account_name&)const)
);

REGISTER_INTRINSICS(console_api,
   (prints,                void(int)       )
   (prints_l,              void(int, int)  )
   (printi,                void(int64_t)   )
   (printi128,             void(int)       )
   (printd,                void(int64_t)   )
   (printn,                void(int64_t)   )
   (printhex,              void(int, int)  )
);

REGISTER_INTRINSICS(crypto_api,
   (assert_sha256,       void(int, int32_t, int)  )
   (sha256,              void(int, int32_t, int)  )
);

REGISTER_INTRINSICS(memory_api,
   (memcpy,                 int(int, int, int)   )
   (memcmp,                 int(int, int, int)   )
   (memset,                 int(int, int, int)   )
   (sbrk,                   int(int)             )
);

REGISTER_INTRINSICS(transaction_api,
   (send_inline,           void(int, int)  )
   (send_deferred,         void(int, int, int, int)  )
);




#define DB_METHOD_SEQ(SUFFIX) \
   (store,        int32_t(int64_t, int64_t, int, int),            "store_"#SUFFIX )\
   (update,       int32_t(int64_t, int64_t, int, int),            "update_"#SUFFIX )\
   (remove,       int32_t(int64_t, int64_t, int),                 "remove_"#SUFFIX )

#define DB_INDEX_METHOD_SEQ(SUFFIX)\
   (load,         int32_t(int64_t, int64_t, int64_t, int, int),   "load_"#SUFFIX )\
   (front,        int32_t(int64_t, int64_t, int64_t, int, int),   "front_"#SUFFIX )\
   (back,         int32_t(int64_t, int64_t, int64_t, int, int),   "back_"#SUFFIX )\
   (next,         int32_t(int64_t, int64_t, int64_t, int, int),   "next_"#SUFFIX )\
   (previous,     int32_t(int64_t, int64_t, int64_t, int, int),   "previous_"#SUFFIX )\
   (lower_bound,  int32_t(int64_t, int64_t, int64_t, int, int),   "lower_bound_"#SUFFIX )\
   (upper_bound,  int32_t(int64_t, int64_t, int64_t, int, int),   "upper_bound_"#SUFFIX )\

using db_api_key_value_object                                 = db_api<key_value_object>;
using db_api_keystr_value_object                              = db_api<keystr_value_object>;
using db_api_key128x128_value_object                          = db_api<key128x128_value_object>;
using db_api_key64x64x64_value_object                         = db_api<key64x64x64_value_object>;
using db_index_api_key_value_index_by_scope_primary           = db_index_api<key_value_index,by_scope_primary>;
using db_index_api_keystr_value_index_by_scope_primary        = db_index_api<keystr_value_index,by_scope_primary>;
using db_index_api_key128x128_value_index_by_scope_primary    = db_index_api<key128x128_value_index,by_scope_primary>;
using db_index_api_key128x128_value_index_by_scope_secondary  = db_index_api<key128x128_value_index,by_scope_secondary>;
using db_index_api_key64x64x64_value_index_by_scope_primary   = db_index_api<key64x64x64_value_index,by_scope_primary>;
using db_index_api_key64x64x64_value_index_by_scope_secondary = db_index_api<key64x64x64_value_index,by_scope_secondary>;
using db_index_api_key64x64x64_value_index_by_scope_tertiary  = db_index_api<key64x64x64_value_index,by_scope_tertiary>;

REGISTER_INTRINSICS(db_api_key_value_object,         DB_METHOD_SEQ(i64));
//REGISTER_INTRINSICS(db_api_keystr_value_object,      DB_METHOD_SEQ(str));
REGISTER_INTRINSICS(db_api_key128x128_value_object,  DB_METHOD_SEQ(i128i128));
REGISTER_INTRINSICS(db_api_key64x64x64_value_object, DB_METHOD_SEQ(i64i64i64));

REGISTER_INTRINSICS(db_api_keystr_value_object,
   (store_str,                int32_t(int64_t, int64_t, int, int, int, int)  )
   (update_str,               int32_t(int64_t, int64_t, int, int, int, int)  )
   (remove_str,               int32_t(int64_t, int64_t, int, int)  ));

REGISTER_INTRINSICS(db_index_api_key_value_index_by_scope_primary,           DB_INDEX_METHOD_SEQ(i64));
//REGISTER_INTRINSICS(db_index_api_keystr_value_index_by_scope_primary,        DB_INDEX_METHOD_SEQ(str));
#if 1
REGISTER_INTRINSICS(db_index_api_keystr_value_index_by_scope_primary,
   (load_str,            int32_t(int64_t, int64_t, int64_t, int, int, int, int)  )
   (front_str,           int32_t(int64_t, int64_t, int64_t, int, int, int, int)  )
   (back_str,            int32_t(int64_t, int64_t, int64_t, int, int, int, int)  )
   (next_str,            int32_t(int64_t, int64_t, int64_t, int, int, int, int)  )
   (previous_str,        int32_t(int64_t, int64_t, int64_t, int, int, int, int)  )
   (lower_bound_str,     int32_t(int64_t, int64_t, int64_t, int, int, int, int)  )
   (upper_bound_str,     int32_t(int64_t, int64_t, int64_t, int, int, int, int)  ));
#endif
REGISTER_INTRINSICS(db_index_api_key128x128_value_index_by_scope_primary,    DB_INDEX_METHOD_SEQ(primary_i128i128));
REGISTER_INTRINSICS(db_index_api_key128x128_value_index_by_scope_secondary,  DB_INDEX_METHOD_SEQ(secondary_i128i128));
REGISTER_INTRINSICS(db_index_api_key64x64x64_value_index_by_scope_primary,   DB_INDEX_METHOD_SEQ(primary_i64i64i64));
REGISTER_INTRINSICS(db_index_api_key64x64x64_value_index_by_scope_secondary, DB_INDEX_METHOD_SEQ(secondary_i64i64i64));
REGISTER_INTRINSICS(db_index_api_key64x64x64_value_index_by_scope_tertiary,  DB_INDEX_METHOD_SEQ(tertiary_i64i64i64));


} } /// eosio::chain<|MERGE_RESOLUTION|>--- conflicted
+++ resolved
@@ -8,10 +8,7 @@
 #include <boost/multiprecision/cpp_bin_float.hpp>
 #include <eosio/chain/wasm_interface_private.hpp>
 #include <fc/exception/exception.hpp>
-<<<<<<< HEAD
 #include <fc/crypto/sha256.hpp>
-=======
->>>>>>> a8c6a935
 #include <fc/utf8.hpp>
 
 #include <Runtime/Runtime.h>
@@ -449,8 +446,6 @@
       uint32_t&          sbrk_bytes;
 };
 
-<<<<<<< HEAD
-=======
 class producer_api : public context_aware_api {
    public:
       using context_aware_api::context_aware_api;
@@ -487,7 +482,6 @@
          FC_ASSERT( test, "assertion failed: ${s}", ("s",msg.value) );
       }
 };
->>>>>>> a8c6a935
 
 class system_api : public context_aware_api {
    public:
@@ -498,11 +492,7 @@
          if( !condition ) edump((message));
          FC_ASSERT( condition, "assertion failed: ${s}", ("s",message));
       }
-
-       void assert_is_utf8(const char* s, uint32_t len, const char* msg) {
-         assert(fc::is_utf8(std::string(s, len)), msg);
-      }
- 
+      
       fc::time_point_sec now() {
          return context.controller.head_block_time();
       } 
@@ -686,15 +676,11 @@
       char* record_data =  ((char*)data) + sizeof(KeyArrayType);
       size_t record_len = data_len - sizeof(KeyArrayType);
 
-<<<<<<< HEAD
-      return (context.*(method))(t_id, keys, record_data, record_len); 
-=======
       auto res = (context.*(method))(t_id, keys, record_data, record_len);
-      if (res != -1) {
+      if (res != 0) {
          res += sizeof(KeyArrayType);
       }
       return res;
->>>>>>> a8c6a935
    }
 
    public:
@@ -702,37 +688,37 @@
 
       int load(const scope_name& scope, const account_name& code, const name& table, array_ptr<char> data, size_t data_len) {
          auto res = call(&apply_context::load_record<IndexType, Scope>, scope, code, table, data, data_len);
-         return (res > 0) ? res + sizeof(KeyArrayType) : 0;
+         return res;
       }
 
       int front(const scope_name& scope, const account_name& code, const name& table, array_ptr<char> data, size_t data_len) {
          auto res = call(&apply_context::front_record<IndexType, Scope>, scope, code, table, data, data_len);
-         return (res > 0) ? res + sizeof(KeyArrayType) : 0;
+         return res;
       }
 
       int back(const scope_name& scope, const account_name& code, const name& table, array_ptr<char> data, size_t data_len) {
          auto res = call(&apply_context::back_record<IndexType, Scope>, scope, code, table, data, data_len);
-         return (res > 0) ? res + sizeof(KeyArrayType) : 0;
+         return res;
       }
 
       int next(const scope_name& scope, const account_name& code, const name& table, array_ptr<char> data, size_t data_len) {
          auto res = call(&apply_context::next_record<IndexType, Scope>, scope, code, table, data, data_len);
-         return (res > 0) ? res + sizeof(KeyArrayType) : 0;
+         return res;
       }
 
       int previous(const scope_name& scope, const account_name& code, const name& table, array_ptr<char> data, size_t data_len) {
          auto res = call(&apply_context::previous_record<IndexType, Scope>, scope, code, table, data, data_len);
-         return (res > 0) ? res + sizeof(KeyArrayType) : 0;
+         return res;
       }
 
       int lower_bound(const scope_name& scope, const account_name& code, const name& table, array_ptr<char> data, size_t data_len) {
          auto res = call(&apply_context::lower_bound_record<IndexType, Scope>, scope, code, table, data, data_len);
-         return (res > 0) ? res + sizeof(KeyArrayType) : 0;
+         return res;
       }
 
       int upper_bound(const scope_name& scope, const account_name& code, const name& table, array_ptr<char> data, size_t data_len) {
          auto res = call(&apply_context::upper_bound_record<IndexType, Scope>, scope, code, table, data, data_len);
-         return (res > 0) ? res + sizeof(KeyArrayType) : 0;
+         return res;
       }
 
 };
@@ -880,7 +866,6 @@
 
 };
 
-<<<<<<< HEAD
 class compiler_builtins : public context_aware_api {
    public:
       using context_aware_api::context_aware_api;
@@ -1097,10 +1082,6 @@
    (__lshrti3,     void(int, int64_t, int64_t, int)  )
    (__divti3,      void(int, int64_t, int64_t, int64_t, int64_t) )
    (__multi3,      void(int, int64_t, int64_t, int64_t, int64_t) )
-=======
-REGISTER_INTRINSICS(producer_api,
-   (get_active_producers,      int(int, int))
-);
 
 REGISTER_INTRINSICS(crypto_api,
    (assert_sha256,  void(int, int, int))
@@ -1109,12 +1090,10 @@
 
 REGISTER_INTRINSICS(string_api,
    (assert_is_utf8,  void(int, int, int))
->>>>>>> a8c6a935
 );
 
 REGISTER_INTRINSICS(system_api,
    (assert,              void(int, int)           )
-   (assert_is_utf8,      void(int, int32_t, int)  )
    (now,                 int()                    )
 );
 
