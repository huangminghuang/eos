/**
 *  @file
 *  @copyright defined in eos/LICENSE.txt
 */

#include <eosio/chain/chain_controller.hpp>

#include <eosio/chain/block_summary_object.hpp>
#include <eosio/chain/global_property_object.hpp>
#include <eosio/chain/contracts/contract_table_objects.hpp>
#include <eosio/chain/action_objects.hpp>
#include <eosio/chain/generated_transaction_object.hpp>
#include <eosio/chain/transaction_object.hpp>
#include <eosio/chain/producer_object.hpp>
#include <eosio/chain/permission_link_object.hpp>
#include <eosio/chain/authority_checker.hpp>
#include <eosio/chain/contracts/chain_initializer.hpp>
#include <eosio/chain/scope_sequence_object.hpp>
#include <eosio/chain/merkle.hpp>

#include <eosio/chain/exceptions.hpp>
#include <eosio/chain/wasm_interface.hpp>

#include <eosio/utilities/rand.hpp>

#include <fc/smart_ref_impl.hpp>
#include <fc/uint128.hpp>
#include <fc/crypto/digest.hpp>

#include <boost/range/algorithm/copy.hpp>
#include <boost/range/algorithm_ext/erase.hpp>
#include <boost/range/algorithm_ext/is_sorted.hpp>
#include <boost/range/adaptor/transformed.hpp>
#include <boost/range/adaptor/map.hpp>

#include <fstream>
#include <functional>
#include <chrono>

namespace eosio { namespace chain {

bool chain_controller::is_start_of_round( block_num_type block_num )const  {
  return 0 == (block_num % blocks_per_round());
}

uint32_t chain_controller::blocks_per_round()const {
  return get_global_properties().active_producers.producers.size()*config::producer_repetitions;
}

chain_controller::chain_controller( const chain_controller::controller_config& cfg )
:_db( cfg.shared_memory_dir,
      (cfg.read_only ? database::read_only : database::read_write),
      cfg.shared_memory_size),
 _block_log(cfg.block_log_dir),
 _wasm_interface(cfg.wasm_runtime),
 _limits(cfg.limits),
 _resource_limits(_db)
{
   _initialize_indexes();
   _resource_limits.initialize_database();


   for (auto& f : cfg.applied_block_callbacks)
      applied_block.connect(f);
   for (auto& f : cfg.applied_irreversible_block_callbacks)
      applied_irreversible_block.connect(f);
   for (auto& f : cfg.on_pending_transaction_callbacks)
      on_pending_transaction.connect(f);

   contracts::chain_initializer starter(cfg.genesis);
   starter.register_types(*this, _db);

   // Behave as though we are applying a block during chain initialization (it's the genesis block!)
   with_applying_block([&] {
      _initialize_chain(starter);
   });

   _spinup_db();
   _spinup_fork_db();

   if (_block_log.read_head() && head_block_num() < _block_log.read_head()->block_num())
      replay();
} /// chain_controller::chain_controller


chain_controller::~chain_controller() {
   clear_pending();
   _db.flush();
}

bool chain_controller::is_known_block(const block_id_type& id)const
{
   return _fork_db.is_known_block(id) || _block_log.read_block_by_id(id);
}
/**
 * Only return true *if* the transaction has not expired or been invalidated. If this
 * method is called with a VERY old transaction we will return false, they should
 * query things by blocks if they are that old.
 */
bool chain_controller::is_known_transaction(const transaction_id_type& id)const
{
   const auto& trx_idx = _db.get_index<transaction_multi_index, by_trx_id>();
   return trx_idx.find( id ) != trx_idx.end();
}

block_id_type chain_controller::get_block_id_for_num(uint32_t block_num)const
{ try {
   if (const auto& block = fetch_block_by_number(block_num))
      return block->id();

   FC_THROW_EXCEPTION(unknown_block_exception, "Could not find block");
} FC_CAPTURE_AND_RETHROW((block_num)) }

optional<signed_block> chain_controller::fetch_block_by_id(const block_id_type& id)const
{
   auto b = _fork_db.fetch_block(id);
   if(b) return b->data;
   return _block_log.read_block_by_id(id);
}

optional<signed_block> chain_controller::fetch_block_by_number(uint32_t num)const
{
   if (const auto& block = _block_log.read_block_by_num(num))
      return *block;

   // Not in _block_log, so it must be since the last irreversible block. Grab it from _fork_db instead
   if (num <= head_block_num()) {
      auto block = _fork_db.head();
      while (block && block->num > num)
         block = block->prev.lock();
      if (block && block->num == num)
         return block->data;
   }

   return optional<signed_block>();
}

std::vector<block_id_type> chain_controller::get_block_ids_on_fork(block_id_type head_of_fork) const
{
  pair<fork_database::branch_type, fork_database::branch_type> branches = _fork_db.fetch_branch_from(head_block_id(), head_of_fork);
  if( !((branches.first.back()->previous_id() == branches.second.back()->previous_id())) )
  {
     edump( (head_of_fork)
            (head_block_id())
            (branches.first.size())
            (branches.second.size()) );
     assert(branches.first.back()->previous_id() == branches.second.back()->previous_id());
  }
  std::vector<block_id_type> result;
  for (const item_ptr& fork_block : branches.second)
    result.emplace_back(fork_block->id);
  result.emplace_back(branches.first.back()->previous_id());
  return result;
}


/**
 * Push block "may fail" in which case every partial change is unwound.  After
 * push block is successful the block is appended to the chain database on disk.
 *
 * @return true if we switched forks as a result of this push.
 */
void chain_controller::push_block(const signed_block& new_block, uint32_t skip)
{ try {
   with_skip_flags( skip, [&](){
      return without_pending_transactions( [&]() {
         return _db.with_write_lock( [&]() {
            return _push_block(new_block);
         } );
      });
   });
} FC_CAPTURE_AND_RETHROW((new_block)) }

bool chain_controller::_push_block(const signed_block& new_block)
{ try {
   uint32_t skip = _skip_flags;
   if (!(skip&skip_fork_db)) {
      /// TODO: if the block is greater than the head block and before the next maintenance interval
      // verify that the block signer is in the current set of active producers.

      shared_ptr<fork_item> new_head = _fork_db.push_block(new_block);
      //If the head block from the longest chain does not build off of the current head, we need to switch forks.
      if (new_head->data.previous != head_block_id()) {
         //If the newly pushed block is the same height as head, we get head back in new_head
         //Only switch forks if new_head is actually higher than head
         if (new_head->data.block_num() > head_block_num()) {
            wlog("Switching to fork: ${id}", ("id",new_head->data.id()));
            auto branches = _fork_db.fetch_branch_from(new_head->data.id(), head_block_id());

            // pop blocks until we hit the forked block
            while (head_block_id() != branches.second.back()->data.previous)
               pop_block();

            // push all blocks on the new fork
            for (auto ritr = branches.first.rbegin(); ritr != branches.first.rend(); ++ritr) {
                ilog("pushing blocks from fork ${n} ${id}", ("n",(*ritr)->data.block_num())("id",(*ritr)->data.id()));
                optional<fc::exception> except;
                try {
                   auto session = _db.start_undo_session(true);
                   _apply_block((*ritr)->data, skip);
                   session.push();
                }
                catch (const fc::exception& e) { except = e; }
                if (except) {
                   wlog("exception thrown while switching forks ${e}", ("e",except->to_detail_string()));
                   // remove the rest of branches.first from the fork_db, those blocks are invalid
                   while (ritr != branches.first.rend()) {
                      _fork_db.remove((*ritr)->data.id());
                      ++ritr;
                   }
                   _fork_db.set_head(branches.second.front());

                   // pop all blocks from the bad fork
                   while (head_block_id() != branches.second.back()->data.previous)
                      pop_block();

                   // restore all blocks from the good fork
                   for (auto ritr = branches.second.rbegin(); ritr != branches.second.rend(); ++ritr) {
                      auto session = _db.start_undo_session(true);
                      _apply_block((*ritr)->data, skip);
                      session.push();
                   }
                   throw *except;
                }
            }
            return true; //swithced fork
         }
         else return false; // didn't switch fork
      }
   }

   try {
      auto session = _db.start_undo_session(true);
      _apply_block(new_block, skip);
      session.push();
   } catch ( const fc::exception& e ) {
      elog("Failed to push new block:\n${e}", ("e", e.to_detail_string()));
      _fork_db.remove(new_block.id());
      throw;
   }

   return false;
} FC_CAPTURE_AND_RETHROW((new_block)) }

/**
 * Attempts to push the transaction into the pending queue
 *
 * When called to push a locally generated transaction, set the skip_block_size_check bit on the skip argument. This
 * will allow the transaction to be pushed even if it causes the pending block size to exceed the maximum block size.
 * Although the transaction will probably not propagate further now, as the peers are likely to have their pending
 * queues full as well, it will be kept in the queue to be propagated later when a new block flushes out the pending
 * queues.
 */
transaction_trace chain_controller::push_transaction(const packed_transaction& trx, uint32_t skip)
{ try {
   // If this is the first transaction pushed after applying a block, start a new undo session.
   // This allows us to quickly rewind to the clean state of the head block, in case a new block arrives.
   if( !_pending_block ) {
      _start_pending_block();
   }

   return with_skip_flags(skip, [&]() {
      return _db.with_write_lock([&]() {
         return _push_transaction(trx);
      });
   });
} EOS_CAPTURE_AND_RETHROW( transaction_exception ) }

<<<<<<< HEAD
transaction_trace chain_controller::_push_transaction(const packed_transaction& trx) {
   auto start = fc::time_point::now();
   transaction_metadata   mtrx( trx, get_chain_id(), head_block_time());
   check_transaction_authorization(mtrx.trx(), trx.signatures);
   auto setup_us = fc::time_point::now() - start;
   auto result = _push_transaction(std::move(mtrx));
   result._setup_profiling_us = setup_us;
=======
transaction_trace chain_controller::_push_transaction(const packed_transaction& packed_trx)
{ try {
   transaction_metadata   mtrx( packed_trx, get_chain_id(), head_block_time());

   const auto delay = check_transaction_authorization(mtrx.trx(), packed_trx.signatures, packed_trx.context_free_data);
   transaction_trace result(mtrx.id);
   if (!delay.sec_since_epoch()) {
      result = _push_transaction(std::move(mtrx));

      // notify anyone listening to pending transactions
      on_pending_transaction(_pending_transaction_metas.back(), packed_trx);

      _pending_block->input_transactions.emplace_back(packed_trx);

   } else {
      result.status = transaction_trace::delayed;
      const auto trx = mtrx.trx();
      FC_ASSERT( !trx.actions.empty(), "transaction must have at least one action");

      FC_ASSERT( trx.expiration > (head_block_time() + fc::milliseconds(2*config::block_interval_ms)),
                                   "transaction is expired when created" );

      // add in the system account authorization
      action for_deferred = trx.actions[0];
      bool found = false;
      for (const auto& auth : for_deferred.authorization) {
         if (auth.actor == config::system_account_name &&
             auth.permission == config::active_name) {
            found = true;
            break;
         }
      }
      if (!found)
         for_deferred.authorization.push_back(permission_level{config::system_account_name, config::active_name});

      apply_context context(*this, _db, for_deferred, mtrx);
>>>>>>> 895f207c

      time_point_sec execute_after = head_block_time();
      execute_after += time_point_sec(delay);
      deferred_transaction dtrx(context.get_next_sender_id(), config::system_account_name, execute_after, trx);
      FC_ASSERT( dtrx.execute_after < dtrx.expiration, "transaction expires before it can execute" );

      result.deferred_transaction_requests.push_back(std::move(dtrx));

      // notify anyone listening to pending transactions
      on_pending_transaction(std::move(mtrx), packed_trx);

      store_deferred_transaction(result.deferred_transaction_requests[0].get<deferred_transaction>());
   }
   return result;

} FC_CAPTURE_AND_RETHROW() }

static void record_locks_for_data_access(const vector<action_trace>& action_traces, vector<shard_lock>& read_locks, vector<shard_lock>& write_locks ) {
   for (const auto& at: action_traces) {
      for (const auto& access: at.data_access) {
         if (access.type == data_access_info::read) {
            read_locks.emplace_back(shard_lock{access.code, access.scope});
         } else {
            write_locks.emplace_back(shard_lock{access.code, access.scope});
         }
      }
   }
}

transaction_trace chain_controller::_push_transaction( transaction_metadata&& data )
{ try {
   FC_ASSERT( _pending_block, " block not started" );

   if (_limits.max_push_transaction_us.count() > 0) {
      auto newval = fc::time_point::now() + _limits.max_push_transaction_us;
      if ( !data.processing_deadline || newval < *data.processing_deadline ) {
         data.processing_deadline = newval;
      }
   }

   const transaction& trx = data.trx();
   auto temp_session = _db.start_undo_session(true);

   // for now apply the transaction serially but schedule it according to those invariants
   validate_referenced_accounts(trx);

   auto cyclenum = _pending_block->regions.back().cycles_summary.size() - 1;

   /// TODO: move _pending_cycle into db so that it can be undone if transation fails, for now we will apply
   /// the transaction first so that there is nothing to undo... this only works because things are currently
   /// single threaded
   // set cycle, shard, region etc
   data.region_id = 0;
   data.cycle_index = cyclenum;
   data.shard_index = 0;
   auto result = _apply_transaction( data );

   auto& bcycle = _pending_block->regions.back().cycles_summary.back();
   auto& bshard = bcycle.front();

   record_locks_for_data_access(result.action_traces, bshard.read_locks, bshard.write_locks);

   fc::deduplicate(bshard.read_locks);
   fc::deduplicate(bshard.write_locks);

   bshard.transactions.emplace_back( result );

   _pending_cycle_trace->shard_traces.at(0).append(result);

   // The transaction applied successfully. Merge its changes into the pending block session.
   temp_session.squash();

   _pending_transaction_metas.emplace_back(std::forward<transaction_metadata>(data));

   return result;
} FC_CAPTURE_AND_RETHROW() }


block_header chain_controller::head_block_header() const
{
   auto b = _fork_db.fetch_block(head_block_id());
   if( b ) return b->data;
   
   if (auto head_block = fetch_block_by_id(head_block_id()))
      return *head_block;
   return block_header();
}

void chain_controller::_start_pending_block( bool skip_deferred )
{
   FC_ASSERT( !_pending_block );
   _pending_block         = signed_block();
   _pending_block_trace   = block_trace(*_pending_block);
   _pending_block_session = _db.start_undo_session(true);
   _pending_block->regions.resize(1);
   _pending_block_trace->region_traces.resize(1);

   _start_pending_cycle();
   _apply_on_block_transaction();
   _finalize_pending_cycle();

   _start_pending_cycle();

   if ( !skip_deferred ) {
      _push_deferred_transactions( false );
      if (_pending_cycle_trace && _pending_cycle_trace->shard_traces.size() > 0 && _pending_cycle_trace->shard_traces.back().transaction_traces.size() > 0) {
         _finalize_pending_cycle();
         _start_pending_cycle();
      }
   }
}

transaction chain_controller::_get_on_block_transaction()
{
   action on_block_act;
   on_block_act.account = config::system_account_name;
   on_block_act.name = N(onblock);
   on_block_act.authorization = vector<permission_level>{{config::system_account_name, config::active_name}};
   on_block_act.data = fc::raw::pack(head_block_header());

   transaction trx;
   trx.actions.emplace_back(std::move(on_block_act));
   trx.set_reference_block(head_block_id());
   trx.expiration = head_block_time() + fc::seconds(1);
   return trx;
}

void chain_controller::_apply_on_block_transaction()
{
   _pending_block_trace->implicit_transactions.emplace_back(_get_on_block_transaction());
   transaction_metadata mtrx(packed_transaction(_pending_block_trace->implicit_transactions.back()), get_chain_id(), head_block_time());
   _push_transaction(std::move(mtrx));
}

/**
 *  Wraps up all work for current shards, starts a new cycle, and
 *  executes any pending transactions
 */
void chain_controller::_start_pending_cycle() {
   _pending_block->regions.back().cycles_summary.resize( _pending_block->regions[0].cycles_summary.size() + 1 );
   _pending_cycle_trace = cycle_trace();
   _start_pending_shard();

   /// TODO: check for deferred transactions and schedule them
} // _start_pending_cycle

void chain_controller::_start_pending_shard()
{
   auto& bcycle = _pending_block->regions.back().cycles_summary.back();
   bcycle.resize( bcycle.size()+1 );

   _pending_cycle_trace->shard_traces.resize(_pending_cycle_trace->shard_traces.size() + 1 );
}

void chain_controller::_finalize_pending_cycle()
{
   for( auto& shard : _pending_cycle_trace->shard_traces ) {
      shard.finalize_shard();
   }

   _apply_cycle_trace(*_pending_cycle_trace);
   _pending_block_trace->region_traces.back().cycle_traces.emplace_back(std::move(*_pending_cycle_trace));
   _pending_cycle_trace.reset();
}

void chain_controller::store_deferred_transaction(const deferred_transaction& dtrx)
{
   _db.create<generated_transaction_object>([&](generated_transaction_object &obj) {
      obj.trx_id = dtrx.id();
      obj.sender = dtrx.sender;
      obj.sender_id = dtrx.sender_id;
      obj.expiration = dtrx.expiration;
      obj.delay_until = dtrx.execute_after;
      obj.published = head_block_time();
      obj.packed_trx.resize(fc::raw::pack_size(dtrx));
      fc::datastream<char *> ds(obj.packed_trx.data(), obj.packed_trx.size());
      fc::raw::pack(ds, dtrx);
   });
}

void chain_controller::_apply_cycle_trace( const cycle_trace& res )
{
   auto &generated_transaction_idx = _db.get_mutable_index<generated_transaction_multi_index>();
   const auto &generated_index = generated_transaction_idx.indices().get<by_sender_id>();

   for (const auto&st: res.shard_traces) {
      for (const auto &tr: st.transaction_traces) {
<<<<<<< HEAD
         for (const auto &dt: tr.deferred_transactions) {
            _create_generated_transaction(dt);
         }

         if (tr.canceled_deferred.size() > 0 ) {
            auto &generated_transaction_idx = _db.get_mutable_index<generated_transaction_multi_index>();
            const auto &generated_index = generated_transaction_idx.indices().get<by_sender_id>();
            for (const auto &dr: tr.canceled_deferred) {
               while(!generated_index.empty()) {
                  const auto& itr = generated_index.lower_bound(boost::make_tuple(dr.sender, dr.sender_id));
                  if (itr == generated_index.end() || itr->sender != dr.sender || itr->sender_id != dr.sender_id ) {
                     break;
                  }

                  _destroy_generated_transaction(*itr);
=======
         for (const auto &req: tr.deferred_transaction_requests) {
            if ( req.contains<deferred_transaction>() ) {
               const auto& dt = req.get<deferred_transaction>();
               const auto itr = generated_index.lower_bound(boost::make_tuple(dt.sender, dt.sender_id));
               if ( itr != generated_index.end() && itr->sender == dt.sender && itr->sender_id == dt.sender_id ) {
                  _db.modify<generated_transaction_object>( *itr, [&](generated_transaction_object &obj) {
                        obj.expiration = dt.expiration;
                        obj.delay_until = dt.execute_after;
                        obj.published = head_block_time();
                        obj.packed_trx.resize(fc::raw::pack_size(dt));
                        fc::datastream<char *> ds(obj.packed_trx.data(), obj.packed_trx.size());
                        fc::raw::pack(ds, dt);
                     });
               } else {
                  store_deferred_transaction(dt);
               }
            } else if ( req.contains<deferred_reference>() ) {
               const auto& dr = req.get<deferred_reference>();
               const auto itr = generated_index.lower_bound(boost::make_tuple(dr.sender, dr.sender_id));
               if ( itr != generated_index.end() && itr->sender == dr.sender && itr->sender_id == dr.sender_id ) {
                  generated_transaction_idx.remove(*itr);
>>>>>>> 895f207c
               }
            }
         }
         ///TODO: hook this up as a signal handler in a de-coupled "logger" that may just silently drop them
         for (const auto &ar : tr.action_traces) {
            if (!ar.console.empty()) {
               auto prefix = fc::format_string(
                  "[(${a},${n})->${r}]",
                  fc::mutable_variant_object()
                     ("a", ar.act.account)
                     ("n", ar.act.name)
                     ("r", ar.receiver));
               ilog(prefix + ": CONSOLE OUTPUT BEGIN =====================");
               ilog(ar.console);
               ilog(prefix + ": CONSOLE OUTPUT END   =====================");
            }
         }
      }
   }
}

/**
 *  After applying all transactions successfully we can update
 *  the current block time, block number, producer stats, etc
 */
void chain_controller::_finalize_block( const block_trace& trace ) { try {
   const auto& b = trace.block;
   const producer_object& signing_producer = validate_block_header(_skip_flags, b);

   update_global_properties( b );
   update_global_dynamic_data( b );
   update_signing_producer(signing_producer, b);

   create_block_summary(b);
   clear_expired_transactions();

   update_last_irreversible_block();
   _resource_limits.process_account_limit_updates();

   // trigger an update of our elastic values for block limits
   _resource_limits.process_block_usage(b.block_num());

   applied_block( trace ); //emit
   if (_currently_replaying_blocks)
     applied_irreversible_block(b);

} FC_CAPTURE_AND_RETHROW( (trace.block) ) }

signed_block chain_controller::generate_block(
   block_timestamp_type when,
   account_name producer,
   const private_key_type& block_signing_private_key,
   uint32_t skip /* = 0 */
   )
{ try {
   return with_skip_flags( skip | created_block, [&](){
      return _db.with_write_lock( [&](){
         return _generate_block( when, producer, block_signing_private_key );
      });
   });
} FC_CAPTURE_AND_RETHROW( (when) ) }

signed_block chain_controller::_generate_block( block_timestamp_type when,
                                              account_name producer,
                                              const private_key_type& block_signing_key )
{ try {

   try {
      uint32_t skip     = _skip_flags;
      uint32_t slot_num = get_slot_at_time( when );
      FC_ASSERT( slot_num > 0 );
      account_name scheduled_producer = get_scheduled_producer( slot_num );
      FC_ASSERT( scheduled_producer == producer );

      const auto& producer_obj = get_producer(scheduled_producer);

      if( !_pending_block ) {
         _start_pending_block();
      }

      _finalize_pending_cycle();

      if( !(skip & skip_producer_signature) )
         FC_ASSERT( producer_obj.signing_key == block_signing_key.get_public_key(),
                    "producer key ${pk}, block key ${bk}", ("pk", producer_obj.signing_key)("bk", block_signing_key.get_public_key()) );

       _pending_block->timestamp   = when;
       _pending_block->producer    = producer_obj.owner;
       _pending_block->previous    = head_block_id();
       _pending_block->block_mroot = get_dynamic_global_properties().block_merkle_root.get_root();
       _pending_block->transaction_mroot = transaction_metadata::calculate_transaction_merkle_root( _pending_transaction_metas );
       _pending_block->action_mroot = _pending_block_trace->calculate_action_merkle_root();

      if( is_start_of_round( _pending_block->block_num() ) ) {
         auto latest_producer_schedule = _calculate_producer_schedule();
         if( latest_producer_schedule != _head_producer_schedule() )
            _pending_block->new_producers = latest_producer_schedule;
      }
      _pending_block->schedule_version = get_global_properties().active_producers.version;

      if( !(skip & skip_producer_signature) )
         _pending_block->sign( block_signing_key );

      _finalize_block( *_pending_block_trace );

      _pending_block_session->push();

      auto result = move( *_pending_block );

      clear_pending();

      if (!(skip&skip_fork_db)) {
         _fork_db.push_block(result);
      }
      return result;
   } catch ( ... ) {
      clear_pending();

      elog( "error while producing block" );
      _start_pending_block();
      throw;
   }

} FC_CAPTURE_AND_RETHROW( (producer) ) }

/**
 * Removes the most recent block from the database and undoes any changes it made.
 */
void chain_controller::pop_block()
{ try {
   _pending_block_session.reset();
   auto head_id = head_block_id();
   optional<signed_block> head_block = fetch_block_by_id( head_id );
   EOS_ASSERT( head_block.valid(), pop_empty_chain, "there are no blocks to pop" );

   _fork_db.pop_block();
   _db.undo();
} FC_CAPTURE_AND_RETHROW() }

void chain_controller::clear_pending()
{ try {
   _pending_block_trace.reset();
   _pending_block.reset();
   _pending_block_session.reset();
   _pending_transaction_metas.clear();
} FC_CAPTURE_AND_RETHROW() }

//////////////////// private methods ////////////////////

void chain_controller::_apply_block(const signed_block& next_block, uint32_t skip)
{
   auto block_num = next_block.block_num();
   if (_checkpoints.size() && _checkpoints.rbegin()->second != block_id_type()) {
      auto itr = _checkpoints.find(block_num);
      if (itr != _checkpoints.end())
         FC_ASSERT(next_block.id() == itr->second,
                   "Block did not match checkpoint", ("checkpoint",*itr)("block_id",next_block.id()));

      if (_checkpoints.rbegin()->first >= block_num)
         skip = ~0;// WE CAN SKIP ALMOST EVERYTHING
   }

   with_applying_block([&] {
      with_skip_flags(skip, [&] {
         __apply_block(next_block);
      });
   });
}

static void validate_shard_locks(const vector<shard_lock>& locks, const string& tag) {
   if (locks.size() < 2) {
      return;
   }

   for (auto cur = locks.begin() + 1; cur != locks.end(); ++cur) {
      auto prev = cur - 1;
      EOS_ASSERT(*prev != *cur, block_lock_exception, "${tag} lock \"${a}::${s}\" is not unique", ("tag",tag)("a",cur->account)("s",cur->scope));
      EOS_ASSERT(*prev < *cur,  block_lock_exception, "${tag} locks are not sorted", ("tag",tag));
   }
}

void chain_controller::__apply_block(const signed_block& next_block)
{ try {
   optional<fc::time_point> processing_deadline;
   if (!_currently_replaying_blocks && _limits.max_push_block_us.count() > 0) {
      processing_deadline = fc::time_point::now() + _limits.max_push_block_us;
   }

   uint32_t skip = _skip_flags;

   /*
   FC_ASSERT((skip & skip_merkle_check)
             || next_block.transaction_merkle_root == next_block.calculate_merkle_root(),
             "", ("next_block.transaction_merkle_root", next_block.transaction_merkle_root)
             ("calc",next_block.calculate_merkle_root())("next_block",next_block)("id",next_block.id()));
             */

   const producer_object& signing_producer = validate_block_header(skip, next_block);

   /// regions must be listed in order
   for( uint32_t i = 1; i < next_block.regions.size(); ++i )
      FC_ASSERT( next_block.regions[i-1].region < next_block.regions[i].region );

   block_trace next_block_trace(next_block);

   /// cache the input tranasction ids so that they can be looked up when executing the
   /// summary
   vector<transaction_metadata> input_metas;
   input_metas.reserve(next_block.input_transactions.size() + 1);
   {
      next_block_trace.implicit_transactions.emplace_back(_get_on_block_transaction());
      input_metas.emplace_back(packed_transaction(next_block_trace.implicit_transactions.back()), get_chain_id(), head_block_time());
   }
   map<transaction_id_type,size_t> trx_index;
   for( const auto& t : next_block.input_transactions ) {
      input_metas.emplace_back(t, chain_id_type(), next_block.timestamp);
      trx_index[input_metas.back().id] =  input_metas.size() - 1;
   }

   next_block_trace.region_traces.reserve(next_block.regions.size());

   for( const auto& r : next_block.regions ) {
      region_trace r_trace;
      r_trace.cycle_traces.reserve(r.cycles_summary.size());

      for (uint32_t cycle_index = 0; cycle_index < r.cycles_summary.size(); cycle_index++) {
         const auto& cycle = r.cycles_summary.at(cycle_index);
         cycle_trace c_trace;
         c_trace.shard_traces.reserve(cycle.size());

         // validate that no read_scope is used as a write scope in this cycle and that no two shards
         // share write scopes
         set<shard_lock> read_locks;
         map<shard_lock, uint32_t> write_locks;

         for (uint32_t shard_index = 0; shard_index < cycle.size(); shard_index++) {
            const auto& shard = cycle.at(shard_index);

            // Validate that the shards scopes are correct and available
            validate_shard_locks(shard.read_locks,  "read");
            validate_shard_locks(shard.write_locks, "write");

            for (const auto& s: shard.read_locks) {
               EOS_ASSERT(write_locks.count(s) == 0, block_concurrency_exception,
                  "shard ${i} requires read lock \"${a}::${s}\" which is locked for write by shard ${j}",
                  ("i", shard_index)("s", s)("j", write_locks[s]));
               read_locks.emplace(s);
            }

            for (const auto& s: shard.write_locks) {
               EOS_ASSERT(write_locks.count(s) == 0, block_concurrency_exception,
                  "shard ${i} requires write lock \"${a}::${s}\" which is locked for write by shard ${j}",
                  ("i", shard_index)("a", s.account)("s", s.scope)("j", write_locks[s]));
               EOS_ASSERT(read_locks.count(s) == 0, block_concurrency_exception,
                  "shard ${i} requires write lock \"${a}::${s}\" which is locked for read",
                  ("i", shard_index)("a", s.account)("s", s.scope));
               write_locks[s] = shard_index;
            }

            vector<shard_lock> used_read_locks;
            vector<shard_lock> used_write_locks;

            shard_trace s_trace;
            for (const auto& receipt : shard.transactions) {
                optional<transaction_metadata> _temp;
                auto make_metadata = [&]() -> transaction_metadata* {
                  auto itr = trx_index.find(receipt.id);
                  if( itr != trx_index.end() ) {
                     ilog( "input" );
                     return &input_metas.at(itr->second);
                  } else {
<<<<<<< HEAD
                     const auto& gtrx = _db.get<generated_transaction_object,by_trx_id>(receipt.id);
                     auto trx = fc::raw::unpack<deferred_transaction>(gtrx.packed_trx.data(), gtrx.packed_trx.size());
                     _temp.emplace(trx, gtrx.published, trx.sender, trx.sender_id, gtrx.packed_trx.data(), gtrx.packed_trx.size() );
                     _destroy_generated_transaction(gtrx);
                     return &*_temp;
=======
                     ilog( "defer" );
                     const auto* gtrx = _db.find<generated_transaction_object,by_trx_id>(receipt.id);
                     if (gtrx != nullptr) {
                        auto trx = fc::raw::unpack<deferred_transaction>(gtrx->packed_trx.data(), gtrx->packed_trx.size());
                        FC_ASSERT( trx.execute_after <= head_block_time() , "deffered transaction executed prematurely" );
                        _temp.emplace(trx, gtrx->published, trx.sender, trx.sender_id, gtrx->packed_trx.data(), gtrx->packed_trx.size() );
                        return &*_temp;
                     } else {
                        const auto& mtrx = input_metas[0];
                        FC_ASSERT(mtrx.id == receipt.id, "on-block transaction id mismatch");
                        return &input_metas[0];
                     }
>>>>>>> 895f207c
                  }
               };

               auto *mtrx = make_metadata();
               mtrx->region_id = r.region;
               mtrx->cycle_index = cycle_index;
               mtrx->shard_index = shard_index;
               mtrx->allowed_read_locks.emplace(&shard.read_locks);
               mtrx->allowed_write_locks.emplace(&shard.write_locks);
               mtrx->processing_deadline = processing_deadline;
               ilog( "." );

               s_trace.transaction_traces.emplace_back(_apply_transaction(*mtrx));
               record_locks_for_data_access(s_trace.transaction_traces.back().action_traces, used_read_locks, used_write_locks);

               FC_ASSERT(receipt.status == s_trace.transaction_traces.back().status);

               // validate_referenced_accounts(trx);
               // Check authorization, and allow irrelevant signatures.
               // If the block producer let it slide, we'll roll with it.
               // check_transaction_authorization(trx, true);
            } /// for each transaction id

            // Validate that the producer didn't list extra locks to bloat the size of the block
            // TODO: this check can be removed when blocks are irreversible
            fc::deduplicate(used_read_locks);
            fc::deduplicate(used_write_locks);

            EOS_ASSERT(std::equal(used_read_locks.cbegin(), used_read_locks.cend(), shard.read_locks.begin()),
               block_lock_exception, "Read locks for executing shard: ${s} do not match those listed in the block", ("s", shard_index));
            EOS_ASSERT(std::equal(used_write_locks.cbegin(), used_write_locks.cend(), shard.write_locks.begin()),
               block_lock_exception, "Write locks for executing shard: ${s} do not match those listed in the block", ("s", shard_index));

            s_trace.finalize_shard();
            c_trace.shard_traces.emplace_back(move(s_trace));
         } /// for each shard

         _apply_cycle_trace(c_trace);
         r_trace.cycle_traces.emplace_back(move(c_trace));
      } /// for each cycle

      next_block_trace.region_traces.emplace_back(move(r_trace));
   } /// for each region

   FC_ASSERT(next_block.action_mroot == next_block_trace.calculate_action_merkle_root());
   FC_ASSERT( transaction_metadata::calculate_transaction_merkle_root(input_metas) == next_block.transaction_mroot, "merkle root does not match" );

   _finalize_block( next_block_trace );
} FC_CAPTURE_AND_RETHROW( (next_block.block_num()) )  }

flat_set<public_key_type> chain_controller::get_required_keys(const transaction& trx,
                                                              const flat_set<public_key_type>& candidate_keys)const
{
   auto checker = make_auth_checker( [&](const permission_level& p){ return get_permission(p).auth; },
                                     [](const permission_level& ) {},
                                     get_global_properties().configuration.max_authority_depth,
                                     candidate_keys);

   for (const auto& act : trx.actions ) {
      for (const auto& declared_auth : act.authorization) {
         if (!checker.satisfied(declared_auth)) {
            EOS_ASSERT(checker.satisfied(declared_auth), tx_missing_sigs,
                       "transaction declares authority '${auth}', but does not have signatures for it.",
                       ("auth", declared_auth));
         }
      }
   }

   return checker.used_keys();
}

class permission_visitor {
public:
   permission_visitor(const chain_controller& controller) : _chain_controller(controller) {}

   void operator()(const permission_level& perm_level) {
      const auto obj = _chain_controller.get_permission(perm_level);
      if (_max_delay < obj.delay)
         _max_delay = obj.delay;
   }

   const time_point& get_max_delay() const { return _max_delay; }
private:
   const chain_controller& _chain_controller;
   time_point _max_delay;
};

time_point chain_controller::check_authorization( const vector<action>& actions,
                                                  const vector<action>& context_free_actions,
                                                  const flat_set<public_key_type>& provided_keys,
                                                  bool allow_unused_signatures,
                                                  flat_set<account_name> provided_accounts )const
{
   auto checker = make_auth_checker( [&](const permission_level& p){ return get_permission(p).auth; },
                                     permission_visitor(*this),
                                     get_global_properties().configuration.max_authority_depth,
                                     provided_keys, provided_accounts );

   time_point max_delay;

   for( const auto& act : actions ) {
      for( const auto& declared_auth : act.authorization ) {

         // check a minimum permission if one is set, otherwise assume the contract code will validate
         auto min_permission_name = lookup_minimum_permission(declared_auth.actor, act.account, act.name);
         bool min_permission_required = true;
         if (!min_permission_name) {
            // for updateauth actions, need to determine the permission that is changing
            if (act.account == config::system_account_name && act.name == contracts::updateauth::get_name()) {
               auto update = act.data_as<contracts::updateauth>();
               const auto permission_to_change = _db.find<permission_object, by_owner>(boost::make_tuple(update.account, update.permission));
               if (permission_to_change != nullptr) {
                  // only determining delay
                  min_permission_required = false;
                  min_permission_name = update.permission;
               }
            }
         }
         if (min_permission_name) {
            const auto& min_permission = _db.get<permission_object, by_owner>(boost::make_tuple(declared_auth.actor, *min_permission_name));

            if ((_skip_flags & skip_authority_check) == false) {
               const auto& index = _db.get_index<permission_index>().indices();
               const optional<time_point> delay = get_permission(declared_auth).satisfies(min_permission, index);
               EOS_ASSERT(!min_permission_required || delay.valid(),
                          tx_irrelevant_auth,
                          "action declares irrelevant authority '${auth}'; minimum authority is ${min}",
                          ("auth", declared_auth)("min", min_permission.name));
               if (max_delay < *delay)
                  max_delay = *delay;
            }
         }

         if (act.account == config::system_account_name) {
            // for link changes, we need to also determine the delay associated with an existing link that is being
            // moved or removed
            if (act.name == contracts::linkauth::get_name()) {
               auto link = act.data_as<contracts::linkauth>();
               if (declared_auth.actor == link.account) {
                  const auto linked_permission_name = lookup_linked_permission(link.account, link.code, link.type);
                  if( linked_permission_name.valid() ) {
                     const auto& linked_permission = _db.get<permission_object, by_owner>(boost::make_tuple(link.account, *linked_permission_name));
                     const auto& index = _db.get_index<permission_index>().indices();
                     const optional<time_point> delay = get_permission(declared_auth).satisfies(linked_permission, index);
                     if (delay.valid() && max_delay < *delay)
                        max_delay = *delay;
                  } // else it is only a new link, so don't need to delay
               }
            } else if (act.name == contracts::unlinkauth::get_name()) {
               auto unlink = act.data_as<contracts::unlinkauth>();
               if (declared_auth.actor == unlink.account) {
                  const auto unlinked_permission_name = lookup_linked_permission(unlink.account, unlink.code, unlink.type);
                  if (unlinked_permission_name.valid()) {
                     const auto& unlinked_permission = _db.get<permission_object, by_owner>(boost::make_tuple(unlink.account, *unlinked_permission_name));
                     const auto& index = _db.get_index<permission_index>().indices();
                     const optional<time_point> delay = get_permission(declared_auth).satisfies(unlinked_permission, index);
                     if (delay.valid() && max_delay < *delay)
                        max_delay = *delay;
                  }
               }
            }
         }

         if ((_skip_flags & skip_transaction_signatures) == false) {
            EOS_ASSERT(checker.satisfied(declared_auth), tx_missing_sigs,
                       "transaction declares authority '${auth}', but does not have signatures for it.",
                       ("auth", declared_auth));
         }
      }
   }

   for( const auto& act : context_free_actions ) {
      if (act.account == config::system_account_name && act.name == contracts::mindelay::get_name()) {
         const auto mindelay = act.data_as<contracts::mindelay>();
         const time_point delay = time_point_sec{mindelay.delay.convert_to<uint32_t>()};
         if (max_delay < delay)
            max_delay = delay;
      }
   }

   if (!allow_unused_signatures && (_skip_flags & skip_transaction_signatures) == false)
      EOS_ASSERT(checker.all_keys_used(), tx_irrelevant_sig,
                 "transaction bears irrelevant signatures from these keys: ${keys}",
                 ("keys", checker.unused_keys()));

   const auto checker_max_delay = checker.get_permission_visitor().get_max_delay();
   if (max_delay < checker_max_delay)
      max_delay = checker_max_delay;

   return max_delay;
}

time_point chain_controller::check_transaction_authorization(const transaction& trx,
                                                             const vector<signature_type>& signatures,
                                                             const vector<bytes>& cfd,
                                                             bool allow_unused_signatures)const
{
   return check_authorization( trx.actions, trx.context_free_actions, trx.get_signature_keys( signatures, chain_id_type{}, cfd ), allow_unused_signatures );
}

optional<permission_name> chain_controller::lookup_minimum_permission(account_name authorizer_account,
                                                                    account_name scope,
                                                                    action_name act_name) const {
#warning TODO: this comment sounds like it is expecting a check ("may") somewhere else, but I have not found anything else
   // updateauth is a special case where any permission _may_ be suitable depending
   // on the contents of the action
   if (scope == config::system_account_name && act_name == contracts::updateauth::get_name()) {
      return optional<permission_name>();
   }

   try {
      optional<permission_name> linked_permission = lookup_linked_permission(authorizer_account, scope, act_name);
      if (!linked_permission )
         return config::active_name;

      if( *linked_permission == N(eosio.any) ) 
         return optional<permission_name>();

      return linked_permission;
   } FC_CAPTURE_AND_RETHROW((authorizer_account)(scope)(act_name))
}

optional<permission_name> chain_controller::lookup_linked_permission(account_name authorizer_account,
                                                                     account_name scope,
                                                                     action_name act_name) const {
   try {
      // First look up a specific link for this message act_name
      auto key = boost::make_tuple(authorizer_account, scope, act_name);
      auto link = _db.find<permission_link_object, by_action_name>(key);
      // If no specific link found, check for a contract-wide default
      if (link == nullptr) {
         get<2>(key) = "";
         link = _db.find<permission_link_object, by_action_name>(key);
      }

      // If no specific or default link found, use active permission
      if (link != nullptr) {
         return link->required_permission;
      } 
      return optional<permission_name>(); 

    //  return optional<permission_name>();
   } FC_CAPTURE_AND_RETHROW((authorizer_account)(scope)(act_name))
}

void chain_controller::validate_uniqueness( const transaction& trx )const {
   if( !should_check_for_duplicate_transactions() ) return;

   auto transaction = _db.find<transaction_object, by_trx_id>(trx.id());
   EOS_ASSERT(transaction == nullptr, tx_duplicate, "Transaction is not unique");
}

void chain_controller::record_transaction(const transaction& trx) 
{ 
   try {
       _db.create<transaction_object>([&](transaction_object& transaction) {
           transaction.trx_id = trx.id();
           transaction.expiration = trx.expiration;
       });
   } catch ( ... ) {
       EOS_ASSERT( false, transaction_exception,
                  "duplicate transaction ${id}", 
                  ("id", trx.id() ) );
   }
} 

void chain_controller::update_resource_usage( transaction_trace& trace, const transaction_metadata& meta ) {
   const auto& chain_configuration = get_global_properties().configuration;

   uint32_t action_cpu_usage = 0;
   for (const auto &at: trace.action_traces) {
      action_cpu_usage += chain_configuration.base_per_action_cpu_usage + at.cpu_usage;
      if (at.receiver == config::system_account_name &&
          at.act.account == config::system_account_name &&
          at.act.name == N(setcode)) {
         action_cpu_usage += chain_configuration.base_setcode_cpu_usage;
      }
   }

   trace.net_usage = meta.bandwidth_usage + chain_configuration.base_per_transaction_net_usage;
   trace.cpu_usage = action_cpu_usage + chain_configuration.base_per_transaction_cpu_usage;

   // charge a system controlled amount for signature verification/recovery
   if( meta.signing_keys ) {
      trace.cpu_usage += meta.signing_keys->size() * chain_configuration.per_signature_cpu_usage;
   }

   // determine the accounts to bill
   set<std::pair<account_name, permission_name>> authorizations;
   for( const auto& act : meta.trx().actions )
      for( const auto& auth : act.authorization )
         authorizations.emplace( auth.actor, auth.permission );


   vector<account_name> bill_to_accounts;
   bill_to_accounts.reserve(authorizations.size());
   for( const auto& ap : authorizations ) {
      bill_to_accounts.push_back(ap.first);
   }

   // for account usage, the ordinal is based on possible blocks not actual blocks.  This means that as blocks are
   // skipped account usage will still decay.
   uint32_t ordinal = (uint32_t)(head_block_time().time_since_epoch().count() / fc::milliseconds(config::block_interval_ms).count());
   _resource_limits.add_transaction_usage(bill_to_accounts, trace.cpu_usage, trace.net_usage, ordinal);
}


void chain_controller::validate_tapos(const transaction& trx)const {
   if (!should_check_tapos()) return;

   const auto& tapos_block_summary = _db.get<block_summary_object>((uint16_t)trx.ref_block_num);

   //Verify TaPoS block summary has correct ID prefix, and that this block's time is not past the expiration
   EOS_ASSERT(trx.verify_reference_block(tapos_block_summary.block_id), invalid_ref_block_exception,
              "Transaction's reference block did not match. Is this transaction from a different fork?",
              ("tapos_summary", tapos_block_summary));
}

void chain_controller::validate_referenced_accounts( const transaction& trx )const
{ try {
   for( const auto& act : trx.actions ) {
      require_account(act.account);
      for (const auto& auth : act.authorization )
         require_account(auth.actor);
   }
} FC_CAPTURE_AND_RETHROW() }

void chain_controller::validate_expiration( const transaction& trx ) const
{ try {
   fc::time_point now = head_block_time();
   const auto& chain_configuration = get_global_properties().configuration;

   EOS_ASSERT( time_point(trx.expiration) <= now + fc::seconds(chain_configuration.max_transaction_lifetime),
               tx_exp_too_far_exception, "Transaction expiration is too far in the future, expiration is ${trx.expiration} but max expiration is ${max_til_exp}",
              ("trx.expiration",trx.expiration)("now",now)
              ("max_til_exp",chain_configuration.max_transaction_lifetime));
   EOS_ASSERT( now <= time_point(trx.expiration), expired_tx_exception, "Transaction is expired, now is ${now}, expiration is ${trx.exp}",
              ("now",now)("trx.exp",trx.expiration));
} FC_CAPTURE_AND_RETHROW((trx)) }


void chain_controller::require_scope( const scope_name& scope )const {
   switch( uint64_t(scope) ) {
      case config::eosio_all_scope:
      case config::eosio_auth_scope:
         return; /// built in scopes
      default:
         require_account(scope);
   }
}

void chain_controller::require_account(const account_name& name) const {
   auto account = _db.find<account_object, by_name>(name);
   FC_ASSERT(account != nullptr, "Account not found: ${name}", ("name", name));
}

const producer_object& chain_controller::validate_block_header(uint32_t skip, const signed_block& next_block)const {
   EOS_ASSERT(head_block_id() == next_block.previous, block_validate_exception, "",
              ("head_block_id",head_block_id())("next.prev",next_block.previous));
   EOS_ASSERT(head_block_time() < (fc::time_point)next_block.timestamp, block_validate_exception, "",
              ("head_block_time",head_block_time())("next",next_block.timestamp)("blocknum",next_block.block_num()));
   if (((fc::time_point)next_block.timestamp) > head_block_time() + fc::microseconds(config::block_interval_ms*1000)) {
      elog("head_block_time ${h}, next_block ${t}, block_interval ${bi}",
           ("h", head_block_time())("t", next_block.timestamp)("bi", config::block_interval_ms));
      elog("Did not produce block within block_interval ${bi}ms, took ${t}ms)",
           ("bi", config::block_interval_ms)("t", (time_point(next_block.timestamp) - head_block_time()).count() / 1000));
   }


   if( !is_start_of_round( next_block.block_num() ) )  {
      EOS_ASSERT(!next_block.new_producers, block_validate_exception,
                 "Producer changes may only occur at the end of a round.");
   }

   const producer_object& producer = get_producer(get_scheduled_producer(get_slot_at_time(next_block.timestamp)));

   if(!(skip&skip_producer_signature))
      EOS_ASSERT(next_block.validate_signee(producer.signing_key), block_validate_exception,
                 "Incorrect block producer key: expected ${e} but got ${a}",
                 ("e", producer.signing_key)("a", public_key_type(next_block.signee())));

   if(!(skip&skip_producer_schedule_check)) {
      EOS_ASSERT(next_block.producer == producer.owner, block_validate_exception,
                 "Producer produced block at wrong time",
                 ("block producer",next_block.producer)("scheduled producer",producer.owner));
   }

   EOS_ASSERT( next_block.schedule_version == get_global_properties().active_producers.version, block_validate_exception, "wrong producer schedule version specified" );

   return producer;
}

void chain_controller::create_block_summary(const signed_block& next_block) {
   auto sid = next_block.block_num() & 0xffff;
   _db.modify( _db.get<block_summary_object,by_id>(sid), [&](block_summary_object& p) {
         p.block_id = next_block.id();
   });
}

/**
 *  Takes the top config::producer_count producers by total vote excluding any producer whose
 *  block_signing_key is null.
 */
producer_schedule_type chain_controller::_calculate_producer_schedule()const {
   producer_schedule_type schedule = get_global_properties().new_active_producers;

   const auto& hps = _head_producer_schedule();
   schedule.version = hps.version;
   if( hps != schedule )
      ++schedule.version;
   return schedule;
}

/**
 *  Returns the most recent and/or pending producer schedule
 */
const shared_producer_schedule_type& chain_controller::_head_producer_schedule()const {
   const auto& gpo = get_global_properties();
   if( gpo.pending_active_producers.size() )
      return gpo.pending_active_producers.back().second;
   return gpo.active_producers;
}

void chain_controller::update_global_properties(const signed_block& b) { try {
   // If we're at the end of a round, update the BlockchainConfiguration, producer schedule
   // and "producers" special account authority
   if( is_start_of_round( b.block_num() ) ) {
      auto schedule = _calculate_producer_schedule();
      if( b.new_producers )
      {
          FC_ASSERT( schedule == *b.new_producers, "pending producer set different than expected" );
      }
      const auto& gpo = get_global_properties();

      if( _head_producer_schedule() != schedule ) {
         FC_ASSERT( b.new_producers, "pending producer set changed but block didn't indicate it" );
      }
      _db.modify( gpo, [&]( auto& props ) {
         if( props.pending_active_producers.size() && props.pending_active_producers.back().first == b.block_num() )
            props.pending_active_producers.back().second = schedule;
         else
         {
            props.pending_active_producers.emplace_back( props.pending_active_producers.get_allocator() );// props.pending_active_producers.size()+1, props.pending_active_producers.get_allocator() );
            auto& back = props.pending_active_producers.back();
            back.first = b.block_num();
            back.second = schedule;

         }
      });


      auto active_producers_authority = authority(config::producers_authority_threshold, {}, {});
      for(auto& name : gpo.active_producers.producers ) {
         active_producers_authority.accounts.push_back({{name.producer_name, config::active_name}, 1});
      }

      auto& po = _db.get<permission_object, by_owner>( boost::make_tuple(config::producers_account_name,
                                                                         config::active_name ) );
      _db.modify(po,[active_producers_authority] (permission_object& po) {
         po.auth = active_producers_authority;
      });
   }
} FC_CAPTURE_AND_RETHROW() }

void chain_controller::add_checkpoints( const flat_map<uint32_t,block_id_type>& checkpts ) {
   for (const auto& i : checkpts)
      _checkpoints[i.first] = i.second;
}

bool chain_controller::before_last_checkpoint()const {
   return (_checkpoints.size() > 0) && (_checkpoints.rbegin()->first >= head_block_num());
}

const global_property_object& chain_controller::get_global_properties()const {
   return _db.get<global_property_object>();
}

const dynamic_global_property_object&chain_controller::get_dynamic_global_properties() const {
   return _db.get<dynamic_global_property_object>();
}

time_point chain_controller::head_block_time()const {
   return get_dynamic_global_properties().time;
}

uint32_t chain_controller::head_block_num()const {
   return get_dynamic_global_properties().head_block_number;
}

block_id_type chain_controller::head_block_id()const {
   return get_dynamic_global_properties().head_block_id;
}

account_name chain_controller::head_block_producer() const {
   auto b = _fork_db.fetch_block(head_block_id());
   if( b ) return b->data.producer;

   if (auto head_block = fetch_block_by_id(head_block_id()))
      return head_block->producer;
   return {};
}

const producer_object& chain_controller::get_producer(const account_name& owner_name) const
{ try {
   return _db.get<producer_object, by_owner>(owner_name);
} FC_CAPTURE_AND_RETHROW( (owner_name) ) }

const permission_object&   chain_controller::get_permission( const permission_level& level )const
{ try {
   return _db.get<permission_object, by_owner>( boost::make_tuple(level.actor,level.permission) );
} EOS_RETHROW_EXCEPTIONS( chain::permission_query_exception, "Fail to retrieve permission: ${level}", ("level", level) ) }

uint32_t chain_controller::last_irreversible_block_num() const {
   return get_dynamic_global_properties().last_irreversible_block_num;
}

void chain_controller::_initialize_indexes() {
   _db.add_index<account_index>();
   _db.add_index<permission_index>();
   _db.add_index<permission_usage_index>();
   _db.add_index<permission_link_index>();
   _db.add_index<action_permission_index>();



   _db.add_index<contracts::table_id_multi_index>();
   _db.add_index<contracts::key_value_index>();
   _db.add_index<contracts::index64_index>();
   _db.add_index<contracts::index128_index>();
   _db.add_index<contracts::index256_index>();
   _db.add_index<contracts::index_double_index>();

   _db.add_index<global_property_multi_index>();
   _db.add_index<dynamic_global_property_multi_index>();
   _db.add_index<block_summary_multi_index>();
   _db.add_index<transaction_multi_index>();
   _db.add_index<generated_transaction_multi_index>();
   _db.add_index<producer_multi_index>();
   _db.add_index<scope_sequence_multi_index>();
}

void chain_controller::_initialize_chain(contracts::chain_initializer& starter)
{ try {
   if (!_db.find<global_property_object>()) {
      _db.with_write_lock([this, &starter] {
         auto initial_timestamp = starter.get_chain_start_time();
         FC_ASSERT(initial_timestamp != time_point(), "Must initialize genesis timestamp." );
         FC_ASSERT( block_timestamp_type(initial_timestamp) == initial_timestamp,
                    "Genesis timestamp must be divisible by config::block_interval_ms" );

         // Create global properties
         const auto& gp = _db.create<global_property_object>([&starter](global_property_object& p) {
            p.configuration = starter.get_chain_start_configuration();
            p.active_producers = starter.get_chain_start_producers();
            p.new_active_producers = starter.get_chain_start_producers();
         });

         _db.create<dynamic_global_property_object>([&](dynamic_global_property_object& p) {
            p.time = initial_timestamp;
            //p.recent_slots_filled = uint64_t(-1);
         });

         _resource_limits.initialize_chain();

         // Initialize block summary index
         for (int i = 0; i < 0x10000; i++)
            _db.create<block_summary_object>([&](block_summary_object&) {});

         starter.prepare_database(*this, _db);
      });
   }
} FC_CAPTURE_AND_RETHROW() }


void chain_controller::replay() {
   ilog("Replaying blockchain");
   auto start = fc::time_point::now();

   auto on_exit = fc::make_scoped_exit([&_currently_replaying_blocks = _currently_replaying_blocks](){
      _currently_replaying_blocks = false;
   });
   _currently_replaying_blocks = true;

   auto last_block = _block_log.read_head();
   if (!last_block) {
      elog("No blocks in block log; skipping replay");
      return;
   }

   const auto last_block_num = last_block->block_num();

   ilog("Replaying ${n} blocks...", ("n", last_block_num) );
   for (uint32_t i = 1; i <= last_block_num; ++i) {
      if (i % 5000 == 0)
         std::cerr << "   " << double(i*100)/last_block_num << "%   "<<i << " of " <<last_block_num<<"   \n";
      fc::optional<signed_block> block = _block_log.read_block_by_num(i);
      FC_ASSERT(block, "Could not find block #${n} in block_log!", ("n", i));
      _apply_block(*block, skip_producer_signature |
                          skip_transaction_signatures |
                          skip_transaction_dupe_check |
                          skip_tapos_check |
                          skip_producer_schedule_check |
                          skip_authority_check |
                          received_block);
   }
   auto end = fc::time_point::now();
   ilog("Done replaying ${n} blocks, elapsed time: ${t} sec",
        ("n", head_block_num())("t",double((end-start).count())/1000000.0));

   _db.set_revision(head_block_num());
}

void chain_controller::_spinup_db() {
   // Rewind the database to the last irreversible block
   _db.with_write_lock([&] {
      _db.undo_all();
      FC_ASSERT(_db.revision() == head_block_num(), "Chainbase revision does not match head block num",
                ("rev", _db.revision())("head_block", head_block_num()));

   });
}

void chain_controller::_spinup_fork_db()
{
   fc::optional<signed_block> last_block = _block_log.read_head();
   if(last_block.valid()) {
      _fork_db.start_block(*last_block);
      if (last_block->id() != head_block_id()) {
           FC_ASSERT(head_block_num() == 0, "last block ID does not match current chain state",
                     ("last_block->id", last_block->id())("head_block_num",head_block_num()));
      }
   }
}

/*
ProducerRound chain_controller::calculate_next_round(const signed_block& next_block) {
   auto schedule = _admin->get_next_round(_db);
   auto changes = get_global_properties().active_producers - schedule;
   EOS_ASSERT(boost::range::equal(next_block.producer_changes, changes), block_validate_exception,
              "Unexpected round changes in new block header",
              ("expected changes", changes)("block changes", next_block.producer_changes));

   fc::time_point tp = (fc::time_point)next_block.timestamp;
   utilities::rand::random rng(tp.sec_since_epoch());
   rng.shuffle(schedule);
   return schedule;
}*/

void chain_controller::update_global_dynamic_data(const signed_block& b) {
   const dynamic_global_property_object& _dgp = _db.get<dynamic_global_property_object>();

   const auto& bmroot = _dgp.block_merkle_root.get_root();
   FC_ASSERT( bmroot == b.block_mroot, "block merkle root does not match expected value" );

   uint32_t missed_blocks = head_block_num() == 0? 1 : get_slot_at_time((fc::time_point)b.timestamp);
   assert(missed_blocks != 0);
   missed_blocks--;

//   if (missed_blocks)
//      wlog("Blockchain continuing after gap of ${b} missed blocks", ("b", missed_blocks));

   if (!(_skip_flags & skip_missed_block_penalty)) {
      for (uint32_t i = 0; i < missed_blocks; ++i) {
         const auto &producer_missed = get_producer(get_scheduled_producer(i + 1));
         if (producer_missed.owner != b.producer) {
            /*
            const auto& producer_account = producer_missed.producer_account(*this);
            if( (fc::time_point::now() - b.timestamp) < fc::seconds(30) )
               wlog( "Producer ${name} missed block ${n} around ${t}", ("name",producer_account.name)("n",b.block_num())("t",b.timestamp) );
               */

            _db.modify(producer_missed, [&](producer_object &w) {
               w.total_missed++;
            });
         }
      }
   }

   const auto& props = get_global_properties();

   // dynamic global properties updating
   _db.modify( _dgp, [&]( dynamic_global_property_object& dgp ){
      dgp.head_block_number = b.block_num();
      dgp.head_block_id = b.id();
      dgp.time = b.timestamp;
      dgp.current_producer = b.producer;
      dgp.current_absolute_slot += missed_blocks+1;

      /*
      // If we've missed more blocks than the bitmap stores, skip calculations and simply reset the bitmap
      if (missed_blocks < sizeof(dgp.recent_slots_filled) * 8) {
         dgp.recent_slots_filled <<= 1;
         dgp.recent_slots_filled += 1;
         dgp.recent_slots_filled <<= missed_blocks;
      } else
         if(config::percent_100 * get_global_properties().active_producers.producers.size() / blocks_per_round() > config::required_producer_participation)
            dgp.recent_slots_filled = uint64_t(-1);
         else
            dgp.recent_slots_filled = 0;
      */
      dgp.block_merkle_root.append( head_block_id() );
   });

   _fork_db.set_max_size( _dgp.head_block_number - _dgp.last_irreversible_block_num + 1 );
}

void chain_controller::update_signing_producer(const producer_object& signing_producer, const signed_block& new_block)
{
   const dynamic_global_property_object& dpo = get_dynamic_global_properties();
   uint64_t new_block_aslot = dpo.current_absolute_slot + get_slot_at_time( (fc::time_point)new_block.timestamp );

   _db.modify( signing_producer, [&]( producer_object& _wit )
   {
      _wit.last_aslot = new_block_aslot;
      _wit.last_confirmed_block_num = new_block.block_num();
   } );
}

void chain_controller::update_permission_usage( const transaction_metadata& meta ) {
   // for any transaction not sent by code, update the affirmative last time a given permission was used
   if (!meta.sender) {
      for( const auto& act : meta.trx().actions ) {
         for( const auto& auth : act.authorization ) {
            const auto *puo = _db.find<permission_usage_object, by_account_permission>(boost::make_tuple(auth.actor, auth.permission));
            if (puo) {
               _db.modify(*puo, [this](permission_usage_object &pu) {
                  pu.last_used = head_block_time();
               });
            } else {
               _db.create<permission_usage_object>([this, &auth](permission_usage_object &pu){
                  pu.account = auth.actor;
                  pu.permission = auth.permission;
                  pu.last_used = head_block_time();
               });
            }
         }
      }
   }
}

void chain_controller::update_or_create_producers( const producer_schedule_type& producers ) {
   for ( auto prod : producers.producers ) {
      if ( _db.find<producer_object, by_owner>(prod.producer_name) == nullptr ) {
         _db.create<producer_object>( [&]( auto& pro ) {
            pro.owner       = prod.producer_name;
            pro.signing_key = prod.block_signing_key;
         });
      }
   }
}

void chain_controller::update_last_irreversible_block()
{
   const global_property_object& gpo = get_global_properties();
   const dynamic_global_property_object& dpo = get_dynamic_global_properties();

   vector<const producer_object*> producer_objs;
   producer_objs.reserve(gpo.active_producers.producers.size());

   std::transform(gpo.active_producers.producers.begin(),
                  gpo.active_producers.producers.end(), std::back_inserter(producer_objs),
                  [this](const producer_key& pk) { return &get_producer(pk.producer_name); });

   static_assert(config::irreversible_threshold_percent > 0, "irreversible threshold must be nonzero");

   size_t offset = EOS_PERCENT(producer_objs.size(), config::percent_100- config::irreversible_threshold_percent);
   std::nth_element(producer_objs.begin(), producer_objs.begin() + offset, producer_objs.end(),
      [](const producer_object* a, const producer_object* b) {
         return a->last_confirmed_block_num < b->last_confirmed_block_num;
      });

   uint32_t new_last_irreversible_block_num = producer_objs[offset]->last_confirmed_block_num;
   // TODO: right now the code cannot handle the head block being irreversible for reasons that are purely
   // implementation details.  We can and should remove this special case once the rest of the logic is fixed.
   if (producer_objs.size() == 1) {
      new_last_irreversible_block_num -= 1;
   }


   if (new_last_irreversible_block_num > dpo.last_irreversible_block_num) {
      _db.modify(dpo, [&](dynamic_global_property_object& _dpo) {
         _dpo.last_irreversible_block_num = new_last_irreversible_block_num;
      });
   }

   // Write newly irreversible blocks to disk. First, get the number of the last block on disk...
   auto old_last_irreversible_block = _block_log.head();
   unsigned last_block_on_disk = 0;
   // If this is null, there are no blocks on disk, so the zero is correct
   if (old_last_irreversible_block)
      last_block_on_disk = old_last_irreversible_block->block_num();

   if (last_block_on_disk < new_last_irreversible_block_num) {
      for (auto block_to_write = last_block_on_disk + 1;
           block_to_write <= new_last_irreversible_block_num;
           ++block_to_write) {
         auto block = fetch_block_by_number(block_to_write);
         FC_ASSERT( block, "unable to find last irreversible block to write" );
         _block_log.append(*block);
         applied_irreversible_block(*block);
      }
   }

   if( new_last_irreversible_block_num > last_block_on_disk ) {
      /// TODO: use upper / lower bound to find
      optional<producer_schedule_type> new_producer_schedule;
      for( const auto& item : gpo.pending_active_producers ) {
         if( item.first < new_last_irreversible_block_num ) {
            new_producer_schedule = item.second;
         }
      }
      if( new_producer_schedule ) {
         update_or_create_producers( *new_producer_schedule );
         _db.modify( gpo, [&]( auto& props ){
              boost::range::remove_erase_if(props.pending_active_producers,
                                            [new_last_irreversible_block_num](const typename decltype(props.pending_active_producers)::value_type& v) -> bool {
                                               return v.first < new_last_irreversible_block_num;
                                            });
              props.active_producers = *new_producer_schedule;
         });
      }
   }

   // Trim fork_database and undo histories
   _fork_db.set_max_size(head_block_num() - new_last_irreversible_block_num + 1);
   _db.commit(new_last_irreversible_block_num);
}

void chain_controller::clear_expired_transactions()
{ try {
   //Look for expired transactions in the deduplication list, and remove them.
   //transactions must have expired by at least two forking windows in order to be removed.
   auto& transaction_idx = _db.get_mutable_index<transaction_multi_index>();
   const auto& dedupe_index = transaction_idx.indices().get<by_expiration>();
   while( (!dedupe_index.empty()) && (head_block_time() > fc::time_point(dedupe_index.rbegin()->expiration) ) )
      transaction_idx.remove(*dedupe_index.rbegin());

   //Look for expired transactions in the pending generated list, and remove them.
   //transactions must have expired by at least two forking windows in order to be removed.
   auto& generated_transaction_idx = _db.get_mutable_index<generated_transaction_multi_index>();
   const auto& generated_index = generated_transaction_idx.indices().get<by_expiration>();
   while( (!generated_index.empty()) && (head_block_time() > generated_index.rbegin()->expiration) ) {
      _destroy_generated_transaction(*generated_index.rbegin());
   }

} FC_CAPTURE_AND_RETHROW() }

using boost::container::flat_set;

account_name chain_controller::get_scheduled_producer(uint32_t slot_num)const
{
   const dynamic_global_property_object& dpo = get_dynamic_global_properties();
   uint64_t current_aslot = dpo.current_absolute_slot + slot_num;
   const auto& gpo = _db.get<global_property_object>();
   auto number_of_active_producers = gpo.active_producers.producers.size();
   auto index = current_aslot % (number_of_active_producers * config::producer_repetitions);
   index /= config::producer_repetitions;
   FC_ASSERT( gpo.active_producers.producers.size() > 0, "no producers defined" );

   return gpo.active_producers.producers[index].producer_name;
}

block_timestamp_type chain_controller::get_slot_time(uint32_t slot_num)const
{
   if( slot_num == 0)
      return block_timestamp_type();

   const dynamic_global_property_object& dpo = get_dynamic_global_properties();

   if( head_block_num() == 0 )
   {
      // n.b. first block is at genesis_time plus one block interval
      auto genesis_time = block_timestamp_type(dpo.time);
      genesis_time.slot += slot_num;
      return (fc::time_point)genesis_time;
   }

   auto head_block_abs_slot = block_timestamp_type(head_block_time());
   head_block_abs_slot.slot += slot_num;
   return head_block_abs_slot;
}

uint32_t chain_controller::get_slot_at_time( block_timestamp_type when )const
{
   auto first_slot_time = get_slot_time(1);
   if( when < first_slot_time )
      return 0;
   return block_timestamp_type(when).slot - first_slot_time.slot + 1;
}

uint32_t chain_controller::producer_participation_rate()const
{
   //const dynamic_global_property_object& dpo = get_dynamic_global_properties();
   //return uint64_t(config::percent_100) * __builtin_popcountll(dpo.recent_slots_filled) / 64;
   return static_cast<uint32_t>(config::percent_100); // Ignore participation rate for now until we construct a better metric.
}

void chain_controller::_set_apply_handler( account_name contract, scope_name scope, action_name action, apply_handler v ) {
   _apply_handlers[contract][make_pair(scope,action)] = v;
}

static void log_handled_exceptions(const transaction& trx) {
   try {
      throw;
   } catch (const checktime_exceeded&) {
      throw;
   } FC_CAPTURE_AND_LOG((trx));
}

transaction_trace chain_controller::__apply_transaction( transaction_metadata& meta ) 
{ try {
   transaction_trace result(meta.id);

   validate_transaction( meta.trx() );

   for (const auto &act : meta.trx().context_free_actions) {
      FC_ASSERT( act.authorization.size() == 0, "context free actions cannot require authorization" );
      apply_context context(*this, _db, act, meta);
      context.context_free = true;
      context.exec();
      fc::move_append(result.action_traces, std::move(context.results.applied_actions));
      FC_ASSERT( result.deferred_transaction_requests.size() == 0 );
   }

   for (const auto &act : meta.trx().actions) {
      apply_context context(*this, _db, act, meta);
      context.exec();
      context.used_context_free_api |= act.authorization.size();

      FC_ASSERT( context.used_context_free_api, "action did not reference database state, it should be moved to context_free_actions", ("act",act) );
      fc::move_append(result.action_traces, std::move(context.results.applied_actions));
      fc::move_append(result.deferred_transaction_requests, std::move(context.results.deferred_transaction_requests));
   }

   update_resource_usage(result, meta);

   update_permission_usage(meta);
   record_transaction(meta.trx());
   return result;
} FC_CAPTURE_AND_RETHROW() }

<<<<<<< HEAD
transaction_trace chain_controller::_apply_transaction( transaction_metadata& meta ) {
   auto execute = [this](transaction_metadata& meta) -> transaction_trace {
      try {
         auto temp_session = _db.start_undo_session(true);
         auto result =  __apply_transaction(meta);
         temp_session.squash();
         return result;
      } catch (...) {
         // if there is no sender, there is no error handling possible, rethrow
         if (!meta.sender) {
            throw;
         }
         // log exceptions we can handle with the error handle, throws otherwise
         log_handled_exceptions(meta.trx());

         return _apply_error(meta);
=======
transaction_trace chain_controller::_apply_transaction( transaction_metadata& meta ) 
{ try {
   try {
      auto temp_session = _db.start_undo_session(true);
      auto result = __apply_transaction(meta);
      temp_session.squash();
      return result;
   } catch (...) {
      // if there is no sender, there is no error handling possible, rethrow
      if (!meta.sender) {
         throw;
>>>>>>> 895f207c
      }
   };

<<<<<<< HEAD
   auto start = fc::time_point::now();
   auto result = execute(meta);
   result._profiling_us = fc::time_point::now() - start;
   return result;
}
=======
      return _apply_error( meta );
   }
} FC_CAPTURE_AND_RETHROW() }
>>>>>>> 895f207c

transaction_trace chain_controller::_apply_error( transaction_metadata& meta ) {
   transaction_trace result(meta.id);
   result.status = transaction_trace::soft_fail;

   transaction etrx;
   etrx.actions.emplace_back(vector<permission_level>{{meta.sender_id,config::active_name}},
                             contracts::onerror(meta.raw_data, meta.raw_data + meta.raw_size) );

   try {
      auto temp_session = _db.start_undo_session(true);

      apply_context context(*this, _db, etrx.actions.front(), meta);
      context.exec();
      fc::move_append(result.action_traces, std::move(context.results.applied_actions));
      fc::move_append(result.deferred_transaction_requests, std::move(context.results.deferred_transaction_requests));

      uint32_t act_usage = result.action_traces.size();

      for (auto &at: result.action_traces) {
         at.region_id = meta.region_id;
         at.cycle_index = meta.cycle_index;
      }

      update_resource_usage(result, meta);
      record_transaction(meta.trx());

      temp_session.squash();
      return result;

   } catch (...) {
      // log exceptions we can handle with the error handle, throws otherwise
      log_handled_exceptions(etrx);

      // fall through to marking this tx as hard-failing
   }

   // if we have an objective error, on an error handler, we return hard fail for the trx
   result.status = transaction_trace::hard_fail;
   return result;
}

<<<<<<< HEAD
void chain_controller::_destroy_generated_transaction( const generated_transaction_object& gto ) {
   auto& generated_transaction_idx = _db.get_mutable_index<generated_transaction_multi_index>();
   _resource_limits.add_account_ram_usage(gto.payer, -(sizeof(generated_transaction_object) + gto.packed_trx.size() + config::overhead_per_row_ram_bytes));
   generated_transaction_idx.remove(gto);

}

void chain_controller::_create_generated_transaction( const deferred_transaction& dto ) {
   size_t trx_size = fc::raw::pack_size(dto);
   _resource_limits.add_account_ram_usage(
      dto.payer,
      (sizeof(generated_transaction_object) + (int64_t)trx_size + config::overhead_per_row_ram_bytes),
      "Generated Transaction ${id} from ${s}", _V("id", dto.sender_id)("s",dto.sender)
   );

   _db.create<generated_transaction_object>([&](generated_transaction_object &obj) {
      obj.trx_id = dto.id();
      obj.sender = dto.sender;
      obj.sender_id = dto.sender_id;
      obj.payer = dto.payer;
      obj.expiration = dto.expiration;
      obj.delay_until = dto.execute_after;
      obj.published = head_block_time();
      obj.packed_trx.resize(trx_size);
      fc::datastream<char *> ds(obj.packed_trx.data(), obj.packed_trx.size());
      fc::raw::pack(ds, dto);
   });
}


void chain_controller::push_deferred_transactions( bool flush )
=======
vector<transaction_trace> chain_controller::push_deferred_transactions( bool flush, uint32_t skip )
{ try {
   if( !_pending_block ) {
      _start_pending_block( true );
   }

   return with_skip_flags(skip, [&]() {
      return _db.with_write_lock([&]() {
         return _push_deferred_transactions( flush );
      });
   });
} FC_CAPTURE_AND_RETHROW() }

vector<transaction_trace> chain_controller::_push_deferred_transactions( bool flush )
>>>>>>> 895f207c
{
   FC_ASSERT( _pending_block, " block not started" );

   if (flush && _pending_cycle_trace && _pending_cycle_trace->shard_traces.size() > 0) {
      // TODO: when we go multithreaded this will need a better way to see if there are flushable
      // deferred transactions in the shards
      auto maybe_start_new_cycle = [&]() {
         for (const auto &st: _pending_cycle_trace->shard_traces) {
            for (const auto &tr: st.transaction_traces) {
               for (const auto &req: tr.deferred_transaction_requests) {
                  if ( req.contains<deferred_transaction>() ) {
                     const auto& dt = req.get<deferred_transaction>();
                     if ( fc::time_point(dt.execute_after) <= head_block_time() ) {
                        // force a new cycle and break out
                        _finalize_pending_cycle();
                        _start_pending_cycle();
                        return;
                     }
                  }
               }
            }
         }
      };

      maybe_start_new_cycle();
   }

   const auto& generated_transaction_idx = _db.get_index<generated_transaction_multi_index>();
   auto& generated_index = generated_transaction_idx.indices().get<by_delay>();
   vector<const generated_transaction_object*> candidates;

   for( auto itr = generated_index.begin(); itr != generated_index.end() && (head_block_time() >= itr->delay_until); ++itr) {
      const auto &gtrx = *itr;
      candidates.emplace_back(&gtrx);
   }

   auto deferred_transactions_deadline = fc::time_point::now() + fc::microseconds(config::deffered_transactions_max_time_per_block_us);
   vector<transaction_trace> res;
   for (const auto* trx_p: candidates) {
      if (!is_known_transaction(trx_p->trx_id)) {
         try {
            auto trx = fc::raw::unpack<deferred_transaction>(trx_p->packed_trx.data(), trx_p->packed_trx.size());
<<<<<<< HEAD
            transaction_metadata mtrx (trx, trx_p->published, trx.sender, trx.sender_id, trx_p->packed_trx.data(), trx_p->packed_trx.size());
            _push_transaction(std::move(mtrx));
         } FC_CAPTURE_AND_LOG((trx_p->trx_id)(trx_p->sender));
=======
            transaction_metadata mtrx (trx, trx_p->published, trx.sender, trx.sender_id, trx_p->packed_trx.data(), trx_p->packed_trx.size(), deferred_transactions_deadline);
            res.push_back( _push_transaction(std::move(mtrx)) );
            generated_transaction_idx.remove(*trx_p);
         } FC_CAPTURE_AND_LOG((trx_p->trx_id)(trx_p->sender));
      } else {
         generated_transaction_idx.remove(*trx_p);
      }
      if ( deferred_transactions_deadline <= fc::time_point::now() ) {
         break;
      }
   }
   return res;
}


/**
 *  @param act_usage The number of "actions" delivered directly or indirectly by applying meta.trx
 */
void chain_controller::update_usage( transaction_metadata& meta, uint32_t act_usage )
{
   set<std::pair<account_name, permission_name>> authorizing_accounts;

   for( const auto& act : meta.trx().actions )
      for( const auto& auth : act.authorization )
         authorizing_accounts.emplace( auth.actor, auth.permission );

   auto trx_size = meta.bandwidth_usage + config::fixed_bandwidth_overhead_per_transaction;

   const auto& dgpo = get_dynamic_global_properties();

   if( meta.signing_keys ) {
      act_usage += meta.signing_keys->size();
   }

   auto head_time = head_block_time();
   for( const auto& authaccnt : authorizing_accounts ) {

      const auto& buo = _db.get<bandwidth_usage_object,by_owner>( authaccnt.first );
      _db.modify( buo, [&]( auto& bu ){
          bu.bytes.add_usage( trx_size, head_time );
          bu.acts.add_usage( act_usage, head_time );
      });

      uint128_t  used_ubytes        = buo.bytes.value;
      uint128_t  used_uacts         = buo.acts.value;
      uint128_t  virtual_max_ubytes = dgpo.virtual_net_bandwidth * config::rate_limiting_precision;
      uint128_t  virtual_max_uacts  = dgpo.virtual_act_bandwidth * config::rate_limiting_precision;

      if( !(_skip_flags & genesis_setup) ) {
         #warning TODO: restore bandwidth checks
         /* setting of bandwidth currently not implemented
         FC_ASSERT( (used_ubytes * dgpo.total_net_weight) <=  (buo.net_weight * virtual_max_ubytes), "authorizing account '${n}' has insufficient net bandwidth for this transaction",
                    ("n",name(authaccnt.first))
                    ("used_bytes",double(used_ubytes)/1000000.)
                    ("user_net_weight",buo.net_weight)
                    ("virtual_max_bytes", double(virtual_max_ubytes)/1000000. )
                    ("total_net_weight", dgpo.total_net_weight)
                    );
         FC_ASSERT( (used_uacts * dgpo.total_cpu_weight)  <=  (buo.cpu_weight* virtual_max_uacts),  "authorizing account '${n}' has insufficient compute bandwidth for this transaction",
                    ("n",name(authaccnt.first))
                    ("used_acts",double(used_uacts)/1000000.)
                    ("user_cpu_weight",buo.cpu_weight)
                    ("virtual_max_uacts", double(virtual_max_uacts)/1000000. )
                    ("total_cpu_tokens", dgpo.total_cpu_weight)
                  );
         */
>>>>>>> 895f207c
      }

      _destroy_generated_transaction(*trx_p);
   }
}

const apply_handler* chain_controller::find_apply_handler( account_name receiver, account_name scope, action_name act ) const
{
   auto native_handler_scope = _apply_handlers.find( receiver );
   if( native_handler_scope != _apply_handlers.end() ) {
      auto handler = native_handler_scope->second.find( make_pair( scope, act ) );
      if( handler != native_handler_scope->second.end() )
         return &handler->second;
   }
   return nullptr;
}

} } /// eosio::chain<|MERGE_RESOLUTION|>--- conflicted
+++ resolved
@@ -266,21 +266,17 @@
    });
 } EOS_CAPTURE_AND_RETHROW( transaction_exception ) }
 
-<<<<<<< HEAD
-transaction_trace chain_controller::_push_transaction(const packed_transaction& trx) {
-   auto start = fc::time_point::now();
-   transaction_metadata   mtrx( trx, get_chain_id(), head_block_time());
-   check_transaction_authorization(mtrx.trx(), trx.signatures);
-   auto setup_us = fc::time_point::now() - start;
-   auto result = _push_transaction(std::move(mtrx));
-   result._setup_profiling_us = setup_us;
-=======
 transaction_trace chain_controller::_push_transaction(const packed_transaction& packed_trx)
 { try {
+   auto start = fc::time_point::now();
    transaction_metadata   mtrx( packed_trx, get_chain_id(), head_block_time());
 
    const auto delay = check_transaction_authorization(mtrx.trx(), packed_trx.signatures, packed_trx.context_free_data);
+   auto setup_us = fc::time_point::now() - start;
+
    transaction_trace result(mtrx.id);
+   result._setup_profiling_us = setup_us;
+
    if (!delay.sec_since_epoch()) {
       result = _push_transaction(std::move(mtrx));
 
@@ -311,11 +307,11 @@
          for_deferred.authorization.push_back(permission_level{config::system_account_name, config::active_name});
 
       apply_context context(*this, _db, for_deferred, mtrx);
->>>>>>> 895f207c
 
       time_point_sec execute_after = head_block_time();
       execute_after += time_point_sec(delay);
-      deferred_transaction dtrx(context.get_next_sender_id(), config::system_account_name, execute_after, trx);
+      //TODO: !!! WHO GETS BILLED TO STORE THE DELAYED TX?
+      deferred_transaction dtrx(context.get_next_sender_id(), config::system_account_name, config::system_account_name, execute_after, trx);
       FC_ASSERT( dtrx.execute_after < dtrx.expiration, "transaction expires before it can execute" );
 
       result.deferred_transaction_requests.push_back(std::move(dtrx));
@@ -323,7 +319,7 @@
       // notify anyone listening to pending transactions
       on_pending_transaction(std::move(mtrx), packed_trx);
 
-      store_deferred_transaction(result.deferred_transaction_requests[0].get<deferred_transaction>());
+      _create_generated_transaction(result.deferred_transaction_requests[0].get<deferred_transaction>());
    }
    return result;
 
@@ -477,21 +473,6 @@
    _pending_cycle_trace.reset();
 }
 
-void chain_controller::store_deferred_transaction(const deferred_transaction& dtrx)
-{
-   _db.create<generated_transaction_object>([&](generated_transaction_object &obj) {
-      obj.trx_id = dtrx.id();
-      obj.sender = dtrx.sender;
-      obj.sender_id = dtrx.sender_id;
-      obj.expiration = dtrx.expiration;
-      obj.delay_until = dtrx.execute_after;
-      obj.published = head_block_time();
-      obj.packed_trx.resize(fc::raw::pack_size(dtrx));
-      fc::datastream<char *> ds(obj.packed_trx.data(), obj.packed_trx.size());
-      fc::raw::pack(ds, dtrx);
-   });
-}
-
 void chain_controller::_apply_cycle_trace( const cycle_trace& res )
 {
    auto &generated_transaction_idx = _db.get_mutable_index<generated_transaction_multi_index>();
@@ -499,45 +480,20 @@
 
    for (const auto&st: res.shard_traces) {
       for (const auto &tr: st.transaction_traces) {
-<<<<<<< HEAD
-         for (const auto &dt: tr.deferred_transactions) {
-            _create_generated_transaction(dt);
-         }
-
-         if (tr.canceled_deferred.size() > 0 ) {
-            auto &generated_transaction_idx = _db.get_mutable_index<generated_transaction_multi_index>();
-            const auto &generated_index = generated_transaction_idx.indices().get<by_sender_id>();
-            for (const auto &dr: tr.canceled_deferred) {
-               while(!generated_index.empty()) {
-                  const auto& itr = generated_index.lower_bound(boost::make_tuple(dr.sender, dr.sender_id));
-                  if (itr == generated_index.end() || itr->sender != dr.sender || itr->sender_id != dr.sender_id ) {
-                     break;
-                  }
-
-                  _destroy_generated_transaction(*itr);
-=======
          for (const auto &req: tr.deferred_transaction_requests) {
             if ( req.contains<deferred_transaction>() ) {
                const auto& dt = req.get<deferred_transaction>();
                const auto itr = generated_index.lower_bound(boost::make_tuple(dt.sender, dt.sender_id));
                if ( itr != generated_index.end() && itr->sender == dt.sender && itr->sender_id == dt.sender_id ) {
-                  _db.modify<generated_transaction_object>( *itr, [&](generated_transaction_object &obj) {
-                        obj.expiration = dt.expiration;
-                        obj.delay_until = dt.execute_after;
-                        obj.published = head_block_time();
-                        obj.packed_trx.resize(fc::raw::pack_size(dt));
-                        fc::datastream<char *> ds(obj.packed_trx.data(), obj.packed_trx.size());
-                        fc::raw::pack(ds, dt);
-                     });
-               } else {
-                  store_deferred_transaction(dt);
+                  _destroy_generated_transaction(*itr);
                }
+
+               _create_generated_transaction(dt);
             } else if ( req.contains<deferred_reference>() ) {
                const auto& dr = req.get<deferred_reference>();
                const auto itr = generated_index.lower_bound(boost::make_tuple(dr.sender, dr.sender_id));
                if ( itr != generated_index.end() && itr->sender == dr.sender && itr->sender_id == dr.sender_id ) {
-                  generated_transaction_idx.remove(*itr);
->>>>>>> 895f207c
+                  _destroy_generated_transaction(*itr);
                }
             }
          }
@@ -809,26 +765,19 @@
                      ilog( "input" );
                      return &input_metas.at(itr->second);
                   } else {
-<<<<<<< HEAD
-                     const auto& gtrx = _db.get<generated_transaction_object,by_trx_id>(receipt.id);
-                     auto trx = fc::raw::unpack<deferred_transaction>(gtrx.packed_trx.data(), gtrx.packed_trx.size());
-                     _temp.emplace(trx, gtrx.published, trx.sender, trx.sender_id, gtrx.packed_trx.data(), gtrx.packed_trx.size() );
-                     _destroy_generated_transaction(gtrx);
-                     return &*_temp;
-=======
                      ilog( "defer" );
                      const auto* gtrx = _db.find<generated_transaction_object,by_trx_id>(receipt.id);
                      if (gtrx != nullptr) {
                         auto trx = fc::raw::unpack<deferred_transaction>(gtrx->packed_trx.data(), gtrx->packed_trx.size());
                         FC_ASSERT( trx.execute_after <= head_block_time() , "deffered transaction executed prematurely" );
                         _temp.emplace(trx, gtrx->published, trx.sender, trx.sender_id, gtrx->packed_trx.data(), gtrx->packed_trx.size() );
+                        _destroy_generated_transaction(*gtrx);
                         return &*_temp;
                      } else {
                         const auto& mtrx = input_metas[0];
                         FC_ASSERT(mtrx.id == receipt.id, "on-block transaction id mismatch");
                         return &input_metas[0];
                      }
->>>>>>> 895f207c
                   }
                };
 
@@ -1770,8 +1719,7 @@
    return result;
 } FC_CAPTURE_AND_RETHROW() }
 
-<<<<<<< HEAD
-transaction_trace chain_controller::_apply_transaction( transaction_metadata& meta ) {
+transaction_trace chain_controller::_apply_transaction( transaction_metadata& meta ) { try {
    auto execute = [this](transaction_metadata& meta) -> transaction_trace {
       try {
          auto temp_session = _db.start_undo_session(true);
@@ -1783,37 +1731,19 @@
          if (!meta.sender) {
             throw;
          }
+
          // log exceptions we can handle with the error handle, throws otherwise
          log_handled_exceptions(meta.trx());
 
          return _apply_error(meta);
-=======
-transaction_trace chain_controller::_apply_transaction( transaction_metadata& meta ) 
-{ try {
-   try {
-      auto temp_session = _db.start_undo_session(true);
-      auto result = __apply_transaction(meta);
-      temp_session.squash();
-      return result;
-   } catch (...) {
-      // if there is no sender, there is no error handling possible, rethrow
-      if (!meta.sender) {
-         throw;
->>>>>>> 895f207c
       }
    };
 
-<<<<<<< HEAD
    auto start = fc::time_point::now();
    auto result = execute(meta);
    result._profiling_us = fc::time_point::now() - start;
    return result;
-}
-=======
-      return _apply_error( meta );
-   }
 } FC_CAPTURE_AND_RETHROW() }
->>>>>>> 895f207c
 
 transaction_trace chain_controller::_apply_error( transaction_metadata& meta ) {
    transaction_trace result(meta.id);
@@ -1856,7 +1786,6 @@
    return result;
 }
 
-<<<<<<< HEAD
 void chain_controller::_destroy_generated_transaction( const generated_transaction_object& gto ) {
    auto& generated_transaction_idx = _db.get_mutable_index<generated_transaction_multi_index>();
    _resource_limits.add_account_ram_usage(gto.payer, -(sizeof(generated_transaction_object) + gto.packed_trx.size() + config::overhead_per_row_ram_bytes));
@@ -1886,9 +1815,6 @@
    });
 }
 
-
-void chain_controller::push_deferred_transactions( bool flush )
-=======
 vector<transaction_trace> chain_controller::push_deferred_transactions( bool flush, uint32_t skip )
 { try {
    if( !_pending_block ) {
@@ -1903,7 +1829,6 @@
 } FC_CAPTURE_AND_RETHROW() }
 
 vector<transaction_trace> chain_controller::_push_deferred_transactions( bool flush )
->>>>>>> 895f207c
 {
    FC_ASSERT( _pending_block, " block not started" );
 
@@ -1946,82 +1871,18 @@
       if (!is_known_transaction(trx_p->trx_id)) {
          try {
             auto trx = fc::raw::unpack<deferred_transaction>(trx_p->packed_trx.data(), trx_p->packed_trx.size());
-<<<<<<< HEAD
-            transaction_metadata mtrx (trx, trx_p->published, trx.sender, trx.sender_id, trx_p->packed_trx.data(), trx_p->packed_trx.size());
-            _push_transaction(std::move(mtrx));
-         } FC_CAPTURE_AND_LOG((trx_p->trx_id)(trx_p->sender));
-=======
             transaction_metadata mtrx (trx, trx_p->published, trx.sender, trx.sender_id, trx_p->packed_trx.data(), trx_p->packed_trx.size(), deferred_transactions_deadline);
             res.push_back( _push_transaction(std::move(mtrx)) );
-            generated_transaction_idx.remove(*trx_p);
          } FC_CAPTURE_AND_LOG((trx_p->trx_id)(trx_p->sender));
-      } else {
-         generated_transaction_idx.remove(*trx_p);
-      }
+      }
+
+      _destroy_generated_transaction(*trx_p);
+
       if ( deferred_transactions_deadline <= fc::time_point::now() ) {
          break;
       }
    }
    return res;
-}
-
-
-/**
- *  @param act_usage The number of "actions" delivered directly or indirectly by applying meta.trx
- */
-void chain_controller::update_usage( transaction_metadata& meta, uint32_t act_usage )
-{
-   set<std::pair<account_name, permission_name>> authorizing_accounts;
-
-   for( const auto& act : meta.trx().actions )
-      for( const auto& auth : act.authorization )
-         authorizing_accounts.emplace( auth.actor, auth.permission );
-
-   auto trx_size = meta.bandwidth_usage + config::fixed_bandwidth_overhead_per_transaction;
-
-   const auto& dgpo = get_dynamic_global_properties();
-
-   if( meta.signing_keys ) {
-      act_usage += meta.signing_keys->size();
-   }
-
-   auto head_time = head_block_time();
-   for( const auto& authaccnt : authorizing_accounts ) {
-
-      const auto& buo = _db.get<bandwidth_usage_object,by_owner>( authaccnt.first );
-      _db.modify( buo, [&]( auto& bu ){
-          bu.bytes.add_usage( trx_size, head_time );
-          bu.acts.add_usage( act_usage, head_time );
-      });
-
-      uint128_t  used_ubytes        = buo.bytes.value;
-      uint128_t  used_uacts         = buo.acts.value;
-      uint128_t  virtual_max_ubytes = dgpo.virtual_net_bandwidth * config::rate_limiting_precision;
-      uint128_t  virtual_max_uacts  = dgpo.virtual_act_bandwidth * config::rate_limiting_precision;
-
-      if( !(_skip_flags & genesis_setup) ) {
-         #warning TODO: restore bandwidth checks
-         /* setting of bandwidth currently not implemented
-         FC_ASSERT( (used_ubytes * dgpo.total_net_weight) <=  (buo.net_weight * virtual_max_ubytes), "authorizing account '${n}' has insufficient net bandwidth for this transaction",
-                    ("n",name(authaccnt.first))
-                    ("used_bytes",double(used_ubytes)/1000000.)
-                    ("user_net_weight",buo.net_weight)
-                    ("virtual_max_bytes", double(virtual_max_ubytes)/1000000. )
-                    ("total_net_weight", dgpo.total_net_weight)
-                    );
-         FC_ASSERT( (used_uacts * dgpo.total_cpu_weight)  <=  (buo.cpu_weight* virtual_max_uacts),  "authorizing account '${n}' has insufficient compute bandwidth for this transaction",
-                    ("n",name(authaccnt.first))
-                    ("used_acts",double(used_uacts)/1000000.)
-                    ("user_cpu_weight",buo.cpu_weight)
-                    ("virtual_max_uacts", double(virtual_max_uacts)/1000000. )
-                    ("total_cpu_tokens", dgpo.total_cpu_weight)
-                  );
-         */
->>>>>>> 895f207c
-      }
-
-      _destroy_generated_transaction(*trx_p);
-   }
 }
 
 const apply_handler* chain_controller::find_apply_handler( account_name receiver, account_name scope, action_name act ) const
