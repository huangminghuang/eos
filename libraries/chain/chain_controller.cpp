--- conflicted
+++ resolved
@@ -51,13 +51,9 @@
       (cfg.read_only ? database::read_only : database::read_write),
       cfg.shared_memory_size),
  _block_log(cfg.block_log_dir),
-<<<<<<< HEAD
- _limits(cfg.limits),
- _resource_limits(_db)
-=======
  _wasm_interface(cfg.wasm_runtime),
  _limits(cfg.limits)
->>>>>>> 1a8bfeca
+ _resource_limits(_db)
 {
    _initialize_indexes();
    _resource_limits.initialize_database();
@@ -1141,13 +1137,7 @@
 
          _db.create<dynamic_global_property_object>([&](dynamic_global_property_object& p) {
             p.time = initial_timestamp;
-<<<<<<< HEAD
-            p.recent_slots_filled = uint64_t(-1);
-=======
             //p.recent_slots_filled = uint64_t(-1);
-            p.virtual_net_bandwidth = gp.configuration.max_block_size * (config::blocksize_average_window_ms / config::block_interval_ms );
-            p.virtual_act_bandwidth = gp.configuration.max_block_acts * (config::blocksize_average_window_ms / config::block_interval_ms );
->>>>>>> 1a8bfeca
          });
 
          _resource_limits.initialize_chain();
