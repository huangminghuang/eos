#pragma once
#include <fc/filesystem.hpp>
#include <eosio/chain/block.hpp>
#include <eosio/chain/genesis_state.hpp>

namespace eosio { namespace chain {

   namespace detail { class block_log_impl; }

   /* The block log is an external append only log of the blocks with a header. Blocks should only
    * be written to the log after they irreverisble as the log is append only. The log is a doubly
    * linked list of blocks. There is a secondary index file of only block positions that enables
    * O(1) random access lookup by block number.
    *
    * +---------------+----------------+---------------+----------------+-----+------------------+-------------------+
    * | Block 1 Entry | Pos of Block 1 | Block 2 Entry | Pos of Block 2 | ... | Head Block Entry | Pos of Head Block |
    * +---------------+----------------+---------------+----------------+-----+------------------+-------------------+
    *
    * +----------------+----------------+-----+-------------------+
    * | Pos of Block 1 | Pos of Block 2 | ... | Pos of Head Block |
    * +----------------+----------------+-----+-------------------+
    *
    * The block log can be walked in order by deserializing a block, skipping 8 bytes, deserializing a
    * block, repeat... The head block of the file can be found by seeking to the position contained
    * in the last 8 bytes the file. The block log can be read backwards by jumping back 8 bytes, following
    * the position, reading the block, jumping back 8 bytes, etc.
    *
    * Blocks can be accessed at random via block number through the index file. Seek to 8 * (block_num - 1)
    * to find the position of the block in the main file.
    *
    * The main file is the only file that needs to persist. The index file can be reconstructed during a
    * linear scan of the main file.
    */

   class block_log {
      public:
         block_log(const fc::path& data_dir);
         block_log(block_log&& other);
         ~block_log();

         [[deprecated]] uint64_t append(const signed_block_ptr& b);
         uint64_t append(const pruned_block_ptr& block, pruned_transaction::cf_compression_type segment_compression);

         void flush();

         [[deprecated]] void reset( const genesis_state& gs, const signed_block_ptr& genesis_block );
         void reset( const genesis_state& gs, const pruned_block_ptr& genesis_block, pruned_transaction::cf_compression_type segment_compression);
         void reset( const chain_id_type& chain_id, uint32_t first_block_num );
         
         block_id_type    read_block_id_by_num(uint32_t block_num)const;

         [[deprecated]] signed_block_ptr read_block_by_num(uint32_t block_num) const;
         std::unique_ptr<pruned_block>   read_pruned_block_by_num(uint32_t block_num) const;

         /**
          * Return offset of block in file, or block_log::npos if it does not exist.
          */
<<<<<<< HEAD
         uint64_t get_block_pos(uint32_t block_num) const;
         signed_block_ptr        read_head()const;
         const signed_block_ptr& head()const;
         uint32_t                first_block_num() const;
=======
         uint64_t                       get_block_pos(uint32_t block_num) const;
#warning TODO: change to pruned_block after merged with PR 8900
         signed_block_header*           head() const;
         [[deprecated]] block_id_type   head_id() const; // use head()->id() instead
         uint32_t                       first_block_num() const;

         void prune_transactions(uint32_t block_num, const vector<transaction_id_type>& ids);
>>>>>>> 03dd9ea4

         static const uint64_t npos = std::numeric_limits<uint64_t>::max();

         static const uint32_t min_supported_version;
         static const uint32_t max_supported_version;

         static fc::path repair_log( const fc::path& data_dir, uint32_t truncate_at_block = 0 );

         static fc::optional<genesis_state> extract_genesis_state( const fc::path& data_dir );

         static chain_id_type extract_chain_id( const fc::path& data_dir );

         static void construct_index(const fc::path& block_file_name, const fc::path& index_file_name);

         static bool contains_genesis_state(uint32_t version, uint32_t first_block_num);

         static bool contains_chain_id(uint32_t version, uint32_t first_block_num);

         static bool is_supported_version(uint32_t version);

         static bool trim_blocklog_front(const fc::path& block_dir, const fc::path& temp_dir, uint32_t truncate_at_block);
         static int  trim_blocklog_end(fc::path block_dir, uint32_t n);
         static void smoke_test(fc::path block_dir);


   private:
         void open(const fc::path& data_dir);
         void construct_index();

         std::unique_ptr<detail::block_log_impl> my;
   };
} }<|MERGE_RESOLUTION|>--- conflicted
+++ resolved
@@ -38,37 +38,25 @@
          block_log(block_log&& other);
          ~block_log();
 
-         [[deprecated]] uint64_t append(const signed_block_ptr& b);
-         uint64_t append(const pruned_block_ptr& block, pruned_transaction::cf_compression_type segment_compression);
+         uint64_t append(const signed_block_ptr& block, packed_transaction::cf_compression_type segment_compression);
 
          void flush();
 
-         [[deprecated]] void reset( const genesis_state& gs, const signed_block_ptr& genesis_block );
-         void reset( const genesis_state& gs, const pruned_block_ptr& genesis_block, pruned_transaction::cf_compression_type segment_compression);
+         void reset( const genesis_state& gs, const signed_block_ptr& genesis_block, packed_transaction::cf_compression_type segment_compression);
          void reset( const chain_id_type& chain_id, uint32_t first_block_num );
          
          block_id_type    read_block_id_by_num(uint32_t block_num)const;
 
-         [[deprecated]] signed_block_ptr read_block_by_num(uint32_t block_num) const;
-         std::unique_ptr<pruned_block>   read_pruned_block_by_num(uint32_t block_num) const;
+         std::unique_ptr<signed_block>   read_signed_block_by_num(uint32_t block_num) const;
 
          /**
           * Return offset of block in file, or block_log::npos if it does not exist.
           */
-<<<<<<< HEAD
-         uint64_t get_block_pos(uint32_t block_num) const;
-         signed_block_ptr        read_head()const;
-         const signed_block_ptr& head()const;
-         uint32_t                first_block_num() const;
-=======
          uint64_t                       get_block_pos(uint32_t block_num) const;
-#warning TODO: change to pruned_block after merged with PR 8900
-         signed_block_header*           head() const;
-         [[deprecated]] block_id_type   head_id() const; // use head()->id() instead
+         const signed_block_ptr&        head() const;
          uint32_t                       first_block_num() const;
 
          void prune_transactions(uint32_t block_num, const vector<transaction_id_type>& ids);
->>>>>>> 03dd9ea4
 
          static const uint64_t npos = std::numeric_limits<uint64_t>::max();
 
@@ -93,7 +81,6 @@
          static int  trim_blocklog_end(fc::path block_dir, uint32_t n);
          static void smoke_test(fc::path block_dir);
 
-
    private:
          void open(const fc::path& data_dir);
          void construct_index();
