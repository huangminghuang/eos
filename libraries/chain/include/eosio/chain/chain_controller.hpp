--- conflicted
+++ resolved
@@ -292,22 +292,13 @@
           *
           * @return fc::microseconds set to the max delay that this authorization requires to complete
           */
-<<<<<<< HEAD
-         time_point check_authorization( const vector<action>& actions,
-                                         const vector<action>& context_free_actions,
-                                         const flat_set<public_key_type>& provided_keys,
-                                         bool                             allow_unused_signatures = false,
-                                         flat_set<account_name>           provided_accounts = flat_set<account_name>(),
-                                         flat_set<permission_level>       provided_levels = flat_set<permission_level>()
-                                         )const;
-=======
          fc::microseconds check_authorization( const vector<action>& actions,
                                                const vector<action>& context_free_actions,
                                                const flat_set<public_key_type>& provided_keys,
                                                bool                             allow_unused_signatures = false,
-                                               flat_set<account_name>           provided_accounts = flat_set<account_name>()
+                                               flat_set<account_name>           provided_accounts = flat_set<account_name>(),
+                                               flat_set<permission_level>       provided_levels = flat_set<permission_level>()
                                              )const;
->>>>>>> 24cfeca8
 
          /**
           * @param account - the account owner of the permission
