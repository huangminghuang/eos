#pragma once

#include <eosio/chain/wasm_interface.hpp>
#include <eosio/chain/wasm_eosio_constraints.hpp>

using namespace fc;

namespace eosio { namespace chain { 

<<<<<<< HEAD
   using wasm_double = boost::multiprecision::cpp_dec_float_50;

   class apply_context;

namespace webassembly { namespace common {
=======
   struct wasm_context {
      wasm_context(wasm_cache::entry &code, apply_context& ctx, wasm_interface::vm_type vm)
      : code(code)
      , context(ctx)
      , vm(vm)
      {
      }
      eosio::chain::wasm_cache::entry& code;
      apply_context& context;
      wasm_interface::vm_type vm;
   };
>>>>>>> 7162bbe8


   template<typename T>
   struct class_from_wasm {
      /**
       * by default this is just constructing an object
       * @param wasm - the wasm_interface to use
       * @return
       */
      static auto value(apply_context& ctx) {
         return T(ctx);
      }
   };

   template<>
   struct class_from_wasm<apply_context> {
      /**
       * Don't construct a new apply_context, just return a reference to the existing ont
       * @param wasm
       * @return
       */
      static auto &value(apply_context& ctx) {
         return ctx;
      }
   };

   /**
    * class to represent an in-wasm-memory array
    * it is a hint to the transcriber that the next parameter will
    * be a size (data bytes length) and that the pair are validated together
    * This triggers the template specialization of intrinsic_invoker_impl
    * @tparam T
    */
   template<typename T>
   struct array_ptr {
      explicit array_ptr (T * value) : value(value) {}

      typename std::add_lvalue_reference<T>::type operator*() const {
         return *value;
      }

      T *operator->() const noexcept {
         return value;
      }

      template<typename U>
      operator U *() const {
         return static_cast<U *>(value);
      }

      T *value;
   };

   /**
    * class to represent an in-wasm-memory char array that must be null terminated
    */
   struct null_terminated_ptr {
      explicit null_terminated_ptr(char* value) : value(value) {}

      typename std::add_lvalue_reference<char>::type operator*() const {
         return *value;
      }

      char *operator->() const noexcept {
         return value;
      }

      template<typename U>
      operator U *() const {
         return static_cast<U *>(value);
      }

      char *value;
   };

 } } } } // eosio::chain<|MERGE_RESOLUTION|>--- conflicted
+++ resolved
@@ -7,26 +7,7 @@
 
 namespace eosio { namespace chain { 
 
-<<<<<<< HEAD
-   using wasm_double = boost::multiprecision::cpp_dec_float_50;
-
    class apply_context;
-
-namespace webassembly { namespace common {
-=======
-   struct wasm_context {
-      wasm_context(wasm_cache::entry &code, apply_context& ctx, wasm_interface::vm_type vm)
-      : code(code)
-      , context(ctx)
-      , vm(vm)
-      {
-      }
-      eosio::chain::wasm_cache::entry& code;
-      apply_context& context;
-      wasm_interface::vm_type vm;
-   };
->>>>>>> 7162bbe8
-
 
    template<typename T>
    struct class_from_wasm {
