--- conflicted
+++ resolved
@@ -14,13 +14,9 @@
 
 const static auto default_block_log_dir     = "block_log";
 const static auto default_shared_memory_dir = "shared_mem";
-<<<<<<< HEAD
 //const static auto default_shared_memory_size = 1*1024*1024*1024ll;
 const static auto default_shared_memory_size = 6*1024*1024; // 1*1024*1024*1024ll;
-=======
-const static auto default_shared_memory_size = 1*1024*1024*1024ll;
 const static auto default_unconfirmed_cache_size = 320*1024*1024ll;/// 1MB * 340 blocks based on 21 producer BFT delay
->>>>>>> 6af19b04
 
 const static uint64_t system_account_name    = N(eosio);
 const static uint64_t null_account_name      = N(eosio.null);
