--- conflicted
+++ resolved
@@ -91,13 +91,6 @@
               "Cannot create account named ${name}, as that name is already taken",
               ("name", create.name));
 
-<<<<<<< HEAD
-=======
-   for( const auto& auth : { create.owner, create.active } ){
-      validate_authority_precondition( context, auth );
-   }
-
->>>>>>> 7ec375fc
    const auto& new_account = db.create<account_object>([&](auto& a) {
       a.name = create.name;
       a.creation_date = context.control.pending_block_time();
@@ -107,7 +100,7 @@
       a.name = create.name;
    });
 
-   for( const auto& auth : { create.owner, create.active, create.recovery } ){
+   for( const auto& auth : { create.owner, create.active } ){
       validate_authority_precondition( context, auth );
    }
 
