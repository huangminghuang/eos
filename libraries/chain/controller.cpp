--- conflicted
+++ resolved
@@ -578,15 +578,10 @@
    void push_transaction( const transaction_metadata_ptr& trx,
                           fc::time_point deadline = fc::time_point::maximum(),
                           bool implicit = false )
-<<<<<<< HEAD
    {
       transaction_trace_ptr trace;
    try {
-      if( deadline == fc::time_point() ) {
-=======
-   { try {
       if( deadline == fc::time_point() && !implicit ) {
->>>>>>> 85b2948e
          unapplied_transactions[trx->signed_id] = trx;
          return;
       }
