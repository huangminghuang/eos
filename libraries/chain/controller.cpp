#include <eosio/chain/controller.hpp>
#include <eosio/chain/transaction_context.hpp>

#include <eosio/chain/block_log.hpp>
#include <eosio/chain/fork_database.hpp>
#include <eosio/chain/exceptions.hpp>

#include <eosio/chain/account_object.hpp>
#include <eosio/chain/block_summary_object.hpp>
#include <eosio/chain/eosio_contract.hpp>
#include <eosio/chain/global_property_object.hpp>
#include <eosio/chain/contract_table_objects.hpp>
#include <eosio/chain/generated_transaction_object.hpp>
#include <eosio/chain/transaction_object.hpp>
#include <eosio/chain/reversible_block_object.hpp>

#include <eosio/chain/authorization_manager.hpp>
#include <eosio/chain/resource_limits.hpp>
#include <eosio/chain/chain_snapshot.hpp>
#include <eosio/chain/thread_utils.hpp>

#include <chainbase/chainbase.hpp>
#include <fc/io/json.hpp>
#include <fc/scoped_exit.hpp>
#include <fc/variant_object.hpp>


namespace eosio { namespace chain {

using resource_limits::resource_limits_manager;

using controller_index_set = index_set<
   account_index,
   account_sequence_index,
   global_property_multi_index,
   dynamic_global_property_multi_index,
   block_summary_multi_index,
   transaction_multi_index,
   generated_transaction_multi_index,
   table_id_multi_index
>;

using contract_database_index_set = index_set<
   key_value_index,
   index64_index,
   index128_index,
   index256_index,
   index_double_index,
   index_long_double_index
>;

class maybe_session {
   public:
      maybe_session() = default;

      maybe_session( maybe_session&& other)
      :_session(move(other._session))
      {
      }

      explicit maybe_session(database& db) {
         _session = db.start_undo_session(true);
      }

      maybe_session(const maybe_session&) = delete;

      void squash() {
         if (_session)
            _session->squash();
      }

      void undo() {
         if (_session)
            _session->undo();
      }

      void push() {
         if (_session)
            _session->push();
      }

      maybe_session& operator = ( maybe_session&& mv ) {
         if (mv._session) {
            _session = move(*mv._session);
            mv._session.reset();
         } else {
            _session.reset();
         }

         return *this;
      };

   private:
      optional<database::session>     _session;
};

struct building_block {
   building_block( const block_header_state& prev, block_timestamp_type when, uint16_t num_prev_blocks_to_confirm )
   :_pending_block_header_state( prev.next( when, num_prev_blocks_to_confirm ) )
   {}

   pending_block_header_state         _pending_block_header_state;
   optional<producer_schedule_type>   _new_pending_producer_schedule;
   vector<transaction_metadata_ptr>   _pending_trx_metas;
   vector<transaction_receipt>        _pending_trx_receipts;
   vector<action_receipt>             _actions;
};

struct assembled_block {
   pending_block_header_state        _pending_block_header_state;
   vector<transaction_metadata_ptr>  _trx_metas;
   signed_block_ptr                  _unsigned_block;
};

struct completed_block {
   block_state_ptr                   _block_state;
};

using block_stage_type = fc::static_variant<building_block, assembled_block, completed_block>;

struct pending_state {
   pending_state( maybe_session&& s, const block_header_state& prev,
                  block_timestamp_type when, uint16_t num_prev_blocks_to_confirm )
   :_db_session( move(s) )
   ,_block_stage( building_block( prev, when, num_prev_blocks_to_confirm ) )
   {}

   maybe_session                      _db_session;
   block_stage_type                   _block_stage;
   controller::block_status           _block_status = controller::block_status::incomplete;
   optional<block_id_type>            _producer_block_id;

   /** @pre _block_stage cannot hold completed_block alternative */
   const pending_block_header_state& get_pending_block_header_state()const {
      if( _block_stage.contains<building_block>() )
         return _block_stage.get<building_block>()._pending_block_header_state;

      return _block_stage.get<assembled_block>()._pending_block_header_state;
   }

   const vector<transaction_receipt>& get_trx_receipts()const {
      if( _block_stage.contains<building_block>() )
         return _block_stage.get<building_block>()._pending_trx_receipts;

      if( _block_stage.contains<assembled_block>() )
         return _block_stage.get<assembled_block>()._unsigned_block->transactions;

      return _block_stage.get<completed_block>()._block_state->block->transactions;
   }

   const vector<transaction_metadata_ptr>& get_trx_metas()const {
      if( _block_stage.contains<building_block>() )
         return _block_stage.get<building_block>()._pending_trx_metas;

      if( _block_stage.contains<assembled_block>() )
         return _block_stage.get<assembled_block>()._trx_metas;

      return _block_stage.get<completed_block>()._block_state->trxs;
   }

   void push() {
      _db_session.push();
   }
};

struct controller_impl {
   controller&                    self;
   chainbase::database            db;
   chainbase::database            reversible_blocks; ///< a special database to persist blocks that have successfully been applied but are still reversible
   block_log                      blog;
   optional<pending_state>        pending;
   block_state_ptr                head;
   fork_database                  fork_db;
   wasm_interface                 wasmif;
   resource_limits_manager        resource_limits;
   authorization_manager          authorization;
   controller::config             conf;
   chain_id_type                  chain_id;
   optional<fc::time_point>       replay_head_time;
   db_read_mode                   read_mode = db_read_mode::SPECULATIVE;
   bool                           in_trx_requiring_checks = false; ///< if true, checks that are normally skipped on replay (e.g. auth checks) cannot be skipped
   optional<fc::microseconds>     subjective_cpu_leeway;
   bool                           trusted_producer_light_validation = false;
   uint32_t                       snapshot_head_block = 0;
   boost::asio::thread_pool       thread_pool;

   typedef pair<scope_name,action_name>                   handler_key;
   map< account_name, map<handler_key, apply_handler> >   apply_handlers;

   /**
    *  Transactions that were undone by pop_block or abort_block, transactions
    *  are removed from this list if they are re-applied in other blocks. Producers
    *  can query this list when scheduling new transactions into blocks.
    */
   map<digest_type, transaction_metadata_ptr>     unapplied_transactions;

   void pop_block() {
      auto prev = fork_db.get_block( head->header.previous );

      if( !prev ) {
         EOS_ASSERT( fork_db.root()->id == head->header.previous, block_validate_exception, "attempt to pop beyond last irreversible block" );
         prev = fork_db.root();
      }

      if( const auto* b = reversible_blocks.find<reversible_block_object,by_num>(head->block_num) )
      {
         reversible_blocks.remove( *b );
      }

      if ( read_mode == db_read_mode::SPECULATIVE ) {
         EOS_ASSERT( head->block, block_validate_exception, "attempting to pop a block that was sparsely loaded from a snapshot");
         for( const auto& t : head->trxs )
            unapplied_transactions[t->signed_id] = t;
      }

      head = prev;
      db.undo();
   }


   void set_apply_handler( account_name receiver, account_name contract, action_name action, apply_handler v ) {
      apply_handlers[receiver][make_pair(contract,action)] = v;
   }

   controller_impl( const controller::config& cfg, controller& s  )
   :self(s),
    db( cfg.state_dir,
        cfg.read_only ? database::read_only : database::read_write,
        cfg.state_size ),
    reversible_blocks( cfg.blocks_dir/config::reversible_blocks_dir_name,
        cfg.read_only ? database::read_only : database::read_write,
        cfg.reversible_cache_size ),
    blog( cfg.blocks_dir ),
    fork_db( cfg.state_dir ),
    wasmif( cfg.wasm_runtime ),
    resource_limits( db ),
    authorization( s, db ),
    conf( cfg ),
    chain_id( cfg.genesis.compute_chain_id() ),
    read_mode( cfg.read_mode ),
    thread_pool( cfg.thread_pool_size )
   {

#define SET_APP_HANDLER( receiver, contract, action) \
   set_apply_handler( #receiver, #contract, #action, &BOOST_PP_CAT(apply_, BOOST_PP_CAT(contract, BOOST_PP_CAT(_,action) ) ) )

   SET_APP_HANDLER( eosio, eosio, newaccount );
   SET_APP_HANDLER( eosio, eosio, setcode );
   SET_APP_HANDLER( eosio, eosio, setabi );
   SET_APP_HANDLER( eosio, eosio, updateauth );
   SET_APP_HANDLER( eosio, eosio, deleteauth );
   SET_APP_HANDLER( eosio, eosio, linkauth );
   SET_APP_HANDLER( eosio, eosio, unlinkauth );
/*
   SET_APP_HANDLER( eosio, eosio, postrecovery );
   SET_APP_HANDLER( eosio, eosio, passrecovery );
   SET_APP_HANDLER( eosio, eosio, vetorecovery );
*/

   SET_APP_HANDLER( eosio, eosio, canceldelay );
   }

   /**
    *  Plugins / observers listening to signals emited (such as accepted_transaction) might trigger
    *  errors and throw exceptions. Unless those exceptions are caught it could impact consensus and/or
    *  cause a node to fork.
    *
    *  If it is ever desirable to let a signal handler bubble an exception out of this method
    *  a full audit of its uses needs to be undertaken.
    *
    */
   template<typename Signal, typename Arg>
   void emit( const Signal& s, Arg&& a ) {
      try {
        s(std::forward<Arg>(a));
      } catch (boost::interprocess::bad_alloc& e) {
         wlog( "bad alloc" );
         throw e;
      } catch ( controller_emit_signal_exception& e ) {
         wlog( "${details}", ("details", e.to_detail_string()) );
         throw e;
      } catch ( fc::exception& e ) {
         wlog( "${details}", ("details", e.to_detail_string()) );
      } catch ( ... ) {
         wlog( "signal handler threw exception" );
      }
   }

   void log_irreversible() {
      EOS_ASSERT( fork_db.root(), fork_database_exception, "fork database not properly initialized" );

      const auto& log_head = blog.head();

      auto lib_num = log_head ? log_head->block_num() : (blog.first_block_num() - 1);

      auto root_id = fork_db.root()->id;

      if( log_head ) {
         EOS_ASSERT( root_id == log_head->id(), fork_database_exception, "fork database root does not match block log head" );
      } else {
         EOS_ASSERT( fork_db.root()->block_num == lib_num, fork_database_exception,
                     "empty block log expects the first appended block to build off a block that is not the fork database root" );
      }

      auto fork_head = (read_mode == db_read_mode::IRREVERSIBLE) ? fork_db.pending_head() : fork_db.head();

      if( fork_head->dpos_irreversible_blocknum <= lib_num )
         return;

      /*
      const auto& rbi = reversible_blocks.get_index<reversible_block_index,by_num>();
      auto libitr = rbi.find( fork_head->dpos_irreversible_blocknum );
      EOS_ASSERT( libitr != rbi.end(), fork_database_exception,
                  "new LIB according to fork database is not in reversible block database" );

      fc::datastream<const char*> ds( libitr->packedblock.data(), libitr->packedblock.size() );
      block_header h;
      fc::raw::unpack( ds, h );
      auto lib_id = h.id();
      */

      const auto branch = fork_db.fetch_branch( fork_head->id, fork_head->dpos_irreversible_blocknum ); //fork_db.fetch_branch( lib_id );
      try {
         const auto& rbi = reversible_blocks.get_index<reversible_block_index,by_num>();

         for( auto bitr = branch.rbegin(); bitr != branch.rend(); ++bitr ) {
            if( read_mode == db_read_mode::IRREVERSIBLE ) {
               apply_block( (*bitr)->block, controller::block_status::complete );
               head = (*bitr);
               fork_db.mark_valid( head );
            }

            emit( self.irreversible_block, *bitr );

            db.commit( (*bitr)->block_num );
            root_id = (*bitr)->id;

            blog.append( (*bitr)->block );

            auto rbitr = rbi.begin();
            while( rbitr != rbi.end() && rbitr->blocknum <= (*bitr)->block_num ) {
               reversible_blocks.remove( *rbitr );
               rbitr = rbi.begin();
            }
         }
      } catch( fc::exception& ) {
         if( root_id != fork_db.root()->id ) {
            fork_db.advance_root( root_id );
         }
         throw;
      }

      //db.commit( fork_head->dpos_irreversible_blocknum ); // redundant

      if( root_id != fork_db.root()->id ) {
         fork_db.advance_root( root_id );
      }
   }

   /**
    *  Sets fork database head to the genesis state.
    */
   void initialize_blockchain_state() {
      wlog( "Initializing new blockchain with genesis state" );
      producer_schedule_type initial_schedule{ 0, {{config::system_account_name, conf.genesis.initial_key}} };

      block_header_state genheader;
      genheader.active_schedule       = initial_schedule;
      genheader.pending_schedule      = initial_schedule;
      genheader.pending_schedule_hash = fc::sha256::hash(initial_schedule);
      genheader.header.timestamp      = conf.genesis.initial_timestamp;
      genheader.header.action_mroot   = conf.genesis.compute_chain_id();
      genheader.id                    = genheader.header.id();
      genheader.block_num             = genheader.header.block_num();

      head = std::make_shared<block_state>();
      static_cast<block_header_state&>(*head) = genheader;
      head->block = std::make_shared<signed_block>(genheader.header);
      fork_db.reset( *head );
      db.set_revision( head->block_num );

      initialize_database();
   }

   void replay(std::function<bool()> shutdown) {
      auto blog_head = blog.head();
      auto blog_head_time = blog_head->timestamp.to_time_point();
      replay_head_time = blog_head_time;
      auto start_block_num = head->block_num + 1;
      auto start = fc::time_point::now();

      if( start_block_num <= blog_head->block_num() ) {
         ilog( "existing block log, attempting to replay from ${s} to ${n} blocks",
               ("s", start_block_num)("n", blog_head->block_num()) );
         while( auto next = blog.read_block_by_num( head->block_num + 1 ) ) {
            replay_push_block( next, controller::block_status::irreversible );
            if( next->block_num() % 100 == 0 ) {
               std::cerr << std::setw(10) << next->block_num() << " of " << blog_head->block_num() <<"\r";
               if( shutdown() ) break;
            }
         }
         std::cerr<< "\n";
         ilog( "${n} irreversible blocks replayed", ("n", 1 + head->block_num - start_block_num) );

         fork_db.reset( *head );

         // if the irreverible log is played without undo sessions enabled, we need to sync the
         // revision ordinal to the appropriate expected value here.
         if( self.skip_db_sessions( controller::block_status::irreversible ) )
            db.set_revision( head->block_num );
      } else {
         ilog( "no irreversible blocks need to be replayed" );
      }

      int rev = 0;
      while( auto obj = reversible_blocks.find<reversible_block_object,by_num>(head->block_num+1) ) {
         ++rev;
         replay_push_block( obj->get_block(), controller::block_status::validated );
      }

      ilog( "${n} reversible blocks replayed", ("n",rev) );
      auto end = fc::time_point::now();
      ilog( "replayed ${n} blocks in ${duration} seconds, ${mspb} ms/block",
            ("n", head->block_num - start_block_num)("duration", (end-start).count()/1000000)
            ("mspb", ((end-start).count()/1000.0)/(head->block_num-start_block_num)) );
      replay_head_time.reset();
   }

   void init(std::function<bool()> shutdown, const snapshot_reader_ptr& snapshot) {
      auto blog_head = blog.head();
      auto lib_num = (blog_head ? blog_head->block_num() : 1);
      auto last_block_num = lib_num;

      const auto& rbi = reversible_blocks.get_index<reversible_block_index,by_num>();

      {
         auto rbitr = rbi.rbegin();
         if( rbitr != rbi.rend() ) {
            EOS_ASSERT( blog_head, fork_database_exception,
                        "non-empty reversible blocks despite empty irreversible block log" );
            EOS_ASSERT( rbitr->blocknum > lib_num, fork_database_exception,
                        "reversible block database is inconsistent with the block log" );
            last_block_num = rbitr->blocknum;
         }
      }

      // Setup state if necessary (or in the default case stay with already loaded state)
      if( snapshot ) {
         EOS_ASSERT( !head, fork_database_exception, "" );
         snapshot->validate();

         read_from_snapshot( snapshot );

         if( !blog_head ) {
            lib_num = head->block_num;
            blog.reset( conf.genesis, signed_block_ptr(), lib_num + 1 );
         }

         EOS_ASSERT( lib_num >= head->block_num, fork_database_exception,
                     "Block log is provided with snapshot but does not contain the head block from the snapshot" );
      } else {
         if( !head ) {
            initialize_blockchain_state(); // set head to genesis state
         } else {
            EOS_ASSERT( last_block_num == head->block_num, fork_database_exception,
                        "reversible block database is inconsistent with fork database, replay blockchain",
                        ("head", head->block_num)("last_block_num", last_block_num)
                      );
         }

         if( !blog_head ) {
            if( blog.first_block_num() > 1 ) {
               lib_num = blog.first_block_num() - 1;
               last_block_num = lib_num;
               EOS_ASSERT( lib_num == head->block_num, fork_database_exception,
                           "Empty block log requires the next block to be appended to it to be at height ${first_block_num} which is not compatible with the head block",
                           ("first_block_num", blog.first_block_num())("head", head->block_num)
                         );
            } else {
               blog.reset( conf.genesis, head->block );
            }
         }
      }

      bool report_integrity_hash = !!snapshot || (lib_num > head->block_num);

      // Trim any irreversible blocks from start of reversible blocks database
      if( lib_num >= last_block_num ) {
         last_block_num = lib_num;
         auto rbitr = rbi.begin();
         while( rbitr != rbi.end() && rbitr->blocknum <= lib_num ) {
            reversible_blocks.remove( *rbitr );
            rbitr = rbi.begin();
         }
      }

      if( lib_num > head->block_num ) {
         replay( shutdown ); // replay irreversible blocks and any reversible blocks
      } else if( last_block_num > lib_num ) {
         replay( shutdown ); // replay reversible blocks
      }

      if( shutdown() ) return;

      EOS_ASSERT( db.revision() >= head->block_num, fork_database_exception,
                  "fork database is inconsistent with state",
                  ("db",db.revision())("head",head->block_num) );

      if( db.revision() > head->block_num ) {
         wlog( "warning: database revision (${db}) is greater than head block number (${head}), "
               "attempting to undo pending changes",
               ("db",db.revision())("head",head->block_num) );
      }
      while( db.revision() > head->block_num ) {
         db.undo();
      }

      if( report_integrity_hash ) {
         const auto hash = calculate_integrity_hash();
         ilog( "database initialized with hash: ${hash}", ("hash", hash) );
      }
   }

   ~controller_impl() {
      pending.reset();

      db.flush();
      reversible_blocks.flush();
   }

   void add_indices() {
      reversible_blocks.add_index<reversible_block_index>();

      controller_index_set::add_indices(db);
      contract_database_index_set::add_indices(db);

      authorization.add_indices();
      resource_limits.add_indices();
   }

   void clear_all_undo() {
      // Rewind the database to the last irreversible block
      db.with_write_lock([&] {
         db.undo_all();
         /*
         FC_ASSERT(db.revision() == self.head_block_num(),
                   "Chainbase revision does not match head block num",
                   ("rev", db.revision())("head_block", self.head_block_num()));
                   */
      });
   }

   void add_contract_tables_to_snapshot( const snapshot_writer_ptr& snapshot ) const {
      snapshot->write_section("contract_tables", [this]( auto& section ) {
         index_utils<table_id_multi_index>::walk(db, [this, &section]( const table_id_object& table_row ){
            // add a row for the table
            section.add_row(table_row, db);

            // followed by a size row and then N data rows for each type of table
            contract_database_index_set::walk_indices([this, &section, &table_row]( auto utils ) {
               using utils_t = decltype(utils);
               using value_t = typename decltype(utils)::index_t::value_type;
               using by_table_id = object_to_table_id_tag_t<value_t>;

               auto tid_key = boost::make_tuple(table_row.id);
               auto next_tid_key = boost::make_tuple(table_id_object::id_type(table_row.id._id + 1));

               unsigned_int size = utils_t::template size_range<by_table_id>(db, tid_key, next_tid_key);
               section.add_row(size, db);

               utils_t::template walk_range<by_table_id>(db, tid_key, next_tid_key, [this, &section]( const auto &row ) {
                  section.add_row(row, db);
               });
            });
         });
      });
   }

   void read_contract_tables_from_snapshot( const snapshot_reader_ptr& snapshot ) {
      snapshot->read_section("contract_tables", [this]( auto& section ) {
         bool more = !section.empty();
         while (more) {
            // read the row for the table
            table_id_object::id_type t_id;
            index_utils<table_id_multi_index>::create(db, [this, &section, &t_id](auto& row) {
               section.read_row(row, db);
               t_id = row.id;
            });

            // read the size and data rows for each type of table
            contract_database_index_set::walk_indices([this, &section, &t_id, &more](auto utils) {
               using utils_t = decltype(utils);

               unsigned_int size;
               more = section.read_row(size, db);

               for (size_t idx = 0; idx < size.value; idx++) {
                  utils_t::create(db, [this, &section, &more, &t_id](auto& row) {
                     row.t_id = t_id;
                     more = section.read_row(row, db);
                  });
               }
            });
         }
      });
   }

   void add_to_snapshot( const snapshot_writer_ptr& snapshot ) const {
      snapshot->write_section<chain_snapshot_header>([this]( auto &section ){
         section.add_row(chain_snapshot_header(), db);
      });

      snapshot->write_section<genesis_state>([this]( auto &section ){
         section.add_row(conf.genesis, db);
      });

      snapshot->write_section<block_state>([this]( auto &section ){
         section.template add_row<block_header_state>(*fork_db.head(), db);
      });

      controller_index_set::walk_indices([this, &snapshot]( auto utils ){
         using value_t = typename decltype(utils)::index_t::value_type;

         // skip the table_id_object as its inlined with contract tables section
         if (std::is_same<value_t, table_id_object>::value) {
            return;
         }

         snapshot->write_section<value_t>([this]( auto& section ){
            decltype(utils)::walk(db, [this, &section]( const auto &row ) {
               section.add_row(row, db);
            });
         });
      });

      add_contract_tables_to_snapshot(snapshot);

      authorization.add_to_snapshot(snapshot);
      resource_limits.add_to_snapshot(snapshot);
   }

   void read_from_snapshot( const snapshot_reader_ptr& snapshot ) {
      snapshot->read_section<chain_snapshot_header>([this]( auto &section ){
         chain_snapshot_header header;
         section.read_row(header, db);
         header.validate();
      });


      snapshot->read_section<block_state>([this]( auto &section ){
         block_header_state head_header_state;
         section.read_row(head_header_state, db);

         fork_db.reset( head_header_state );
         auto head_state = std::make_shared<block_state>();
         static_cast<block_header_state&>(*head_state) = head_header_state;
         head = head_state;
         snapshot_head_block = head->block_num;
      });

      controller_index_set::walk_indices([this, &snapshot]( auto utils ){
         using value_t = typename decltype(utils)::index_t::value_type;

         // skip the table_id_object as its inlined with contract tables section
         if (std::is_same<value_t, table_id_object>::value) {
            return;
         }

         snapshot->read_section<value_t>([this]( auto& section ) {
            bool more = !section.empty();
            while(more) {
               decltype(utils)::create(db, [this, &section, &more]( auto &row ) {
                  more = section.read_row(row, db);
               });
            }
         });
      });

      read_contract_tables_from_snapshot(snapshot);

      authorization.read_from_snapshot(snapshot);
      resource_limits.read_from_snapshot(snapshot);

      db.set_revision( head->block_num );
   }

   sha256 calculate_integrity_hash() const {
      sha256::encoder enc;
      auto hash_writer = std::make_shared<integrity_hash_snapshot_writer>(enc);
      add_to_snapshot(hash_writer);
      hash_writer->finalize();

      return enc.result();
   }

<<<<<<< HEAD
=======

   /**
    *  Sets fork database head to the genesis state.
    */
   void initialize_fork_db() {
      wlog( " Initializing new blockchain with genesis state                  " );
      producer_schedule_type initial_schedule{ 0, {{config::system_account_name, conf.genesis.initial_key}} };

      block_header_state genheader;
      genheader.active_schedule                = initial_schedule;
      genheader.pending_schedule.schedule      = initial_schedule;
      genheader.pending_schedule.schedule_hash = fc::sha256::hash(initial_schedule);
      genheader.header.timestamp               = conf.genesis.initial_timestamp;
      genheader.header.action_mroot            = conf.genesis.compute_chain_id();
      genheader.id                             = genheader.header.id();
      genheader.block_num                      = genheader.header.block_num();

      head = std::make_shared<block_state>();
      static_cast<block_header_state&>(*head) = genheader;
      head->block = std::make_shared<signed_block>(genheader.header);
      fork_db.set( head );
      db.set_revision( head->block_num );

      initialize_database();
   }

>>>>>>> be795a8f
   void create_native_account( account_name name, const authority& owner, const authority& active, bool is_privileged = false ) {
      db.create<account_object>([&](auto& a) {
         a.name = name;
         a.creation_date = conf.genesis.initial_timestamp;
         a.privileged = is_privileged;

         if( name == config::system_account_name ) {
            a.set_abi(eosio_contract_abi(abi_def()));
         }
      });
      db.create<account_sequence_object>([&](auto & a) {
        a.name = name;
      });

      const auto& owner_permission  = authorization.create_permission(name, config::owner_name, 0,
                                                                      owner, conf.genesis.initial_timestamp );
      const auto& active_permission = authorization.create_permission(name, config::active_name, owner_permission.id,
                                                                      active, conf.genesis.initial_timestamp );

      resource_limits.initialize_account(name);

      int64_t ram_delta = config::overhead_per_account_ram_bytes;
      ram_delta += 2*config::billable_size_v<permission_object>;
      ram_delta += owner_permission.auth.get_billable_size();
      ram_delta += active_permission.auth.get_billable_size();

      resource_limits.add_pending_ram_usage(name, ram_delta);
      resource_limits.verify_account_ram_usage(name);
   }

   void initialize_database() {
      // Initialize block summary index
      for (int i = 0; i < 0x10000; i++)
         db.create<block_summary_object>([&](block_summary_object&) {});

      const auto& tapos_block_summary = db.get<block_summary_object>(1);
      db.modify( tapos_block_summary, [&]( auto& bs ) {
        bs.block_id = head->id;
      });

      conf.genesis.initial_configuration.validate();
      db.create<global_property_object>([&](auto& gpo ){
        gpo.configuration = conf.genesis.initial_configuration;
      });
      db.create<dynamic_global_property_object>([](auto&){});

      authorization.initialize_database();
      resource_limits.initialize_database();

      authority system_auth(conf.genesis.initial_key);
      create_native_account( config::system_account_name, system_auth, system_auth, true );

      auto empty_authority = authority(1, {}, {});
      auto active_producers_authority = authority(1, {}, {});
      active_producers_authority.accounts.push_back({{config::system_account_name, config::active_name}, 1});

      create_native_account( config::null_account_name, empty_authority, empty_authority );
      create_native_account( config::producers_account_name, empty_authority, active_producers_authority );
      const auto& active_permission       = authorization.get_permission({config::producers_account_name, config::active_name});
      const auto& majority_permission     = authorization.create_permission( config::producers_account_name,
                                                                             config::majority_producers_permission_name,
                                                                             active_permission.id,
                                                                             active_producers_authority,
                                                                             conf.genesis.initial_timestamp );
      const auto& minority_permission     = authorization.create_permission( config::producers_account_name,
                                                                             config::minority_producers_permission_name,
                                                                             majority_permission.id,
                                                                             active_producers_authority,
                                                                             conf.genesis.initial_timestamp );
   }

   // The returned scoped_exit should not exceed the lifetime of the pending which existed when make_block_restore_point was called.
   fc::scoped_exit<std::function<void()>> make_block_restore_point() {
      auto& bb = pending->_block_stage.get<building_block>();
      auto orig_block_transactions_size = bb._pending_trx_receipts.size();
      auto orig_state_transactions_size = bb._pending_trx_metas.size();
      auto orig_state_actions_size      = bb._actions.size();

      std::function<void()> callback = [this,
                                        orig_block_transactions_size,
                                        orig_state_transactions_size,
                                        orig_state_actions_size]()
      {
         auto& bb = pending->_block_stage.get<building_block>();
         bb._pending_trx_receipts.resize(orig_block_transactions_size);
         bb._pending_trx_metas.resize(orig_state_transactions_size);
         bb._actions.resize(orig_state_actions_size);
      };

      return fc::make_scoped_exit( std::move(callback) );
   }

   transaction_trace_ptr apply_onerror( const generated_transaction& gtrx,
                                        fc::time_point deadline,
                                        fc::time_point start,
                                        uint32_t& cpu_time_to_bill_us, // only set on failure
                                        uint32_t billed_cpu_time_us,
                                        bool explicit_billed_cpu_time = false,
                                        bool enforce_whiteblacklist = true
                                      )
   {
      signed_transaction etrx;
      // Deliver onerror action containing the failed deferred transaction directly back to the sender.
      etrx.actions.emplace_back( vector<permission_level>{{gtrx.sender, config::active_name}},
                                 onerror( gtrx.sender_id, gtrx.packed_trx.data(), gtrx.packed_trx.size() ) );
      etrx.expiration = self.pending_block_time() + fc::microseconds(999'999); // Round up to avoid appearing expired
      etrx.set_reference_block( self.head_block_id() );

      transaction_context trx_context( self, etrx, etrx.id(), start );
      trx_context.deadline = deadline;
      trx_context.explicit_billed_cpu_time = explicit_billed_cpu_time;
      trx_context.billed_cpu_time_us = billed_cpu_time_us;
      trx_context.enforce_whiteblacklist = enforce_whiteblacklist;
      transaction_trace_ptr trace = trx_context.trace;
      try {
         trx_context.init_for_implicit_trx();
         trx_context.published = gtrx.published;
         trx_context.trace->action_traces.emplace_back();
         trx_context.dispatch_action( trx_context.trace->action_traces.back(), etrx.actions.back(), gtrx.sender );
         trx_context.finalize(); // Automatically rounds up network and CPU usage in trace and bills payers if successful

         auto restore = make_block_restore_point();
         trace->receipt = push_receipt( gtrx.trx_id, transaction_receipt::soft_fail,
                                        trx_context.billed_cpu_time_us, trace->net_usage );
         fc::move_append( pending->_block_stage.get<building_block>()._actions, move(trx_context.executed) );

         trx_context.squash();
         restore.cancel();
         return trace;
      } catch( const fc::exception& e ) {
         cpu_time_to_bill_us = trx_context.update_billed_cpu_time( fc::time_point::now() );
         trace->except = e;
         trace->except_ptr = std::current_exception();
      }
      return trace;
   }

   void remove_scheduled_transaction( const generated_transaction_object& gto ) {
      resource_limits.add_pending_ram_usage(
         gto.payer,
         -(config::billable_size_v<generated_transaction_object> + gto.packed_trx.size())
      );
      // No need to verify_account_ram_usage since we are only reducing memory

      db.remove( gto );
   }

   bool failure_is_subjective( const fc::exception& e ) const {
      auto code = e.code();
      return    (code == subjective_block_production_exception::code_value)
             || (code == block_net_usage_exceeded::code_value)
             || (code == greylist_net_usage_exceeded::code_value)
             || (code == block_cpu_usage_exceeded::code_value)
             || (code == greylist_cpu_usage_exceeded::code_value)
             || (code == deadline_exception::code_value)
             || (code == leeway_deadline_exception::code_value)
             || (code == actor_whitelist_exception::code_value)
             || (code == actor_blacklist_exception::code_value)
             || (code == contract_whitelist_exception::code_value)
             || (code == contract_blacklist_exception::code_value)
             || (code == action_blacklist_exception::code_value)
             || (code == key_blacklist_exception::code_value);
   }

   bool scheduled_failure_is_subjective( const fc::exception& e ) const {
      auto code = e.code();
      return    (code == tx_cpu_usage_exceeded::code_value)
             || failure_is_subjective(e);
   }

   transaction_trace_ptr push_scheduled_transaction( const transaction_id_type& trxid, fc::time_point deadline, uint32_t billed_cpu_time_us, bool explicit_billed_cpu_time = false ) {
      const auto& idx = db.get_index<generated_transaction_multi_index,by_trx_id>();
      auto itr = idx.find( trxid );
      EOS_ASSERT( itr != idx.end(), unknown_transaction_exception, "unknown transaction" );
      return push_scheduled_transaction( *itr, deadline, billed_cpu_time_us, explicit_billed_cpu_time );
   }

   transaction_trace_ptr push_scheduled_transaction( const generated_transaction_object& gto, fc::time_point deadline, uint32_t billed_cpu_time_us, bool explicit_billed_cpu_time = false )
   { try {
      maybe_session undo_session;
      if ( !self.skip_db_sessions() )
         undo_session = maybe_session(db);

      auto gtrx = generated_transaction(gto);

      // remove the generated transaction object after making a copy
      // this will ensure that anything which affects the GTO multi-index-container will not invalidate
      // data we need to successfully retire this transaction.
      //
      // IF the transaction FAILs in a subjective way, `undo_session` should expire without being squashed
      // resulting in the GTO being restored and available for a future block to retire.
      remove_scheduled_transaction(gto);

      fc::datastream<const char*> ds( gtrx.packed_trx.data(), gtrx.packed_trx.size() );

      EOS_ASSERT( gtrx.delay_until <= self.pending_block_time(), transaction_exception, "this transaction isn't ready",
                 ("gtrx.delay_until",gtrx.delay_until)("pbt",self.pending_block_time())          );

      signed_transaction dtrx;
      fc::raw::unpack(ds,static_cast<transaction&>(dtrx) );
      transaction_metadata_ptr trx = std::make_shared<transaction_metadata>( dtrx );
      trx->accepted = true;
      trx->scheduled = true;

      transaction_trace_ptr trace;
      if( gtrx.expiration < self.pending_block_time() ) {
         trace = std::make_shared<transaction_trace>();
         trace->id = gtrx.trx_id;
         trace->block_num = self.head_block_num() + 1;
         trace->block_time = self.pending_block_time();
         trace->producer_block_id = self.pending_producer_block_id();
         trace->scheduled = true;
         trace->receipt = push_receipt( gtrx.trx_id, transaction_receipt::expired, billed_cpu_time_us, 0 ); // expire the transaction
         emit( self.accepted_transaction, trx );
         emit( self.applied_transaction, trace );
         undo_session.squash();
         return trace;
      }

      auto reset_in_trx_requiring_checks = fc::make_scoped_exit([old_value=in_trx_requiring_checks,this](){
         in_trx_requiring_checks = old_value;
      });
      in_trx_requiring_checks = true;

      uint32_t cpu_time_to_bill_us = billed_cpu_time_us;

      transaction_context trx_context( self, dtrx, gtrx.trx_id );
      trx_context.leeway =  fc::microseconds(0); // avoid stealing cpu resource
      trx_context.deadline = deadline;
      trx_context.explicit_billed_cpu_time = explicit_billed_cpu_time;
      trx_context.billed_cpu_time_us = billed_cpu_time_us;
      trx_context.enforce_whiteblacklist = gtrx.sender.empty() ? true : !sender_avoids_whitelist_blacklist_enforcement( gtrx.sender );
      trace = trx_context.trace;
      try {
         trx_context.init_for_deferred_trx( gtrx.published );

         if( trx_context.enforce_whiteblacklist && pending->_block_status == controller::block_status::incomplete ) {
            check_actor_list( trx_context.bill_to_accounts ); // Assumes bill_to_accounts is the set of actors authorizing the transaction
         }

         trx_context.exec();
         trx_context.finalize(); // Automatically rounds up network and CPU usage in trace and bills payers if successful

         auto restore = make_block_restore_point();

         trace->receipt = push_receipt( gtrx.trx_id,
                                        transaction_receipt::executed,
                                        trx_context.billed_cpu_time_us,
                                        trace->net_usage );

         fc::move_append( pending->_block_stage.get<building_block>()._actions, move(trx_context.executed) );

         emit( self.accepted_transaction, trx );
         emit( self.applied_transaction, trace );

         trx_context.squash();
         undo_session.squash();

         restore.cancel();

         return trace;
      } catch( const fc::exception& e ) {
         cpu_time_to_bill_us = trx_context.update_billed_cpu_time( fc::time_point::now() );
         trace->except = e;
         trace->except_ptr = std::current_exception();
         trace->elapsed = fc::time_point::now() - trx_context.start;
      }
      trx_context.undo();

      // Only subjective OR soft OR hard failure logic below:

      if( gtrx.sender != account_name() && !failure_is_subjective(*trace->except)) {
         // Attempt error handling for the generated transaction.

         auto error_trace = apply_onerror( gtrx, deadline, trx_context.pseudo_start,
                                           cpu_time_to_bill_us, billed_cpu_time_us, explicit_billed_cpu_time,
                                           trx_context.enforce_whiteblacklist );
         error_trace->failed_dtrx_trace = trace;
         trace = error_trace;
         if( !trace->except_ptr ) {
            emit( self.accepted_transaction, trx );
            emit( self.applied_transaction, trace );
            undo_session.squash();
            return trace;
         }
         trace->elapsed = fc::time_point::now() - trx_context.start;
      }

      // Only subjective OR hard failure logic below:

      // subjectivity changes based on producing vs validating
      bool subjective  = false;
      if (explicit_billed_cpu_time) {
         subjective = failure_is_subjective(*trace->except);
      } else {
         subjective = scheduled_failure_is_subjective(*trace->except);
      }

      if ( !subjective ) {
         // hard failure logic

         if( !explicit_billed_cpu_time ) {
            auto& rl = self.get_mutable_resource_limits_manager();
            rl.update_account_usage( trx_context.bill_to_accounts, block_timestamp_type(self.pending_block_time()).slot );
            int64_t account_cpu_limit = 0;
            std::tie( std::ignore, account_cpu_limit, std::ignore, std::ignore ) = trx_context.max_bandwidth_billed_accounts_can_pay( true );

            cpu_time_to_bill_us = static_cast<uint32_t>( std::min( std::min( static_cast<int64_t>(cpu_time_to_bill_us),
                                                                             account_cpu_limit                          ),
                                                                   trx_context.initial_objective_duration_limit.count()    ) );
         }

         resource_limits.add_transaction_usage( trx_context.bill_to_accounts, cpu_time_to_bill_us, 0,
                                                block_timestamp_type(self.pending_block_time()).slot ); // Should never fail

         trace->receipt = push_receipt(gtrx.trx_id, transaction_receipt::hard_fail, cpu_time_to_bill_us, 0);

         emit( self.accepted_transaction, trx );
         emit( self.applied_transaction, trace );

         undo_session.squash();
      } else {
         emit( self.accepted_transaction, trx );
         emit( self.applied_transaction, trace );
      }

      return trace;
   } FC_CAPTURE_AND_RETHROW() } /// push_scheduled_transaction


   /**
    *  Adds the transaction receipt to the pending block and returns it.
    */
   template<typename T>
   const transaction_receipt& push_receipt( const T& trx, transaction_receipt_header::status_enum status,
                                            uint64_t cpu_usage_us, uint64_t net_usage ) {
      uint64_t net_usage_words = net_usage / 8;
      EOS_ASSERT( net_usage_words*8 == net_usage, transaction_exception, "net_usage is not divisible by 8" );
      auto& receipts = pending->_block_stage.get<building_block>()._pending_trx_receipts;
      receipts.emplace_back( trx );
      transaction_receipt& r = receipts.back();
      r.cpu_usage_us         = cpu_usage_us;
      r.net_usage_words      = net_usage_words;
      r.status               = status;
      return r;
   }

   /**
    *  This is the entry point for new transactions to the block state. It will check authorization and
    *  determine whether to execute it now or to delay it. Lastly it inserts a transaction receipt into
    *  the pending block.
    */
   transaction_trace_ptr push_transaction( const transaction_metadata_ptr& trx,
                                           fc::time_point deadline,
                                           uint32_t billed_cpu_time_us,
                                           bool explicit_billed_cpu_time = false )
   {
      EOS_ASSERT(deadline != fc::time_point(), transaction_exception, "deadline cannot be uninitialized");

      transaction_trace_ptr trace;
      try {
         auto start = fc::time_point::now();
         if( !explicit_billed_cpu_time ) {
            fc::microseconds already_consumed_time( EOS_PERCENT(trx->sig_cpu_usage.count(), conf.sig_cpu_bill_pct) );

            if( start.time_since_epoch() <  already_consumed_time ) {
               start = fc::time_point();
            } else {
               start -= already_consumed_time;
            }
         }

         const signed_transaction& trn = trx->packed_trx->get_signed_transaction();
         transaction_context trx_context(self, trn, trx->id, start);
         if ((bool)subjective_cpu_leeway && pending->_block_status == controller::block_status::incomplete) {
            trx_context.leeway = *subjective_cpu_leeway;
         }
         trx_context.deadline = deadline;
         trx_context.explicit_billed_cpu_time = explicit_billed_cpu_time;
         trx_context.billed_cpu_time_us = billed_cpu_time_us;
         trace = trx_context.trace;
         try {
            if( trx->implicit ) {
               trx_context.init_for_implicit_trx();
               trx_context.enforce_whiteblacklist = false;
            } else {
               bool skip_recording = replay_head_time && (time_point(trn.expiration) <= *replay_head_time);
               trx_context.init_for_input_trx( trx->packed_trx->get_unprunable_size(),
                                               trx->packed_trx->get_prunable_size(),
                                               skip_recording);
            }

            trx_context.delay = fc::seconds(trn.delay_sec);

            if( !self.skip_auth_check() && !trx->implicit ) {
               authorization.check_authorization(
                       trn.actions,
                       trx->recover_keys( chain_id ),
                       {},
                       trx_context.delay,
                       [](){}
                       /*std::bind(&transaction_context::add_cpu_usage_and_check_time, &trx_context,
                                 std::placeholders::_1)*/,
                       false
               );
            }
            trx_context.exec();
            trx_context.finalize(); // Automatically rounds up network and CPU usage in trace and bills payers if successful

            auto restore = make_block_restore_point();

            if (!trx->implicit) {
               transaction_receipt::status_enum s = (trx_context.delay == fc::seconds(0))
                                                    ? transaction_receipt::executed
                                                    : transaction_receipt::delayed;
               trace->receipt = push_receipt(*trx->packed_trx, s, trx_context.billed_cpu_time_us, trace->net_usage);
               pending->_block_stage.get<building_block>()._pending_trx_metas.emplace_back(trx);
            } else {
               transaction_receipt_header r;
               r.status = transaction_receipt::executed;
               r.cpu_usage_us = trx_context.billed_cpu_time_us;
               r.net_usage_words = trace->net_usage / 8;
               trace->receipt = r;
            }

            fc::move_append(pending->_block_stage.get<building_block>()._actions, move(trx_context.executed));

            // call the accept signal but only once for this transaction
            if (!trx->accepted) {
               trx->accepted = true;
               emit( self.accepted_transaction, trx);
            }

            emit(self.applied_transaction, trace);


            if ( read_mode != db_read_mode::SPECULATIVE && pending->_block_status == controller::block_status::incomplete ) {
               //this may happen automatically in destructor, but I prefere make it more explicit
               trx_context.undo();
            } else {
               restore.cancel();
               trx_context.squash();
            }

            if (!trx->implicit) {
               unapplied_transactions.erase( trx->signed_id );
            }
            return trace;
         } catch (const fc::exception& e) {
            trace->except = e;
            trace->except_ptr = std::current_exception();
         }

         if (!failure_is_subjective(*trace->except)) {
            unapplied_transactions.erase( trx->signed_id );
         }

         emit( self.accepted_transaction, trx );
         emit( self.applied_transaction, trace );

         return trace;
      } FC_CAPTURE_AND_RETHROW((trace))
   } /// push_transaction


   void start_block( block_timestamp_type when, uint16_t confirm_block_count, controller::block_status s,
                     const optional<block_id_type>& producer_block_id )
   {
      EOS_ASSERT( !pending, block_validate_exception, "pending block already exists" );

      auto guard_pending = fc::make_scoped_exit([this](){
         pending.reset();
      });

      if (!self.skip_db_sessions(s)) {
         EOS_ASSERT( db.revision() == head->block_num, database_exception, "db revision is not on par with head block",
                     ("db.revision()", db.revision())("controller_head_block", head->block_num)("fork_db_head_block", fork_db.head()->block_num) );

         pending.emplace( maybe_session(db), *head, when, confirm_block_count );
      } else {
         pending.emplace( maybe_session(), *head, when, confirm_block_count );
      }

      pending->_block_status = s;
      pending->_producer_block_id = producer_block_id;

      const auto& pbhs = pending->get_pending_block_header_state();

      //modify state in speculative block only if we are speculative reads mode (other wise we need clean state for head or irreversible reads)
      if ( read_mode == db_read_mode::SPECULATIVE || pending->_block_status != controller::block_status::incomplete )
      {
         const auto& gpo = db.get<global_property_object>();
         if( gpo.proposed_schedule_block_num.valid() && // if there is a proposed schedule that was proposed in a block ...
             ( *gpo.proposed_schedule_block_num <= pbhs.dpos_irreversible_blocknum ) && // ... that has now become irreversible ...
             pbhs.prev_pending_schedule.schedule.producers.size() == 0 // ... and there was room for a new pending schedule prior to any possible promotion
         )
         {
            // Promote proposed schedule to pending schedule.
            if( !replay_head_time ) {
               ilog( "promoting proposed schedule (set in block ${proposed_num}) to pending; current block: ${n} lib: ${lib} schedule: ${schedule} ",
                     ("proposed_num", *gpo.proposed_schedule_block_num)("n", pbhs.block_num)
                     ("lib", pbhs.dpos_irreversible_blocknum)
                     ("schedule", static_cast<producer_schedule_type>(gpo.proposed_schedule) ) );
            }

            EOS_ASSERT( gpo.proposed_schedule.version == pbhs.active_schedule_version + 1,
                        producer_schedule_exception, "wrong producer schedule version specified" );

            pending->_block_stage.get<building_block>()._new_pending_producer_schedule = gpo.proposed_schedule;
            db.modify( gpo, [&]( auto& gp ) {
                  gp.proposed_schedule_block_num = optional<block_num_type>();
                  gp.proposed_schedule.clear();
            });
         }

         try {
            auto onbtrx = std::make_shared<transaction_metadata>( get_on_block_transaction() );
            onbtrx->implicit = true;
            auto reset_in_trx_requiring_checks = fc::make_scoped_exit([old_value=in_trx_requiring_checks,this](){
                  in_trx_requiring_checks = old_value;
               });
            in_trx_requiring_checks = true;
            push_transaction( onbtrx, fc::time_point::maximum(), self.get_global_properties().configuration.min_transaction_cpu_usage, true );
         } catch( const boost::interprocess::bad_alloc& e  ) {
            elog( "on block transaction failed due to a bad allocation" );
            throw;
         } catch( const fc::exception& e ) {
            wlog( "on block transaction failed, but shouldn't impact block generation, system contract needs update" );
            edump((e.to_detail_string()));
         } catch( ... ) {
         }

         clear_expired_input_transactions();
         update_producers_authority();
      }

      guard_pending.cancel();
   } /// start_block

   signed_block_ptr finalize_block()
   {
      EOS_ASSERT( pending, block_validate_exception, "it is not valid to finalize when there is no pending block");
      EOS_ASSERT( pending->_block_stage.contains<building_block>(), block_validate_exception, "already called finalize_block");

      try {

      auto& pbhs = pending->get_pending_block_header_state();

      // Update resource limits:
      resource_limits.process_account_limit_updates();
      const auto& chain_config = self.get_global_properties().configuration;
      uint32_t max_virtual_mult = 1000;
      uint64_t CPU_TARGET = EOS_PERCENT(chain_config.max_block_cpu_usage, chain_config.target_block_cpu_usage_pct);
      resource_limits.set_block_parameters(
         { CPU_TARGET, chain_config.max_block_cpu_usage, config::block_cpu_usage_average_window_ms / config::block_interval_ms, max_virtual_mult, {99, 100}, {1000, 999}},
         {EOS_PERCENT(chain_config.max_block_net_usage, chain_config.target_block_net_usage_pct), chain_config.max_block_net_usage, config::block_size_average_window_ms / config::block_interval_ms, max_virtual_mult, {99, 100}, {1000, 999}}
      );
      resource_limits.process_block_usage(pbhs.block_num);

      auto& bb = pending->_block_stage.get<building_block>();

      // Create (unsigned) block:
      auto block_ptr = std::make_shared<signed_block>( pbhs.make_block_header(
         calculate_trx_merkle(),
         calculate_action_merkle(),
         std::move( bb._new_pending_producer_schedule )
      ) );

      block_ptr->transactions = std::move( bb._pending_trx_receipts );

      // Update TaPoS table:
      create_block_summary( block_ptr->id() );

      /*
      ilog( "finalized block ${n} (${id}) at ${t} by ${p} (${signing_key}); schedule_version: ${v} lib: ${lib} #dtrxs: ${ndtrxs} ${np}",
            ("n",pbhs.block_num)
            ("id",block_ptr->id())
            ("t",pbhs.timestamp)
            ("p",pbhs.producer)
            ("signing_key", pbhs.block_signing_key)
            ("v",pbhs.active_schedule_version)
            ("lib",pbhs.dpos_irreversible_blocknum)
            ("ndtrxs",db.get_index<generated_transaction_multi_index,by_trx_id>().size())
            ("np",block_ptr->new_producers)
      );
      */

      pending->_block_stage = assembled_block{
                                 std::move( bb._pending_block_header_state ),
                                 std::move( bb._pending_trx_metas ),
                                 block_ptr
                              };

      return block_ptr;
   } FC_CAPTURE_AND_RETHROW() } /// finalize_block

   /**
    * @post regardless of the success of commit block there is no active pending block
    */
   void commit_block( bool add_to_fork_db ) {
      auto reset_pending_on_exit = fc::make_scoped_exit([this]{
         pending.reset();
      });

      try {
         EOS_ASSERT( pending->_block_stage.contains<completed_block>(), block_validate_exception,
                     "cannot call commit_block until pending block is completed" );

         auto bsp = pending->_block_stage.get<completed_block>()._block_state;

         if( add_to_fork_db ) {
            fork_db.add( bsp );
            fork_db.mark_valid( bsp );
            emit( self.accepted_block_header, bsp );
            head = fork_db.head();
            EOS_ASSERT( bsp == head, fork_database_exception, "committed block did not become the new head in fork database");
         }

         if( !replay_head_time && read_mode != db_read_mode::IRREVERSIBLE ) {
            reversible_blocks.create<reversible_block_object>( [&]( auto& ubo ) {
               ubo.blocknum = bsp->block_num;
               ubo.set_block( bsp->block );
            });
         }

         if( add_to_fork_db ) {
            log_irreversible();
         }

         emit( self.accepted_block, bsp );
      } catch (...) {
         // dont bother resetting pending, instead abort the block
         reset_pending_on_exit.cancel();
         abort_block();
         throw;
      }

      // push the state for pending.
      pending->push();
   }

   void apply_block( const signed_block_ptr& b, controller::block_status s ) { try {
      try {
         EOS_ASSERT( b->block_extensions.size() == 0, block_validate_exception, "no supported extensions" );
         auto producer_block_id = b->id();
         start_block( b->timestamp, b->confirmed, s , producer_block_id);

         std::vector<transaction_metadata_ptr> packed_transactions;
         packed_transactions.reserve( b->transactions.size() );
         for( const auto& receipt : b->transactions ) {
            if( receipt.trx.contains<packed_transaction>()) {
               auto& pt = receipt.trx.get<packed_transaction>();
               auto mtrx = std::make_shared<transaction_metadata>( std::make_shared<packed_transaction>( pt ) );
               if( !self.skip_auth_check() ) {
                  transaction_metadata::create_signing_keys_future( mtrx, thread_pool, chain_id, microseconds::maximum() );
               }
               packed_transactions.emplace_back( std::move( mtrx ) );
            }
         }

         transaction_trace_ptr trace;

         size_t packed_idx = 0;
         for( const auto& receipt : b->transactions ) {
            const auto& trx_receipts = pending->_block_stage.get<building_block>()._pending_trx_receipts;
            auto num_pending_receipts = trx_receipts.size();
            if( receipt.trx.contains<packed_transaction>() ) {
               trace = push_transaction( packed_transactions.at(packed_idx++), fc::time_point::maximum(), receipt.cpu_usage_us, true );
            } else if( receipt.trx.contains<transaction_id_type>() ) {
               trace = push_scheduled_transaction( receipt.trx.get<transaction_id_type>(), fc::time_point::maximum(), receipt.cpu_usage_us, true );
            } else {
               EOS_ASSERT( false, block_validate_exception, "encountered unexpected receipt type" );
            }

            bool transaction_failed =  trace && trace->except;
            bool transaction_can_fail = receipt.status == transaction_receipt_header::hard_fail && receipt.trx.contains<transaction_id_type>();
            if( transaction_failed && !transaction_can_fail) {
               edump((*trace));
               throw *trace->except;
            }

            EOS_ASSERT( trx_receipts.size() > 0,
                        block_validate_exception, "expected a receipt",
                        ("block", *b)("expected_receipt", receipt)
                      );
            EOS_ASSERT( trx_receipts.size() == num_pending_receipts + 1,
                        block_validate_exception, "expected receipt was not added",
                        ("block", *b)("expected_receipt", receipt)
                      );
            const transaction_receipt_header& r = trx_receipts.back();
            EOS_ASSERT( r == static_cast<const transaction_receipt_header&>(receipt),
                        block_validate_exception, "receipt does not match",
                        ("producer_receipt", receipt)("validator_receipt", trx_receipts.back()) );
         }

         auto block_ptr = finalize_block();

         // this implicitly asserts that all header fields (less the signature) are identical
         auto id = block_ptr->id();
         EOS_ASSERT( producer_block_id == id, block_validate_exception, "Block ID does not match",
                     ("producer_block_id",producer_block_id)("validator_block_id",id) );

         auto&& ab = pending->_block_stage.get<assembled_block>();

         auto bsp = std::make_shared<block_state>(
                        std::move( ab._pending_block_header_state ),
                        b,
                        std::move( ab._trx_metas ),
                        true // signature should have already been verified (assuming untrusted) prior to apply_block
                    );

         pending->_block_stage = completed_block{ bsp };

         commit_block(false);
         return;
      } catch ( const fc::exception& e ) {
         edump((e.to_detail_string()));
         abort_block();
         throw;
      }
   } FC_CAPTURE_AND_RETHROW() } /// apply_block

   std::future<block_state_ptr> create_block_state_future( const signed_block_ptr& b ) {
      EOS_ASSERT( b, block_validate_exception, "null block" );

      auto id = b->id();

      // no reason for a block_state if fork_db already knows about block
      auto existing = fork_db.get_block( id );
      EOS_ASSERT( !existing, fork_database_exception, "we already know about this block: ${id}", ("id", id) );

      auto prev = fork_db.get_block_header( b->previous );
      EOS_ASSERT( prev, unlinkable_block_exception,
                  "unlinkable block ${id}", ("id", id)("previous", b->previous) );

      return async_thread_pool( thread_pool, [b, prev]() {
         const bool skip_validate_signee = false;
         return std::make_shared<block_state>( *prev, move( b ), skip_validate_signee );
      } );
   }

   void push_block( std::future<block_state_ptr>& block_state_future ) {
      controller::block_status s = controller::block_status::complete;
      EOS_ASSERT(!pending, block_validate_exception, "it is not valid to push a block when there is a pending block");

      auto reset_prod_light_validation = fc::make_scoped_exit([old_value=trusted_producer_light_validation, this]() {
         trusted_producer_light_validation = old_value;
      });
      try {
         block_state_ptr new_header_state = block_state_future.get();
         auto& b = new_header_state->block;
         emit( self.pre_accepted_block, b );

         block_state_ptr bsp;

         auto prior = fork_db.get_block_header( b->previous );
         EOS_ASSERT( prior, unlinkable_block_exception,
                     "unlinkable block", ("id", string(b->id()))("previous", string(b->previous)) );
         bsp = std::make_shared<block_state>( *prior, b, false );

         fork_db.add( bsp );

         if (conf.trusted_producers.count(b->producer)) {
            trusted_producer_light_validation = true;
         };

         emit( self.accepted_block_header, bsp );

         if( read_mode != db_read_mode::IRREVERSIBLE ) {
            maybe_switch_forks( fork_db.pending_head(), s );
         } else {
            log_irreversible();
         }

      } FC_LOG_AND_RETHROW( )
   }

   void replay_push_block( const signed_block_ptr& b, controller::block_status s ) {
      self.validate_db_available_size();
      self.validate_reversible_available_size();

      EOS_ASSERT(!pending, block_validate_exception, "it is not valid to push a block when there is a pending block");

      try {
         EOS_ASSERT( b, block_validate_exception, "trying to push empty block" );
         EOS_ASSERT( (s == controller::block_status::irreversible || s == controller::block_status::validated),
                     block_validate_exception, "invalid block status for replay" );
         emit( self.pre_accepted_block, b );
         const bool skip_validate_signee = !conf.force_all_checks;

         auto bsp = std::make_shared<block_state>( *head, b, skip_validate_signee );

         if( s != controller::block_status::irreversible ) {
            fork_db.add( bsp );
         }

         emit( self.accepted_block_header, bsp );

         if( s == controller::block_status::irreversible ) {
            apply_block( bsp->block, s );
            head = bsp;

            // On replay, log_irreversible is not called and so no irreversible_block signal is emittted.
            // So emit it explicitly here.
            emit( self.irreversible_block, bsp );
         } else if( read_mode != db_read_mode::IRREVERSIBLE ) {
            maybe_switch_forks( bsp, s );
         } else {
            log_irreversible();
         }

      } FC_LOG_AND_RETHROW( )
   }

   void maybe_switch_forks( const block_state_ptr& new_head, controller::block_status s ) {
      bool head_changed = true;
      if( new_head->header.previous == head->id ) {
         try {
            apply_block( new_head->block, s );
            fork_db.mark_valid( new_head );
            head = new_head;
         } catch ( const fc::exception& e ) {
            fork_db.remove( new_head->id );
            throw;
         }
      } else if( new_head->id != head->id ) {
         auto old_head = head;
         ilog("switching forks from ${current_head_id} (block number ${current_head_num}) to ${new_head_id} (block number ${new_head_num})",
              ("current_head_id", head->id)("current_head_num", head->block_num)("new_head_id", new_head->id)("new_head_num", new_head->block_num) );
         auto branches = fork_db.fetch_branch_from( new_head->id, head->id );

         for( auto itr = branches.second.begin(); itr != branches.second.end(); ++itr ) {
            pop_block();
         }
         EOS_ASSERT( self.head_block_id() == branches.second.back()->header.previous, fork_database_exception,
                     "loss of sync between fork_db and chainbase during fork switch" ); // _should_ never fail

         for( auto ritr = branches.first.rbegin(); ritr != branches.first.rend(); ++ritr ) {
            optional<fc::exception> except;
            try {
               apply_block( (*ritr)->block, (*ritr)->is_valid() ? controller::block_status::validated : controller::block_status::complete );
               fork_db.mark_valid( *ritr );
               head = *ritr;
            } catch (const fc::exception& e) {
               except = e;
            }
            if( except ) {
               elog("exception thrown while switching forks ${e}", ("e", except->to_detail_string()));

               // ritr currently points to the block that threw
               // Remove the block that threw and all forks built off it.
               fork_db.remove( (*ritr)->id );

               EOS_ASSERT( head->id == fork_db.head()->id, fork_database_exception,
                           "loss of sync between fork_db and controller head during fork switch error" );

               // pop all blocks from the bad fork
               // ritr base is a forward itr to the last block successfully applied
               auto applied_itr = ritr.base();
               for( auto itr = applied_itr; itr != branches.first.end(); ++itr ) {
                  pop_block();
               }
               EOS_ASSERT( self.head_block_id() == branches.second.back()->header.previous, fork_database_exception,
                           "loss of sync between fork_db and chainbase during fork switch reversal" ); // _should_ never fail

               // re-apply good blocks
               for( auto ritr = branches.second.rbegin(); ritr != branches.second.rend(); ++ritr ) {
                  apply_block( (*ritr)->block, controller::block_status::validated /* we previously validated these blocks*/ );
                  head = *ritr;
               }
               throw *except;
            } // end if exception
         } /// end for each block in branch
         ilog("successfully switched fork to new head ${new_head_id}", ("new_head_id", new_head->id));
      } else {
         head_changed = false;
      }

      if( head_changed )
         log_irreversible();
   } /// push_block

   void abort_block() {
      if( pending ) {
         if ( read_mode == db_read_mode::SPECULATIVE ) {
            for( const auto& t : pending->get_trx_metas() )
               unapplied_transactions[t->signed_id] = t;
         }
         pending.reset();
      }
   }


   bool should_enforce_runtime_limits()const {
      return false;
   }

   checksum256_type calculate_action_merkle() {
      vector<digest_type> action_digests;
      const auto& actions = pending->_block_stage.get<building_block>()._actions;
      action_digests.reserve( actions.size() );
      for( const auto& a : actions )
         action_digests.emplace_back( a.digest() );

      return merkle( move(action_digests) );
   }

   checksum256_type calculate_trx_merkle() {
      vector<digest_type> trx_digests;
      const auto& trxs = pending->_block_stage.get<building_block>()._pending_trx_receipts;
      trx_digests.reserve( trxs.size() );
      for( const auto& a : trxs )
         trx_digests.emplace_back( a.digest() );

      return merkle( move(trx_digests) );
   }

   void update_producers_authority() {
      const auto& producers = pending->get_pending_block_header_state().active_schedule.producers;

      auto update_permission = [&]( auto& permission, auto threshold ) {
         auto auth = authority( threshold, {}, {});
         for( auto& p : producers ) {
            auth.accounts.push_back({{p.producer_name, config::active_name}, 1});
         }

         if( static_cast<authority>(permission.auth) != auth ) { // TODO: use a more efficient way to check that authority has not changed
            db.modify(permission, [&]( auto& po ) {
               po.auth = auth;
            });
         }
      };

      uint32_t num_producers = producers.size();
      auto calculate_threshold = [=]( uint32_t numerator, uint32_t denominator ) {
         return ( (num_producers * numerator) / denominator ) + 1;
      };

      update_permission( authorization.get_permission({config::producers_account_name,
                                                       config::active_name}),
                         calculate_threshold( 2, 3 ) /* more than two-thirds */                      );

      update_permission( authorization.get_permission({config::producers_account_name,
                                                       config::majority_producers_permission_name}),
                         calculate_threshold( 1, 2 ) /* more than one-half */                        );

      update_permission( authorization.get_permission({config::producers_account_name,
                                                       config::minority_producers_permission_name}),
                         calculate_threshold( 1, 3 ) /* more than one-third */                       );

      //TODO: Add tests
   }

   void create_block_summary(const block_id_type& id) {
      auto block_num = block_header::num_from_id(id);
      auto sid = block_num & 0xffff;
      db.modify( db.get<block_summary_object,by_id>(sid), [&](block_summary_object& bso ) {
          bso.block_id = id;
      });
   }


   void clear_expired_input_transactions() {
      //Look for expired transactions in the deduplication list, and remove them.
      auto& transaction_idx = db.get_mutable_index<transaction_multi_index>();
      const auto& dedupe_index = transaction_idx.indices().get<by_expiration>();
      auto now = self.pending_block_time();
      while( (!dedupe_index.empty()) && ( now > fc::time_point(dedupe_index.begin()->expiration) ) ) {
         transaction_idx.remove(*dedupe_index.begin());
      }
   }

   bool sender_avoids_whitelist_blacklist_enforcement( account_name sender )const {
      if( conf.sender_bypass_whiteblacklist.size() > 0 &&
          ( conf.sender_bypass_whiteblacklist.find( sender ) != conf.sender_bypass_whiteblacklist.end() ) )
      {
         return true;
      }

      return false;
   }

   void check_actor_list( const flat_set<account_name>& actors )const {
      if( actors.size() == 0 ) return;

      if( conf.actor_whitelist.size() > 0 ) {
         // throw if actors is not a subset of whitelist
         const auto& whitelist = conf.actor_whitelist;
         bool is_subset = true;

         // quick extents check, then brute force the check actors
         if (*actors.cbegin() >= *whitelist.cbegin() && *actors.crbegin() <= *whitelist.crbegin() ) {
            auto lower_bound = whitelist.cbegin();
            for (const auto& actor: actors) {
               lower_bound = std::lower_bound(lower_bound, whitelist.cend(), actor);

               // if the actor is not found, this is not a subset
               if (lower_bound == whitelist.cend() || *lower_bound != actor ) {
                  is_subset = false;
                  break;
               }

               // if the actor was found, we are guaranteed that other actors are either not present in the whitelist
               // or will be present in the range defined as [next actor,end)
               lower_bound = std::next(lower_bound);
            }
         } else {
            is_subset = false;
         }

         // helper lambda to lazily calculate the actors for error messaging
         static auto generate_missing_actors = [](const flat_set<account_name>& actors, const flat_set<account_name>& whitelist) -> vector<account_name> {
            vector<account_name> excluded;
            excluded.reserve( actors.size() );
            set_difference( actors.begin(), actors.end(),
                            whitelist.begin(), whitelist.end(),
                            std::back_inserter(excluded) );
            return excluded;
         };

         EOS_ASSERT( is_subset,  actor_whitelist_exception,
                     "authorizing actor(s) in transaction are not on the actor whitelist: ${actors}",
                     ("actors", generate_missing_actors(actors, whitelist))
                   );
      } else if( conf.actor_blacklist.size() > 0 ) {
         // throw if actors intersects blacklist
         const auto& blacklist = conf.actor_blacklist;
         bool intersects = false;

         // quick extents check then brute force check actors
         if( *actors.cbegin() <= *blacklist.crbegin() && *actors.crbegin() >= *blacklist.cbegin() ) {
            auto lower_bound = blacklist.cbegin();
            for (const auto& actor: actors) {
               lower_bound = std::lower_bound(lower_bound, blacklist.cend(), actor);

               // if the lower bound in the blacklist is at the end, all other actors are guaranteed to
               // not exist in the blacklist
               if (lower_bound == blacklist.cend()) {
                  break;
               }

               // if the lower bound of an actor IS the actor, then we have an intersection
               if (*lower_bound == actor) {
                  intersects = true;
                  break;
               }
            }
         }

         // helper lambda to lazily calculate the actors for error messaging
         static auto generate_blacklisted_actors = [](const flat_set<account_name>& actors, const flat_set<account_name>& blacklist) -> vector<account_name> {
            vector<account_name> blacklisted;
            blacklisted.reserve( actors.size() );
            set_intersection( actors.begin(), actors.end(),
                              blacklist.begin(), blacklist.end(),
                              std::back_inserter(blacklisted)
                            );
            return blacklisted;
         };

         EOS_ASSERT( !intersects, actor_blacklist_exception,
                     "authorizing actor(s) in transaction are on the actor blacklist: ${actors}",
                     ("actors", generate_blacklisted_actors(actors, blacklist))
                   );
      }
   }

   void check_contract_list( account_name code )const {
      if( conf.contract_whitelist.size() > 0 ) {
         EOS_ASSERT( conf.contract_whitelist.find( code ) != conf.contract_whitelist.end(),
                     contract_whitelist_exception,
                     "account '${code}' is not on the contract whitelist", ("code", code)
                   );
      } else if( conf.contract_blacklist.size() > 0 ) {
         EOS_ASSERT( conf.contract_blacklist.find( code ) == conf.contract_blacklist.end(),
                     contract_blacklist_exception,
                     "account '${code}' is on the contract blacklist", ("code", code)
                   );
      }
   }

   void check_action_list( account_name code, action_name action )const {
      if( conf.action_blacklist.size() > 0 ) {
         EOS_ASSERT( conf.action_blacklist.find( std::make_pair(code, action) ) == conf.action_blacklist.end(),
                     action_blacklist_exception,
                     "action '${code}::${action}' is on the action blacklist",
                     ("code", code)("action", action)
                   );
      }
   }

   void check_key_list( const public_key_type& key )const {
      if( conf.key_blacklist.size() > 0 ) {
         EOS_ASSERT( conf.key_blacklist.find( key ) == conf.key_blacklist.end(),
                     key_blacklist_exception,
                     "public key '${key}' is on the key blacklist",
                     ("key", key)
                   );
      }
   }

   /*
   bool should_check_tapos()const { return true; }

   void validate_tapos( const transaction& trx )const {
      if( !should_check_tapos() ) return;

      const auto& tapos_block_summary = db.get<block_summary_object>((uint16_t)trx.ref_block_num);

      //Verify TaPoS block summary has correct ID prefix, and that this block's time is not past the expiration
      EOS_ASSERT(trx.verify_reference_block(tapos_block_summary.block_id), invalid_ref_block_exception,
                 "Transaction's reference block did not match. Is this transaction from a different fork?",
                 ("tapos_summary", tapos_block_summary));
   }
   */


   /**
    *  At the start of each block we notify the system contract with a transaction that passes in
    *  the block header of the prior block (which is currently our head block)
    */
   signed_transaction get_on_block_transaction()
   {
      action on_block_act;
      on_block_act.account = config::system_account_name;
      on_block_act.name = N(onblock);
      on_block_act.authorization = vector<permission_level>{{config::system_account_name, config::active_name}};
      on_block_act.data = fc::raw::pack(self.head_block_header());

      signed_transaction trx;
      trx.actions.emplace_back(std::move(on_block_act));
      trx.set_reference_block(self.head_block_id());
      trx.expiration = self.pending_block_time() + fc::microseconds(999'999); // Round up to nearest second to avoid appearing expired
      return trx;
   }

}; /// controller_impl

const resource_limits_manager&   controller::get_resource_limits_manager()const
{
   return my->resource_limits;
}
resource_limits_manager&         controller::get_mutable_resource_limits_manager()
{
   return my->resource_limits;
}

const authorization_manager&   controller::get_authorization_manager()const
{
   return my->authorization;
}
authorization_manager&         controller::get_mutable_authorization_manager()
{
   return my->authorization;
}

controller::controller( const controller::config& cfg )
:my( new controller_impl( cfg, *this ) )
{
}

controller::~controller() {
   my->abort_block();
   /* Shouldn't be needed anymore.
   //close fork_db here, because it can generate "irreversible" signal to this controller,
   //in case if read-mode == IRREVERSIBLE, we will apply latest irreversible block
   //for that we need 'my' to be valid pointer pointing to valid controller_impl.
   my->fork_db.close();
   */
}

void controller::add_indices() {
   my->add_indices();
}

void controller::startup( std::function<bool()> shutdown, const snapshot_reader_ptr& snapshot ) {
   my->head = my->fork_db.head();
   if( !my->head ) {
      elog( "No head block in fork db, perhaps we need to replay" );
   }
   my->init(shutdown, snapshot);
}

const chainbase::database& controller::db()const { return my->db; }

chainbase::database& controller::mutable_db()const { return my->db; }

const fork_database& controller::fork_db()const { return my->fork_db; }


void controller::start_block( block_timestamp_type when, uint16_t confirm_block_count) {
   validate_db_available_size();
   my->start_block(when, confirm_block_count, block_status::incomplete, optional<block_id_type>() );
}

block_state_ptr controller::finalize_block( const std::function<signature_type( const digest_type& )>& signer_callback ) {
   validate_db_available_size();

   auto block_ptr = my->finalize_block();

   auto& ab = my->pending->_block_stage.get<assembled_block>();

   auto bsp = std::make_shared<block_state>(
                  std::move( ab._pending_block_header_state ),
                  std::move( block_ptr ),
                  std::move( ab._trx_metas ),
                  signer_callback
              );

   my->pending->_block_stage = completed_block{ bsp };

   return bsp;
}

void controller::commit_block() {
   validate_db_available_size();
   validate_reversible_available_size();
   my->commit_block(true);
}

void controller::abort_block() {
   my->abort_block();
}

boost::asio::thread_pool& controller::get_thread_pool() {
   return my->thread_pool;
}

std::future<block_state_ptr> controller::create_block_state_future( const signed_block_ptr& b ) {
   return my->create_block_state_future( b );
}

void controller::push_block( std::future<block_state_ptr>& block_state_future ) {
   validate_db_available_size();
   validate_reversible_available_size();
   my->push_block( block_state_future );
}

transaction_trace_ptr controller::push_transaction( const transaction_metadata_ptr& trx, fc::time_point deadline, uint32_t billed_cpu_time_us ) {
   validate_db_available_size();
   EOS_ASSERT( get_read_mode() != chain::db_read_mode::READ_ONLY, transaction_type_exception, "push transaction not allowed in read-only mode" );
   EOS_ASSERT( trx && !trx->implicit && !trx->scheduled, transaction_type_exception, "Implicit/Scheduled transaction not allowed" );
   return my->push_transaction(trx, deadline, billed_cpu_time_us, billed_cpu_time_us > 0 );
}

transaction_trace_ptr controller::push_scheduled_transaction( const transaction_id_type& trxid, fc::time_point deadline, uint32_t billed_cpu_time_us )
{
   validate_db_available_size();
   return my->push_scheduled_transaction( trxid, deadline, billed_cpu_time_us, billed_cpu_time_us > 0 );
}

const flat_set<account_name>& controller::get_actor_whitelist() const {
   return my->conf.actor_whitelist;
}
const flat_set<account_name>& controller::get_actor_blacklist() const {
   return my->conf.actor_blacklist;
}
const flat_set<account_name>& controller::get_contract_whitelist() const {
   return my->conf.contract_whitelist;
}
const flat_set<account_name>& controller::get_contract_blacklist() const {
   return my->conf.contract_blacklist;
}
const flat_set< pair<account_name, action_name> >& controller::get_action_blacklist() const {
   return my->conf.action_blacklist;
}
const flat_set<public_key_type>& controller::get_key_blacklist() const {
   return my->conf.key_blacklist;
}

void controller::set_actor_whitelist( const flat_set<account_name>& new_actor_whitelist ) {
   my->conf.actor_whitelist = new_actor_whitelist;
}
void controller::set_actor_blacklist( const flat_set<account_name>& new_actor_blacklist ) {
   my->conf.actor_blacklist = new_actor_blacklist;
}
void controller::set_contract_whitelist( const flat_set<account_name>& new_contract_whitelist ) {
   my->conf.contract_whitelist = new_contract_whitelist;
}
void controller::set_contract_blacklist( const flat_set<account_name>& new_contract_blacklist ) {
   my->conf.contract_blacklist = new_contract_blacklist;
}
void controller::set_action_blacklist( const flat_set< pair<account_name, action_name> >& new_action_blacklist ) {
   for (auto& act: new_action_blacklist) {
      EOS_ASSERT(act.first != account_name(), name_type_exception, "Action blacklist - contract name should not be empty");
      EOS_ASSERT(act.second != action_name(), action_type_exception, "Action blacklist - action name should not be empty");
   }
   my->conf.action_blacklist = new_action_blacklist;
}
void controller::set_key_blacklist( const flat_set<public_key_type>& new_key_blacklist ) {
   my->conf.key_blacklist = new_key_blacklist;
}

uint32_t controller::head_block_num()const {
   return my->head->block_num;
}
time_point controller::head_block_time()const {
   return my->head->header.timestamp;
}
block_id_type controller::head_block_id()const {
   return my->head->id;
}
account_name  controller::head_block_producer()const {
   return my->head->header.producer;
}
const block_header& controller::head_block_header()const {
   return my->head->header;
}
block_state_ptr controller::head_block_state()const {
   return my->head;
}

uint32_t controller::fork_db_head_block_num()const {
   return my->fork_db.head()->block_num;
}

block_id_type controller::fork_db_head_block_id()const {
   return my->fork_db.head()->id;
}

time_point controller::fork_db_head_block_time()const {
   return my->fork_db.head()->header.timestamp;
}

account_name  controller::fork_db_head_block_producer()const {
   return my->fork_db.head()->header.producer;
}

uint32_t controller::fork_db_pending_head_block_num()const {
   return my->fork_db.pending_head()->block_num;
}

block_id_type controller::fork_db_pending_head_block_id()const {
   return my->fork_db.pending_head()->id;
}

time_point controller::fork_db_pending_head_block_time()const {
   return my->fork_db.pending_head()->header.timestamp;
}

account_name  controller::fork_db_pending_head_block_producer()const {
   return my->fork_db.pending_head()->header.producer;
}

time_point controller::pending_block_time()const {
   EOS_ASSERT( my->pending, block_validate_exception, "no pending block" );

   if( my->pending->_block_stage.contains<completed_block>() )
      return my->pending->_block_stage.get<completed_block>()._block_state->header.timestamp;

   return my->pending->get_pending_block_header_state().timestamp;
}

account_name controller::pending_block_producer()const {
   EOS_ASSERT( my->pending, block_validate_exception, "no pending block" );

   if( my->pending->_block_stage.contains<completed_block>() )
      return my->pending->_block_stage.get<completed_block>()._block_state->header.producer;

   return my->pending->get_pending_block_header_state().producer;
}

public_key_type controller::pending_block_signing_key()const {
   EOS_ASSERT( my->pending, block_validate_exception, "no pending block" );

   if( my->pending->_block_stage.contains<completed_block>() )
      return my->pending->_block_stage.get<completed_block>()._block_state->block_signing_key;

   return my->pending->get_pending_block_header_state().block_signing_key;
}

optional<block_id_type> controller::pending_producer_block_id()const {
   EOS_ASSERT( my->pending, block_validate_exception, "no pending block" );
   return my->pending->_producer_block_id;
}

const vector<transaction_receipt>& controller::get_pending_trx_receipts()const {
   EOS_ASSERT( my->pending, block_validate_exception, "no pending block" );
   return my->pending->get_trx_receipts();
}

uint32_t controller::last_irreversible_block_num() const {
<<<<<<< HEAD
   return std::max(my->head->dpos_irreversible_blocknum, my->snapshot_head_block);
=======
   return std::max( my->head->dpos_irreversible_blocknum, my->snapshot_head_block);
>>>>>>> be795a8f
}

block_id_type controller::last_irreversible_block_id() const {
   auto lib_num = last_irreversible_block_num();
   const auto& tapos_block_summary = db().get<block_summary_object>((uint16_t)lib_num);

   if( block_header::num_from_id(tapos_block_summary.block_id) == lib_num )
      return tapos_block_summary.block_id;

   return fetch_block_by_number(lib_num)->id();

}

const dynamic_global_property_object& controller::get_dynamic_global_properties()const {
  return my->db.get<dynamic_global_property_object>();
}
const global_property_object& controller::get_global_properties()const {
  return my->db.get<global_property_object>();
}

signed_block_ptr controller::fetch_block_by_id( block_id_type id )const {
   auto state = my->fork_db.get_block(id);
   if( state && state->block ) return state->block;
   auto bptr = fetch_block_by_number( block_header::num_from_id(id) );
   if( bptr && bptr->id() == id ) return bptr;
   return signed_block_ptr();
}

signed_block_ptr controller::fetch_block_by_number( uint32_t block_num )const  { try {
   auto blk_state = fetch_block_state_by_number( block_num );
   if( blk_state ) {
      return blk_state->block;
   }

   return my->blog.read_block_by_num(block_num);
} FC_CAPTURE_AND_RETHROW( (block_num) ) }

block_state_ptr controller::fetch_block_state_by_id( block_id_type id )const {
   auto state = my->fork_db.get_block(id);
   return state;
}

block_state_ptr controller::fetch_block_state_by_number( uint32_t block_num )const  { try {
   const auto& rev_blocks = my->reversible_blocks.get_index<reversible_block_index,by_num>();
   auto objitr = rev_blocks.find(block_num);

   if( objitr == rev_blocks.end() )
      return block_state_ptr();

   fc::datastream<const char*> ds( objitr->packedblock.data(), objitr->packedblock.size() );
   block_header h;
   fc::raw::unpack( ds, h );
   // Only need the block id to then look up the block state in fork database, so just unpack the block_header from the stored packed data.
   // Avoid calling objitr->get_block() since that constructs a new signed_block in heap memory and unpacks the full signed_block from the stored packed data.

   return my->fork_db.get_block( h.id() );
} FC_CAPTURE_AND_RETHROW( (block_num) ) }

block_id_type controller::get_block_id_for_num( uint32_t block_num )const { try {
   const auto& rev_blocks = my->reversible_blocks.get_index<reversible_block_index,by_num>();
   auto objitr = rev_blocks.find(block_num);

   if( objitr != rev_blocks.end() ) {
      fc::datastream<const char*> ds( objitr->packedblock.data(), objitr->packedblock.size() );
      block_header h;
      fc::raw::unpack( ds, h );
      return h.id();
   }

   auto signed_blk = my->blog.read_block_by_num(block_num);

   EOS_ASSERT( BOOST_LIKELY( signed_blk != nullptr ), unknown_block_exception,
               "Could not find block: ${block}", ("block", block_num) );

   return signed_blk->id();
} FC_CAPTURE_AND_RETHROW( (block_num) ) }

sha256 controller::calculate_integrity_hash()const { try {
   return my->calculate_integrity_hash();
} FC_LOG_AND_RETHROW() }

void controller::write_snapshot( const snapshot_writer_ptr& snapshot ) const {
   EOS_ASSERT( !my->pending, block_validate_exception, "cannot take a consistent snapshot with a pending block" );
   return my->add_to_snapshot(snapshot);
}

void controller::pop_block() {
   my->pop_block();
}

int64_t controller::set_proposed_producers( vector<producer_key> producers ) {
   const auto& gpo = get_global_properties();
   auto cur_block_num = head_block_num() + 1;

   if( gpo.proposed_schedule_block_num.valid() ) {
      if( *gpo.proposed_schedule_block_num != cur_block_num )
         return -1; // there is already a proposed schedule set in a previous block, wait for it to become pending

      if( std::equal( producers.begin(), producers.end(),
                      gpo.proposed_schedule.producers.begin(), gpo.proposed_schedule.producers.end() ) )
         return -1; // the proposed producer schedule does not change
   }

   producer_schedule_type sch;

   decltype(sch.producers.cend()) end;
   decltype(end)                  begin;

   const auto& pending_sch = pending_producers();

   if( pending_sch.producers.size() == 0 ) {
      const auto& active_sch = active_producers();
      begin = active_sch.producers.begin();
      end   = active_sch.producers.end();
      sch.version = active_sch.version + 1;
   } else {
      begin = pending_sch.producers.begin();
      end   = pending_sch.producers.end();
      sch.version = pending_sch.version + 1;
   }

   if( std::equal( producers.begin(), producers.end(), begin, end ) )
      return -1; // the producer schedule would not change

   sch.producers = std::move(producers);

   int64_t version = sch.version;

   wlog( "proposed producer schedule with version ${v}", ("v", version) );

   my->db.modify( gpo, [&]( auto& gp ) {
      gp.proposed_schedule_block_num = cur_block_num;
      gp.proposed_schedule = std::move(sch);
   });
   return version;
}

const producer_schedule_type&    controller::active_producers()const {
   if( !(my->pending) )
      return  my->head->active_schedule;

   if( my->pending->_block_stage.contains<completed_block>() )
      return my->pending->_block_stage.get<completed_block>()._block_state->active_schedule;

   return my->pending->get_pending_block_header_state().active_schedule;
}

const producer_schedule_type&    controller::pending_producers()const {
   if( !(my->pending) )
      return  my->head->pending_schedule.schedule;

   if( my->pending->_block_stage.contains<completed_block>() )
      return my->pending->_block_stage.get<completed_block>()._block_state->pending_schedule.schedule;

   if( my->pending->_block_stage.contains<assembled_block>() ) {
      const auto& np = my->pending->_block_stage.get<assembled_block>()._unsigned_block->new_producers;
      if( np )
         return *np;
   }

   const auto& bb = my->pending->_block_stage.get<building_block>();

   if( bb._new_pending_producer_schedule )
      return *bb._new_pending_producer_schedule;

   return bb._pending_block_header_state.prev_pending_schedule.schedule;
}

optional<producer_schedule_type> controller::proposed_producers()const {
   const auto& gpo = get_global_properties();
   if( !gpo.proposed_schedule_block_num.valid() )
      return optional<producer_schedule_type>();

   return gpo.proposed_schedule;
}

bool controller::light_validation_allowed(bool replay_opts_disabled_by_policy) const {
   if (!my->pending || my->in_trx_requiring_checks) {
      return false;
   }

   const auto pb_status = my->pending->_block_status;

   // in a pending irreversible or previously validated block and we have forcing all checks
   const bool consider_skipping_on_replay = (pb_status == block_status::irreversible || pb_status == block_status::validated) && !replay_opts_disabled_by_policy;

   // OR in a signed block and in light validation mode
   const bool consider_skipping_on_validate = (pb_status == block_status::complete &&
         (my->conf.block_validation_mode == validation_mode::LIGHT || my->trusted_producer_light_validation));

   return consider_skipping_on_replay || consider_skipping_on_validate;
}


bool controller::skip_auth_check() const {
   return light_validation_allowed(my->conf.force_all_checks);
}

bool controller::skip_db_sessions( block_status bs ) const {
   bool consider_skipping = bs == block_status::irreversible;
   return consider_skipping
      && !my->conf.disable_replay_opts
      && !my->in_trx_requiring_checks;
}

bool controller::skip_db_sessions( ) const {
   if (my->pending) {
      return skip_db_sessions(my->pending->_block_status);
   } else {
      return false;
   }
}

bool controller::skip_trx_checks() const {
   return light_validation_allowed(my->conf.disable_replay_opts);
}

bool controller::contracts_console()const {
   return my->conf.contracts_console;
}

chain_id_type controller::get_chain_id()const {
   return my->chain_id;
}

db_read_mode controller::get_read_mode()const {
   return my->read_mode;
}

validation_mode controller::get_validation_mode()const {
   return my->conf.block_validation_mode;
}

const apply_handler* controller::find_apply_handler( account_name receiver, account_name scope, action_name act ) const
{
   auto native_handler_scope = my->apply_handlers.find( receiver );
   if( native_handler_scope != my->apply_handlers.end() ) {
      auto handler = native_handler_scope->second.find( make_pair( scope, act ) );
      if( handler != native_handler_scope->second.end() )
         return &handler->second;
   }
   return nullptr;
}
wasm_interface& controller::get_wasm_interface() {
   return my->wasmif;
}

const account_object& controller::get_account( account_name name )const
{ try {
   return my->db.get<account_object, by_name>(name);
} FC_CAPTURE_AND_RETHROW( (name) ) }

vector<transaction_metadata_ptr> controller::get_unapplied_transactions() const {
   vector<transaction_metadata_ptr> result;
   if ( my->read_mode == db_read_mode::SPECULATIVE ) {
      result.reserve(my->unapplied_transactions.size());
      for ( const auto& entry: my->unapplied_transactions ) {
         result.emplace_back(entry.second);
      }
   } else {
      EOS_ASSERT( my->unapplied_transactions.empty(), transaction_exception, "not empty unapplied_transactions in non-speculative mode" ); //should never happen
   }
   return result;
}

void controller::drop_unapplied_transaction(const transaction_metadata_ptr& trx) {
   my->unapplied_transactions.erase(trx->signed_id);
}

void controller::drop_all_unapplied_transactions() {
   my->unapplied_transactions.clear();
}

vector<transaction_id_type> controller::get_scheduled_transactions() const {
   const auto& idx = db().get_index<generated_transaction_multi_index,by_delay>();

   vector<transaction_id_type> result;

   static const size_t max_reserve = 64;
   result.reserve(std::min(idx.size(), max_reserve));

   auto itr = idx.begin();
   while( itr != idx.end() && itr->delay_until <= pending_block_time() ) {
      result.emplace_back(itr->trx_id);
      ++itr;
   }
   return result;
}

bool controller::sender_avoids_whitelist_blacklist_enforcement( account_name sender )const {
   return my->sender_avoids_whitelist_blacklist_enforcement( sender );
}

void controller::check_actor_list( const flat_set<account_name>& actors )const {
   my->check_actor_list( actors );
}

void controller::check_contract_list( account_name code )const {
   my->check_contract_list( code );
}

void controller::check_action_list( account_name code, action_name action )const {
   my->check_action_list( code, action );
}

void controller::check_key_list( const public_key_type& key )const {
   my->check_key_list( key );
}

bool controller::is_building_block()const {
   return my->pending.valid();
}

bool controller::is_producing_block()const {
   if( !my->pending ) return false;

   return (my->pending->_block_status == block_status::incomplete);
}

bool controller::is_ram_billing_in_notify_allowed()const {
   return !is_producing_block() || my->conf.allow_ram_billing_in_notify;
}

void controller::validate_expiration( const transaction& trx )const { try {
   const auto& chain_configuration = get_global_properties().configuration;

   EOS_ASSERT( time_point(trx.expiration) >= pending_block_time(),
               expired_tx_exception,
               "transaction has expired, "
               "expiration is ${trx.expiration} and pending block time is ${pending_block_time}",
               ("trx.expiration",trx.expiration)("pending_block_time",pending_block_time()));
   EOS_ASSERT( time_point(trx.expiration) <= pending_block_time() + fc::seconds(chain_configuration.max_transaction_lifetime),
               tx_exp_too_far_exception,
               "Transaction expiration is too far in the future relative to the reference time of ${reference_time}, "
               "expiration is ${trx.expiration} and the maximum transaction lifetime is ${max_til_exp} seconds",
               ("trx.expiration",trx.expiration)("reference_time",pending_block_time())
               ("max_til_exp",chain_configuration.max_transaction_lifetime) );
} FC_CAPTURE_AND_RETHROW((trx)) }

void controller::validate_tapos( const transaction& trx )const { try {
   const auto& tapos_block_summary = db().get<block_summary_object>((uint16_t)trx.ref_block_num);

   //Verify TaPoS block summary has correct ID prefix, and that this block's time is not past the expiration
   EOS_ASSERT(trx.verify_reference_block(tapos_block_summary.block_id), invalid_ref_block_exception,
              "Transaction's reference block did not match. Is this transaction from a different fork?",
              ("tapos_summary", tapos_block_summary));
} FC_CAPTURE_AND_RETHROW() }

void controller::validate_db_available_size() const {
   const auto free = db().get_segment_manager()->get_free_memory();
   const auto guard = my->conf.state_guard_size;
   EOS_ASSERT(free >= guard, database_guard_exception, "database free: ${f}, guard size: ${g}", ("f", free)("g",guard));
}

void controller::validate_reversible_available_size() const {
   const auto free = my->reversible_blocks.get_segment_manager()->get_free_memory();
   const auto guard = my->conf.reversible_guard_size;
   EOS_ASSERT(free >= guard, reversible_guard_exception, "reversible free: ${f}, guard size: ${g}", ("f", free)("g",guard));
}

bool controller::is_known_unexpired_transaction( const transaction_id_type& id) const {
   return db().find<transaction_object, by_trx_id>(id);
}

void controller::set_subjective_cpu_leeway(fc::microseconds leeway) {
   my->subjective_cpu_leeway = leeway;
}

void controller::add_resource_greylist(const account_name &name) {
   my->conf.resource_greylist.insert(name);
}

void controller::remove_resource_greylist(const account_name &name) {
   my->conf.resource_greylist.erase(name);
}

bool controller::is_resource_greylisted(const account_name &name) const {
   return my->conf.resource_greylist.find(name) !=  my->conf.resource_greylist.end();
}

const flat_set<account_name> &controller::get_resource_greylist() const {
   return  my->conf.resource_greylist;
}

} } /// eosio::chain<|MERGE_RESOLUTION|>--- conflicted
+++ resolved
@@ -365,13 +365,13 @@
       producer_schedule_type initial_schedule{ 0, {{config::system_account_name, conf.genesis.initial_key}} };
 
       block_header_state genheader;
-      genheader.active_schedule       = initial_schedule;
-      genheader.pending_schedule      = initial_schedule;
-      genheader.pending_schedule_hash = fc::sha256::hash(initial_schedule);
-      genheader.header.timestamp      = conf.genesis.initial_timestamp;
-      genheader.header.action_mroot   = conf.genesis.compute_chain_id();
-      genheader.id                    = genheader.header.id();
-      genheader.block_num             = genheader.header.block_num();
+      genheader.active_schedule                = initial_schedule;
+      genheader.pending_schedule.schedule      = initial_schedule;
+      genheader.pending_schedule.schedule_hash = fc::sha256::hash(initial_schedule);
+      genheader.header.timestamp               = conf.genesis.initial_timestamp;
+      genheader.header.action_mroot            = conf.genesis.compute_chain_id();
+      genheader.id                             = genheader.header.id();
+      genheader.block_num                      = genheader.header.block_num();
 
       head = std::make_shared<block_state>();
       static_cast<block_header_state&>(*head) = genheader;
@@ -693,35 +693,6 @@
       return enc.result();
    }
 
-<<<<<<< HEAD
-=======
-
-   /**
-    *  Sets fork database head to the genesis state.
-    */
-   void initialize_fork_db() {
-      wlog( " Initializing new blockchain with genesis state                  " );
-      producer_schedule_type initial_schedule{ 0, {{config::system_account_name, conf.genesis.initial_key}} };
-
-      block_header_state genheader;
-      genheader.active_schedule                = initial_schedule;
-      genheader.pending_schedule.schedule      = initial_schedule;
-      genheader.pending_schedule.schedule_hash = fc::sha256::hash(initial_schedule);
-      genheader.header.timestamp               = conf.genesis.initial_timestamp;
-      genheader.header.action_mroot            = conf.genesis.compute_chain_id();
-      genheader.id                             = genheader.header.id();
-      genheader.block_num                      = genheader.header.block_num();
-
-      head = std::make_shared<block_state>();
-      static_cast<block_header_state&>(*head) = genheader;
-      head->block = std::make_shared<signed_block>(genheader.header);
-      fork_db.set( head );
-      db.set_revision( head->block_num );
-
-      initialize_database();
-   }
-
->>>>>>> be795a8f
    void create_native_account( account_name name, const authority& owner, const authority& active, bool is_privileged = false ) {
       db.create<account_object>([&](auto& a) {
          a.name = name;
@@ -2104,11 +2075,7 @@
 }
 
 uint32_t controller::last_irreversible_block_num() const {
-<<<<<<< HEAD
-   return std::max(my->head->dpos_irreversible_blocknum, my->snapshot_head_block);
-=======
-   return std::max( my->head->dpos_irreversible_blocknum, my->snapshot_head_block);
->>>>>>> be795a8f
+   return std::max( my->head->dpos_irreversible_blocknum, my->snapshot_head_block );
 }
 
 block_id_type controller::last_irreversible_block_id() const {
