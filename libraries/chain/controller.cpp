#include <eosio/chain/controller.hpp>
#include <eosio/chain/transaction_context.hpp>

#include <eosio/chain/block_log.hpp>
#include <eosio/chain/fork_database.hpp>
#include <eosio/chain/exceptions.hpp>

#include <eosio/chain/account_object.hpp>
#include <eosio/chain/block_summary_object.hpp>
#include <eosio/chain/global_property_object.hpp>
#include <eosio/chain/contract_table_objects.hpp>
#include <eosio/chain/generated_transaction_object.hpp>
#include <eosio/chain/transaction_object.hpp>
#include <eosio/chain/reversible_block_object.hpp>

#include <eosio/chain/authorization_manager.hpp>
#include <eosio/chain/resource_limits.hpp>

#include <chainbase/chainbase.hpp>
#include <fc/io/json.hpp>
#include <fc/scoped_exit.hpp>

#include <eosio/chain/eosio_contract.hpp>

namespace eosio { namespace chain {

using resource_limits::resource_limits_manager;


struct pending_state {
   pending_state( database::session&& s )
   :_db_session( move(s) ){}

   database::session                  _db_session;

   block_state_ptr                    _pending_block_state;

   vector<action_receipt>             _actions;

   controller::block_status           _block_status = controller::block_status::incomplete;

   void push() {
      _db_session.push();
   }
};

struct controller_impl {
   controller&                    self;
   chainbase::database            db;
   chainbase::database            reversible_blocks; ///< a special database to persist blocks that have successfully been applied but are still reversible
   block_log                      blog;
   optional<pending_state>        pending;
   block_state_ptr                head;
   fork_database                  fork_db;
   wasm_interface                 wasmif;
   resource_limits_manager        resource_limits;
   authorization_manager          authorization;
   controller::config             conf;
   chain_id_type                  chain_id;
   bool                           replaying = false;
   db_read_mode                   read_mode = db_read_mode::SPECULATIVE;
   bool                           in_trx_requiring_checks = false; ///< if true, checks that are normally skipped on replay (e.g. auth checks) cannot be skipped
   optional<fc::microseconds>     subjective_cpu_leeway;

   typedef pair<scope_name,action_name>                   handler_key;
   map< account_name, map<handler_key, apply_handler> >   apply_handlers;

   /**
    *  Transactions that were undone by pop_block or abort_block, transactions
    *  are removed from this list if they are re-applied in other blocks. Producers
    *  can query this list when scheduling new transactions into blocks.
    */
   map<digest_type, transaction_metadata_ptr>     unapplied_transactions;

   void pop_block() {
      auto prev = fork_db.get_block( head->header.previous );
      EOS_ASSERT( prev, block_validate_exception, "attempt to pop beyond last irreversible block" );

      if( const auto* b = reversible_blocks.find<reversible_block_object,by_num>(head->block_num) )
      {
         reversible_blocks.remove( *b );
      }

      if ( read_mode == db_read_mode::SPECULATIVE ) {
         for( const auto& t : head->trxs )
            unapplied_transactions[t->signed_id] = t;
      }
      head = prev;
      db.undo();

   }


   void set_apply_handler( account_name receiver, account_name contract, action_name action, apply_handler v ) {
      apply_handlers[receiver][make_pair(contract,action)] = v;
   }

   controller_impl( const controller::config& cfg, controller& s  )
   :self(s),
    db( cfg.state_dir,
        cfg.read_only ? database::read_only : database::read_write,
        cfg.state_size ),
    reversible_blocks( cfg.blocks_dir/config::reversible_blocks_dir_name,
        cfg.read_only ? database::read_only : database::read_write,
        cfg.reversible_cache_size ),
    blog( cfg.blocks_dir ),
    fork_db( cfg.state_dir ),
    wasmif( cfg.wasm_runtime ),
    resource_limits( db ),
    authorization( s, db ),
    conf( cfg ),
    chain_id( cfg.genesis.compute_chain_id() ),
    read_mode( cfg.read_mode )
   {

#define SET_APP_HANDLER( receiver, contract, action) \
   set_apply_handler( #receiver, #contract, #action, &BOOST_PP_CAT(apply_, BOOST_PP_CAT(contract, BOOST_PP_CAT(_,action) ) ) )

   SET_APP_HANDLER( eosio, eosio, newaccount );
   SET_APP_HANDLER( eosio, eosio, setcode );
   SET_APP_HANDLER( eosio, eosio, setabi );
   SET_APP_HANDLER( eosio, eosio, updateauth );
   SET_APP_HANDLER( eosio, eosio, deleteauth );
   SET_APP_HANDLER( eosio, eosio, linkauth );
   SET_APP_HANDLER( eosio, eosio, unlinkauth );
/*
   SET_APP_HANDLER( eosio, eosio, postrecovery );
   SET_APP_HANDLER( eosio, eosio, passrecovery );
   SET_APP_HANDLER( eosio, eosio, vetorecovery );
*/

   SET_APP_HANDLER( eosio, eosio, canceldelay );

   fork_db.irreversible.connect( [&]( auto b ) {
                                 on_irreversible(b);
                                 });

   }

   /**
    *  Plugins / observers listening to signals emited (such as accepted_transaction) might trigger
    *  errors and throw exceptions. Unless those exceptions are caught it could impact consensus and/or
    *  cause a node to fork.
    *
    *  If it is ever desirable to let a signal handler bubble an exception out of this method
    *  a full audit of its uses needs to be undertaken.
    *
    */
   template<typename Signal, typename Arg>
   void emit( const Signal& s, Arg&& a ) {
      try {
        s(std::forward<Arg>(a));
      } catch (boost::interprocess::bad_alloc& e) {
         wlog( "bad alloc" );
         throw e;
      } catch ( controller_emit_signal_exception& e ) {
         wlog( "${details}", ("details", e.to_detail_string()) );
         throw e;
      } catch ( fc::exception& e ) {
         wlog( "${details}", ("details", e.to_detail_string()) );
      } catch ( ... ) {
         wlog( "signal handler threw exception" );
      }
   }

   void on_irreversible( const block_state_ptr& s ) {
      if( !blog.head() )
         blog.read_head();

      const auto& log_head = blog.head();
      EOS_ASSERT( log_head, block_log_exception, "block log head can not be found" );
      auto lh_block_num = log_head->block_num();

      db.commit( s->block_num );

      if( s->block_num <= lh_block_num ) {
//         edump((s->block_num)("double call to on_irr"));
//         edump((s->block_num)(s->block->previous)(log_head->id()));
         return;
      }

      EOS_ASSERT( s->block_num - 1  == lh_block_num, unlinkable_block_exception, "unlinkable block", ("s->block_num",s->block_num)("lh_block_num", lh_block_num) );
      EOS_ASSERT( s->block->previous == log_head->id(), unlinkable_block_exception, "irreversible doesn't link to block log head" );
      blog.append(s->block);

      const auto& ubi = reversible_blocks.get_index<reversible_block_index,by_num>();
      auto objitr = ubi.begin();
      while( objitr != ubi.end() && objitr->blocknum <= s->block_num ) {
         reversible_blocks.remove( *objitr );
         objitr = ubi.begin();
      }

      if ( read_mode == db_read_mode::IRREVERSIBLE ) {
         apply_block( s->block, controller::block_status::complete );
         fork_db.mark_in_current_chain( s, true );
         fork_db.set_validity( s, true );
         head = s;
      }
      emit( self.irreversible_block, s );
   }

   void init() {

      /**
      *  The fork database needs an initial block_state to be set before
      *  it can accept any new blocks. This initial block state can be found
      *  in the database (whose head block state should be irreversible) or
      *  it would be the genesis state.
      */
      if( !head ) {
         initialize_fork_db(); // set head to genesis state

         auto end = blog.read_head();
         if( end && end->block_num() > 1 ) {
            replaying = true;
            ilog( "existing block log, attempting to replay ${n} blocks", ("n",end->block_num()) );

            auto start = fc::time_point::now();
            while( auto next = blog.read_block_by_num( head->block_num + 1 ) ) {
               self.push_block( next, controller::block_status::irreversible );
               if( next->block_num() % 100 == 0 ) {
                  std::cerr << std::setw(10) << next->block_num() << " of " << end->block_num() <<"\r";
               }
            }
            std::cerr<< "\n";
            ilog( "${n} blocks replayed", ("n", head->block_num) );

            int rev = 0;
            while( auto obj = reversible_blocks.find<reversible_block_object,by_num>(head->block_num+1) ) {
               ++rev;
               self.push_block( obj->get_block(), controller::block_status::validated );
            }

            ilog( "${n} reversible blocks replayed", ("n",rev) );
            auto end = fc::time_point::now();
            ilog( "replayed ${n} blocks in ${duration} seconds, ${mspb} ms/block",
                  ("n", head->block_num)("duration", (end-start).count()/1000000)
                  ("mspb", ((end-start).count()/1000.0)/head->block_num)        );
            replaying = false;

         } else if( !end ) {
            blog.reset_to_genesis( conf.genesis, head->block );
         }
      }

      const auto& ubi = reversible_blocks.get_index<reversible_block_index,by_num>();
      auto objitr = ubi.rbegin();
      if( objitr != ubi.rend() ) {
         EOS_ASSERT( objitr->blocknum == head->block_num, fork_database_exception,
                    "reversible block database is inconsistent with fork database, replay blockchain",
                    ("head",head->block_num)("unconfimed", objitr->blocknum)         );
      } else {
         auto end = blog.read_head();
         EOS_ASSERT( end && end->block_num() == head->block_num, fork_database_exception,
                    "fork database exists but reversible block database does not, replay blockchain",
                    ("blog_head",end->block_num())("head",head->block_num)  );
      }

      EOS_ASSERT( db.revision() >= head->block_num, fork_database_exception, "fork database is inconsistent with shared memory",
                 ("db",db.revision())("head",head->block_num) );

      if( db.revision() > head->block_num ) {
         wlog( "warning: database revision (${db}) is greater than head block number (${head}), "
               "attempting to undo pending changes",
               ("db",db.revision())("head",head->block_num) );
      }
      while( db.revision() > head->block_num ) {
         db.undo();
      }

   }

   ~controller_impl() {
      pending.reset();

      db.flush();
      reversible_blocks.flush();
   }

   void add_indices() {
      reversible_blocks.add_index<reversible_block_index>();

      db.add_index<account_index>();
      db.add_index<account_sequence_index>();

      db.add_index<table_id_multi_index>();
      db.add_index<key_value_index>();
      db.add_index<index64_index>();
      db.add_index<index128_index>();
      db.add_index<index256_index>();
      db.add_index<index_double_index>();
      db.add_index<index_long_double_index>();

      db.add_index<global_property_multi_index>();
      db.add_index<dynamic_global_property_multi_index>();
      db.add_index<block_summary_multi_index>();
      db.add_index<transaction_multi_index>();
      db.add_index<generated_transaction_multi_index>();

      authorization.add_indices();
      resource_limits.add_indices();
   }

   void clear_all_undo() {
      // Rewind the database to the last irreversible block
      db.with_write_lock([&] {
         db.undo_all();
         /*
         FC_ASSERT(db.revision() == self.head_block_num(),
                   "Chainbase revision does not match head block num",
                   ("rev", db.revision())("head_block", self.head_block_num()));
                   */
      });
   }

   /**
    *  Sets fork database head to the genesis state.
    */
   void initialize_fork_db() {
      wlog( " Initializing new blockchain with genesis state                  " );
      producer_schedule_type initial_schedule{ 0, {{N(eosio), conf.genesis.initial_key}} };

      block_header_state genheader;
      genheader.active_schedule       = initial_schedule;
      genheader.pending_schedule      = initial_schedule;
      genheader.pending_schedule_hash = fc::sha256::hash(initial_schedule);
      genheader.header.timestamp      = conf.genesis.initial_timestamp;
      genheader.header.action_mroot   = conf.genesis.compute_chain_id();
      genheader.id                    = genheader.header.id();
      genheader.block_num             = genheader.header.block_num();

      head = std::make_shared<block_state>( genheader );
      head->block = std::make_shared<signed_block>(genheader.header);
      fork_db.set( head );
      db.set_revision( head->block_num );

      initialize_database();
   }

   void create_native_account( account_name name, const authority& owner, const authority& active, bool is_privileged = false ) {
      db.create<account_object>([&](auto& a) {
         a.name = name;
         a.creation_date = conf.genesis.initial_timestamp;
         a.privileged = is_privileged;

         if( name == config::system_account_name ) {
            a.set_abi(eosio_contract_abi(abi_def()));
         }
      });
      db.create<account_sequence_object>([&](auto & a) {
        a.name = name;
      });

      const auto& owner_permission  = authorization.create_permission(name, config::owner_name, 0,
                                                                      owner, conf.genesis.initial_timestamp );
      const auto& active_permission = authorization.create_permission(name, config::active_name, owner_permission.id,
                                                                      active, conf.genesis.initial_timestamp );

      resource_limits.initialize_account(name);

      int64_t ram_delta = config::overhead_per_account_ram_bytes;
      ram_delta += 2*config::billable_size_v<permission_object>;
      ram_delta += owner_permission.auth.get_billable_size();
      ram_delta += active_permission.auth.get_billable_size();

      resource_limits.add_pending_ram_usage(name, ram_delta);
      resource_limits.verify_account_ram_usage(name);
   }

   void initialize_database() {
      // Initialize block summary index
      for (int i = 0; i < 0x10000; i++)
         db.create<block_summary_object>([&](block_summary_object&) {});

      const auto& tapos_block_summary = db.get<block_summary_object>(1);
      db.modify( tapos_block_summary, [&]( auto& bs ) {
        bs.block_id = head->id;
      });

      conf.genesis.initial_configuration.validate();
      db.create<global_property_object>([&](auto& gpo ){
        gpo.configuration = conf.genesis.initial_configuration;
      });
      db.create<dynamic_global_property_object>([](auto&){});

      authorization.initialize_database();
      resource_limits.initialize_database();

      authority system_auth(conf.genesis.initial_key);
      create_native_account( config::system_account_name, system_auth, system_auth, true );

      auto empty_authority = authority(1, {}, {});
      auto active_producers_authority = authority(1, {}, {});
      active_producers_authority.accounts.push_back({{config::system_account_name, config::active_name}, 1});

      create_native_account( config::null_account_name, empty_authority, empty_authority );
      create_native_account( config::producers_account_name, empty_authority, active_producers_authority );
      const auto& active_permission       = authorization.get_permission({config::producers_account_name, config::active_name});
      const auto& majority_permission     = authorization.create_permission( config::producers_account_name,
                                                                             config::majority_producers_permission_name,
                                                                             active_permission.id,
                                                                             active_producers_authority,
                                                                             conf.genesis.initial_timestamp );
      const auto& minority_permission     = authorization.create_permission( config::producers_account_name,
                                                                             config::minority_producers_permission_name,
                                                                             majority_permission.id,
                                                                             active_producers_authority,
                                                                             conf.genesis.initial_timestamp );
   }



   /**
    * @post regardless of the success of commit block there is no active pending block
    */
   void commit_block( bool add_to_fork_db ) {
      auto reset_pending_on_exit = fc::make_scoped_exit([this]{
         pending.reset();
      });

      try {
         if (add_to_fork_db) {
            pending->_pending_block_state->validated = true;
            auto new_bsp = fork_db.add(pending->_pending_block_state);
            emit(self.accepted_block_header, pending->_pending_block_state);
            head = fork_db.head();
            EOS_ASSERT(new_bsp == head, fork_database_exception, "committed block did not become the new head in fork database");
         }

         if( !replaying ) {
            reversible_blocks.create<reversible_block_object>( [&]( auto& ubo ) {
               ubo.blocknum = pending->_pending_block_state->block_num;
               ubo.set_block( pending->_pending_block_state->block );
            });
         }

         emit( self.accepted_block, pending->_pending_block_state );
      } catch (...) {
         // dont bother resetting pending, instead abort the block
         reset_pending_on_exit.cancel();
         abort_block();
         throw;
      }

      // push the state for pending.
      pending->push();
   }

   // The returned scoped_exit should not exceed the lifetime of the pending which existed when make_block_restore_point was called.
   fc::scoped_exit<std::function<void()>> make_block_restore_point() {
      auto orig_block_transactions_size = pending->_pending_block_state->block->transactions.size();
      auto orig_state_transactions_size = pending->_pending_block_state->trxs.size();
      auto orig_state_actions_size      = pending->_actions.size();

      std::function<void()> callback = [this,
                                        orig_block_transactions_size,
                                        orig_state_transactions_size,
                                        orig_state_actions_size]()
      {
         pending->_pending_block_state->block->transactions.resize(orig_block_transactions_size);
         pending->_pending_block_state->trxs.resize(orig_state_transactions_size);
         pending->_actions.resize(orig_state_actions_size);
      };

      return fc::make_scoped_exit( std::move(callback) );
   }

   transaction_trace_ptr apply_onerror( const generated_transaction& gtrx,
                                        fc::time_point deadline,
                                        fc::time_point start,
                                        uint32_t& cpu_time_to_bill_us, // only set on failure
                                        uint32_t billed_cpu_time_us,
                                        bool explicit_billed_cpu_time = false ) {
      signed_transaction etrx;
      // Deliver onerror action containing the failed deferred transaction directly back to the sender.
      etrx.actions.emplace_back( vector<permission_level>{{gtrx.sender, config::active_name}},
                                 onerror( gtrx.sender_id, gtrx.packed_trx.data(), gtrx.packed_trx.size() ) );
      etrx.expiration = self.pending_block_time() + fc::microseconds(999'999); // Round up to avoid appearing expired
      etrx.set_reference_block( self.head_block_id() );

      transaction_context trx_context( self, etrx, etrx.id(), start );
      trx_context.deadline = deadline;
      trx_context.explicit_billed_cpu_time = explicit_billed_cpu_time;
      trx_context.billed_cpu_time_us = billed_cpu_time_us;
      transaction_trace_ptr trace = trx_context.trace;
      try {
         trx_context.init_for_implicit_trx();
         trx_context.published = gtrx.published;
         trx_context.trace->action_traces.emplace_back();
         trx_context.dispatch_action( trx_context.trace->action_traces.back(), etrx.actions.back(), gtrx.sender );
         trx_context.finalize(); // Automatically rounds up network and CPU usage in trace and bills payers if successful

         auto restore = make_block_restore_point();
         trace->receipt = push_receipt( gtrx.trx_id, transaction_receipt::soft_fail,
                                        trx_context.billed_cpu_time_us, trace->net_usage );
         fc::move_append( pending->_actions, move(trx_context.executed) );

         auto onetrx = std::make_shared<transaction_metadata>( etrx );
         onetrx->accepted = true;
         onetrx->implicit = true;
         emit( self.accepted_transaction, onetrx );

         emit( self.applied_transaction, trace );

         trx_context.squash();
         restore.cancel();
         return trace;
      } catch( const fc::exception& e ) {
         cpu_time_to_bill_us = trx_context.update_billed_cpu_time( fc::time_point::now() );
         trace->except = e;
         trace->except_ptr = std::current_exception();
      }
      return trace;
   }

   void remove_scheduled_transaction( const generated_transaction_object& gto ) {
      resource_limits.add_pending_ram_usage(
         gto.payer,
         -(config::billable_size_v<generated_transaction_object> + gto.packed_trx.size())
      );
      // No need to verify_account_ram_usage since we are only reducing memory

      db.remove( gto );
   }

   bool failure_is_subjective( const fc::exception& e ) {
      auto code = e.code();
      return    (code == subjective_block_production_exception::code_value)
             || (code == block_net_usage_exceeded::code_value)
             || (code == greylist_net_usage_exceeded::code_value)
             || (code == block_cpu_usage_exceeded::code_value)
             || (code == deadline_exception::code_value)
             || (code == leeway_deadline_exception::code_value)
             || (code == actor_whitelist_exception::code_value)
             || (code == actor_blacklist_exception::code_value)
             || (code == contract_whitelist_exception::code_value)
             || (code == contract_blacklist_exception::code_value)
             || (code == action_blacklist_exception::code_value)
             || (code == key_blacklist_exception::code_value);
   }

   transaction_trace_ptr push_scheduled_transaction( const transaction_id_type& trxid, fc::time_point deadline, uint32_t billed_cpu_time_us, bool explicit_billed_cpu_time = false ) {
      const auto& idx = db.get_index<generated_transaction_multi_index,by_trx_id>();
      auto itr = idx.find( trxid );
      EOS_ASSERT( itr != idx.end(), unknown_transaction_exception, "unknown transaction" );
      return push_scheduled_transaction( *itr, deadline, billed_cpu_time_us, explicit_billed_cpu_time );
   }

   transaction_trace_ptr push_scheduled_transaction( const generated_transaction_object& gto, fc::time_point deadline, uint32_t billed_cpu_time_us, bool explicit_billed_cpu_time = false )
   { try {
      auto undo_session = db.start_undo_session(true);
      auto gtrx = generated_transaction(gto);

      // remove the generated transaction object after making a copy
      // this will ensure that anything which affects the GTO multi-index-container will not invalidate
      // data we need to successfully retire this transaction.
      //
      // IF the transaction FAILs in a subjective way, `undo_session` should expire without being squashed
      // resulting in the GTO being restored and available for a future block to retire.
      remove_scheduled_transaction(gto);

      fc::datastream<const char*> ds( gtrx.packed_trx.data(), gtrx.packed_trx.size() );

      EOS_ASSERT( gtrx.delay_until <= self.pending_block_time(), transaction_exception, "this transaction isn't ready",
                 ("gtrx.delay_until",gtrx.delay_until)("pbt",self.pending_block_time())          );

      signed_transaction dtrx;
      fc::raw::unpack(ds,static_cast<transaction&>(dtrx) );
      transaction_metadata_ptr trx = std::make_shared<transaction_metadata>( dtrx );
      trx->accepted = true;
      trx->scheduled = true;

      transaction_trace_ptr trace;
      if( gtrx.expiration < self.pending_block_time() ) {
         trace = std::make_shared<transaction_trace>();
         trace->id = gtrx.trx_id;
         trace->scheduled = true;
         trace->receipt = push_receipt( gtrx.trx_id, transaction_receipt::expired, billed_cpu_time_us, 0 ); // expire the transaction
         undo_session.squash();
         emit( self.accepted_transaction, trx );
         emit( self.applied_transaction, trace );
         return trace;
      }

      auto reset_in_trx_requiring_checks = fc::make_scoped_exit([old_value=in_trx_requiring_checks,this](){
         in_trx_requiring_checks = old_value;
      });
      in_trx_requiring_checks = true;

      uint32_t cpu_time_to_bill_us = billed_cpu_time_us;

      transaction_context trx_context( self, dtrx, gtrx.trx_id );
      trx_context.leeway =  fc::microseconds(0); // avoid stealing cpu resource
      trx_context.deadline = deadline;
      trx_context.explicit_billed_cpu_time = explicit_billed_cpu_time;
      trx_context.billed_cpu_time_us = billed_cpu_time_us;
<<<<<<< HEAD
      trace = trx_context.trace;
      flat_set<account_name>  bill_to_accounts;
=======
      transaction_trace_ptr trace = trx_context.trace;
>>>>>>> 4d5e6638
      try {
         trx_context.init_for_deferred_trx( gtrx.published );
         trx_context.exec();
         trx_context.finalize(); // Automatically rounds up network and CPU usage in trace and bills payers if successful

         auto restore = make_block_restore_point();

         trace->receipt = push_receipt( gtrx.trx_id,
                                        transaction_receipt::executed,
                                        trx_context.billed_cpu_time_us,
                                        trace->net_usage );

         fc::move_append( pending->_actions, move(trx_context.executed) );

         trx_context.squash();
         undo_session.squash();

         restore.cancel();

         emit( self.accepted_transaction, trx );
         emit( self.applied_transaction, trace );
         return trace;
      } catch( const fc::exception& e ) {
         cpu_time_to_bill_us = trx_context.update_billed_cpu_time( fc::time_point::now() );
         trace->except = e;
         trace->except_ptr = std::current_exception();
         trace->elapsed = fc::time_point::now() - trx_context.start;
      }
      trx_context.undo_session.undo();

      // Only subjective OR soft OR hard failure logic below:

      if( gtrx.sender != account_name() && !failure_is_subjective(*trace->except)) {
         // Attempt error handling for the generated transaction.
         dlog("${detail}", ("detail", trace->except->to_detail_string()));
         auto error_trace = apply_onerror( gtrx, deadline, trx_context.pseudo_start, cpu_time_to_bill_us, billed_cpu_time_us, explicit_billed_cpu_time );
         error_trace->failed_dtrx_trace = trace;
         trace = error_trace;
         if( !trace->except_ptr ) {
            undo_session.squash();
            emit( self.accepted_transaction, trx );
            emit( self.applied_transaction, trace );
            return trace;
         }
         trace->elapsed = fc::time_point::now() - trx_context.start;
      }

      // Only subjective OR hard failure logic below:

      if (!failure_is_subjective(*trace->except)) {
         // hard failure logic

         if( !explicit_billed_cpu_time ) {
            auto& rl = self.get_mutable_resource_limits_manager();
            rl.update_account_usage( trx_context.bill_to_accounts, block_timestamp_type(self.pending_block_time()).slot );
            int64_t account_cpu_limit = 0;
            std::tie( std::ignore, account_cpu_limit, std::ignore ) = trx_context.max_bandwidth_billed_accounts_can_pay( true );

<<<<<<< HEAD
      if (!failure_is_subjective(*trace->except)) {
         trace->receipt = push_receipt(gtrx.trx_id, transaction_receipt::hard_fail, trx_context.billed_cpu_time_us, 0);
=======
            cpu_time_to_bill_us = static_cast<uint32_t>( std::min( std::min( static_cast<int64_t>(cpu_time_to_bill_us),
                                                                             account_cpu_limit                          ),
                                                                   trx_context.initial_objective_duration_limit.count()    ) );
         }

         resource_limits.add_transaction_usage( trx_context.bill_to_accounts, cpu_time_to_bill_us, 0,
                                                block_timestamp_type(self.pending_block_time()).slot ); // Should never fail

         trace->receipt = push_receipt(gtrx.trx_id, transaction_receipt::hard_fail, cpu_time_to_bill_us, 0);
         emit( self.applied_transaction, trace );
>>>>>>> 4d5e6638
         undo_session.squash();
      }

      emit( self.accepted_transaction, trx );
      emit( self.applied_transaction, trace );
      return trace;
   } FC_CAPTURE_AND_RETHROW() } /// push_scheduled_transaction


   /**
    *  Adds the transaction receipt to the pending block and returns it.
    */
   template<typename T>
   const transaction_receipt& push_receipt( const T& trx, transaction_receipt_header::status_enum status,
                                            uint64_t cpu_usage_us, uint64_t net_usage ) {
      uint64_t net_usage_words = net_usage / 8;
      EOS_ASSERT( net_usage_words*8 == net_usage, transaction_exception, "net_usage is not divisible by 8" );
      pending->_pending_block_state->block->transactions.emplace_back( trx );
      transaction_receipt& r = pending->_pending_block_state->block->transactions.back();
      r.cpu_usage_us         = cpu_usage_us;
      r.net_usage_words      = net_usage_words;
      r.status               = status;
      return r;
   }

   /**
    *  This is the entry point for new transactions to the block state. It will check authorization and
    *  determine whether to execute it now or to delay it. Lastly it inserts a transaction receipt into
    *  the pending block.
    */
   transaction_trace_ptr push_transaction( const transaction_metadata_ptr& trx,
                                           fc::time_point deadline,
<<<<<<< HEAD
                                           uint32_t billed_cpu_time_us)
=======
                                           bool implicit,
                                           uint32_t billed_cpu_time_us,
                                           bool explicit_billed_cpu_time = false )
>>>>>>> 4d5e6638
   {
      EOS_ASSERT(deadline != fc::time_point(), transaction_exception, "deadline cannot be uninitialized");

      transaction_trace_ptr trace;
      try {
         transaction_context trx_context(self, trx->trx, trx->id);
         if ((bool)subjective_cpu_leeway && pending->_block_status == controller::block_status::incomplete) {
            trx_context.leeway = *subjective_cpu_leeway;
         }
         trx_context.deadline = deadline;
         trx_context.explicit_billed_cpu_time = explicit_billed_cpu_time;
         trx_context.billed_cpu_time_us = billed_cpu_time_us;
         trace = trx_context.trace;
         try {
            if( trx->implicit ) {
               trx_context.init_for_implicit_trx();
               trx_context.can_subjectively_fail = false;
            } else {
               trx_context.init_for_input_trx( trx->packed_trx.get_unprunable_size(),
                                               trx->packed_trx.get_prunable_size(),
                                               trx->trx.signatures.size());
            }

            if( trx_context.can_subjectively_fail && pending->_block_status == controller::block_status::incomplete ) {
               check_actor_list( trx_context.bill_to_accounts ); // Assumes bill_to_accounts is the set of actors authorizing the transaction
            }


            trx_context.delay = fc::seconds(trx->trx.delay_sec);

            if( !self.skip_auth_check() && !trx->implicit ) {
               authorization.check_authorization(
                       trx->trx.actions,
                       trx->recover_keys( chain_id ),
                       {},
                       trx_context.delay,
                       [](){}
                       /*std::bind(&transaction_context::add_cpu_usage_and_check_time, &trx_context,
                                 std::placeholders::_1)*/,
                       false
               );
            }
            trx_context.exec();
            trx_context.finalize(); // Automatically rounds up network and CPU usage in trace and bills payers if successful

            auto restore = make_block_restore_point();

            if (!trx->implicit) {
               transaction_receipt::status_enum s = (trx_context.delay == fc::seconds(0))
                                                    ? transaction_receipt::executed
                                                    : transaction_receipt::delayed;
               trace->receipt = push_receipt(trx->packed_trx, s, trx_context.billed_cpu_time_us, trace->net_usage);
               pending->_pending_block_state->trxs.emplace_back(trx);
            } else {
               transaction_receipt_header r;
               r.status = transaction_receipt::executed;
               r.cpu_usage_us = trx_context.billed_cpu_time_us;
               r.net_usage_words = trace->net_usage / 8;
               trace->receipt = r;
            }

            fc::move_append(pending->_actions, move(trx_context.executed));

            // call the accept signal but only once for this transaction
            if (!trx->accepted) {
               trx->accepted = true;
               emit( self.accepted_transaction, trx);
            }

            emit(self.applied_transaction, trace);


            if ( read_mode != db_read_mode::SPECULATIVE && pending->_block_status == controller::block_status::incomplete ) {
               //this may happen automatically in destructor, but I prefere make it more explicit
               trx_context.undo();
            } else {
               restore.cancel();
               trx_context.squash();
            }

            if (!trx->implicit) {
               unapplied_transactions.erase( trx->signed_id );
            }
            return trace;
         } catch (const fc::exception& e) {
            trace->except = e;
            trace->except_ptr = std::current_exception();
         }

         if (!failure_is_subjective(*trace->except)) {
            unapplied_transactions.erase( trx->signed_id );
         }

         return trace;
      } FC_CAPTURE_AND_RETHROW((trace))
   } /// push_transaction


   void start_block( block_timestamp_type when, uint16_t confirm_block_count, controller::block_status s ) {
      EOS_ASSERT( !pending, block_validate_exception, "pending block is not available" );

      EOS_ASSERT( db.revision() == head->block_num, database_exception, "db revision is not on par with head block",
                ("db.revision()", db.revision())("controller_head_block", head->block_num)("fork_db_head_block", fork_db.head()->block_num) );

      auto guard_pending = fc::make_scoped_exit([this](){
         pending.reset();
      });

      pending = db.start_undo_session(true);

      pending->_block_status = s;

      pending->_pending_block_state = std::make_shared<block_state>( *head, when ); // promotes pending schedule (if any) to active
      pending->_pending_block_state->in_current_chain = true;

      pending->_pending_block_state->set_confirmed(confirm_block_count);

      auto was_pending_promoted = pending->_pending_block_state->maybe_promote_pending();

      //modify state in speculative block only if we are speculative reads mode (other wise we need clean state for head or irreversible reads)
      if ( read_mode == db_read_mode::SPECULATIVE || pending->_block_status != controller::block_status::incomplete ) {

         const auto& gpo = db.get<global_property_object>();
         if( gpo.proposed_schedule_block_num.valid() && // if there is a proposed schedule that was proposed in a block ...
             ( *gpo.proposed_schedule_block_num <= pending->_pending_block_state->dpos_irreversible_blocknum ) && // ... that has now become irreversible ...
             pending->_pending_block_state->pending_schedule.producers.size() == 0 && // ... and there is room for a new pending schedule ...
             !was_pending_promoted // ... and not just because it was promoted to active at the start of this block, then:
         )
            {
               // Promote proposed schedule to pending schedule.
               if( !replaying ) {
                  ilog( "promoting proposed schedule (set in block ${proposed_num}) to pending; current block: ${n} lib: ${lib} schedule: ${schedule} ",
                        ("proposed_num", *gpo.proposed_schedule_block_num)("n", pending->_pending_block_state->block_num)
                        ("lib", pending->_pending_block_state->dpos_irreversible_blocknum)
                        ("schedule", static_cast<producer_schedule_type>(gpo.proposed_schedule) ) );
               }
               pending->_pending_block_state->set_new_producers( gpo.proposed_schedule );
               db.modify( gpo, [&]( auto& gp ) {
                     gp.proposed_schedule_block_num = optional<block_num_type>();
                     gp.proposed_schedule.clear();
                  });
            }

         try {
            auto onbtrx = std::make_shared<transaction_metadata>( get_on_block_transaction() );
            onbtrx->implicit = true;
            auto reset_in_trx_requiring_checks = fc::make_scoped_exit([old_value=in_trx_requiring_checks,this](){
                  in_trx_requiring_checks = old_value;
               });
            in_trx_requiring_checks = true;
<<<<<<< HEAD
            push_transaction( onbtrx, fc::time_point::maximum(), self.get_global_properties().configuration.min_transaction_cpu_usage );
=======
            push_transaction( onbtrx, fc::time_point::maximum(), true, self.get_global_properties().configuration.min_transaction_cpu_usage, true );
>>>>>>> 4d5e6638
         } catch( const boost::interprocess::bad_alloc& e  ) {
            elog( "on block transaction failed due to a bad allocation" );
            throw;
         } catch( const fc::exception& e ) {
            wlog( "on block transaction failed, but shouldn't impact block generation, system contract needs update" );
            edump((e.to_detail_string()));
         } catch( ... ) {
         }

         clear_expired_input_transactions();
         update_producers_authority();
      }

      guard_pending.cancel();
   } // start_block



   void sign_block( const std::function<signature_type( const digest_type& )>& signer_callback  ) {
      auto p = pending->_pending_block_state;

      p->sign( signer_callback );

      static_cast<signed_block_header&>(*p->block) = p->header;
   } /// sign_block

   void apply_block( const signed_block_ptr& b, controller::block_status s ) { try {
      try {
         EOS_ASSERT( b->block_extensions.size() == 0, block_validate_exception, "no supported extensions" );
         start_block( b->timestamp, b->confirmed, s );

         transaction_trace_ptr trace;

         for( const auto& receipt : b->transactions ) {
            auto num_pending_receipts = pending->_pending_block_state->block->transactions.size();
            if( receipt.trx.contains<packed_transaction>() ) {
               auto& pt = receipt.trx.get<packed_transaction>();
               auto mtrx = std::make_shared<transaction_metadata>(pt);
<<<<<<< HEAD
               trace = push_transaction( mtrx, fc::time_point::maximum(), receipt.cpu_usage_us);
=======
               trace = push_transaction( mtrx, fc::time_point::maximum(), false, receipt.cpu_usage_us, true );
>>>>>>> 4d5e6638
            } else if( receipt.trx.contains<transaction_id_type>() ) {
               trace = push_scheduled_transaction( receipt.trx.get<transaction_id_type>(), fc::time_point::maximum(), receipt.cpu_usage_us, true );
            } else {
               EOS_ASSERT( false, block_validate_exception, "encountered unexpected receipt type" );
            }

            bool transaction_failed =  trace && trace->except;
            bool transaction_can_fail = receipt.status == transaction_receipt_header::hard_fail && receipt.trx.contains<transaction_id_type>();
            if( transaction_failed && !transaction_can_fail) {
               edump((*trace));
               throw *trace->except;
            }

            EOS_ASSERT( pending->_pending_block_state->block->transactions.size() > 0,
                        block_validate_exception, "expected a receipt",
                        ("block", *b)("expected_receipt", receipt)
                      );
            EOS_ASSERT( pending->_pending_block_state->block->transactions.size() == num_pending_receipts + 1,
                        block_validate_exception, "expected receipt was not added",
                        ("block", *b)("expected_receipt", receipt)
                      );
            const transaction_receipt_header& r = pending->_pending_block_state->block->transactions.back();
            EOS_ASSERT( r == static_cast<const transaction_receipt_header&>(receipt),
                        block_validate_exception, "receipt does not match",
                        ("producer_receipt", receipt)("validator_receipt", pending->_pending_block_state->block->transactions.back()) );
         }

         finalize_block();

         // this implicitly asserts that all header fields (less the signature) are identical
         EOS_ASSERT(b->id() == pending->_pending_block_state->header.id(),
                   block_validate_exception, "Block ID does not match",
                   ("producer_block_id",b->id())("validator_block_id",pending->_pending_block_state->header.id()));

         // We need to fill out the pending block state's block because that gets serialized in the reversible block log
         // in the future we can optimize this by serializing the original and not the copy

         // we can always trust this signature because,
         //   - prior to apply_block, we call fork_db.add which does a signature check IFF the block is untrusted
         //   - OTHERWISE the block is trusted and therefore we trust that the signature is valid
         // Also, as ::sign_block does not lazily calculate the digest of the block, we can just short-circuit to save cycles
         pending->_pending_block_state->header.producer_signature = b->producer_signature;
         static_cast<signed_block_header&>(*pending->_pending_block_state->block) =  pending->_pending_block_state->header;

         commit_block(false);
         return;
      } catch ( const fc::exception& e ) {
         edump((e.to_detail_string()));
         abort_block();
         throw;
      }
   } FC_CAPTURE_AND_RETHROW() } /// apply_block


   void push_block( const signed_block_ptr& b, controller::block_status s ) {
    //  idump((fc::json::to_pretty_string(*b)));
      EOS_ASSERT(!pending, block_validate_exception, "it is not valid to push a block when there is a pending block");
      try {
         EOS_ASSERT( b, block_validate_exception, "trying to push empty block" );
         EOS_ASSERT( s != controller::block_status::incomplete, block_validate_exception, "invalid block status for a completed block" );
         emit( self.pre_accepted_block, b );
         bool trust = !conf.force_all_checks && (s == controller::block_status::irreversible || s == controller::block_status::validated);
         auto new_header_state = fork_db.add( b, trust );
         emit( self.accepted_block_header, new_header_state );
         // on replay irreversible is not emitted by fork database, so emit it explicitly here
         if( s == controller::block_status::irreversible )
            emit( self.irreversible_block, new_header_state );

         if ( read_mode != db_read_mode::IRREVERSIBLE ) {
            maybe_switch_forks( s );
         }
      } FC_LOG_AND_RETHROW( )
   }

   void push_confirmation( const header_confirmation& c ) {
      EOS_ASSERT(!pending, block_validate_exception, "it is not valid to push a confirmation when there is a pending block");
      fork_db.add( c );
      emit( self.accepted_confirmation, c );
      if ( read_mode != db_read_mode::IRREVERSIBLE ) {
         maybe_switch_forks();
      }
   }

   void maybe_switch_forks( controller::block_status s = controller::block_status::complete ) {
      auto new_head = fork_db.head();

      if( new_head->header.previous == head->id ) {
         try {
            apply_block( new_head->block, s );
            fork_db.mark_in_current_chain( new_head, true );
            fork_db.set_validity( new_head, true );
            head = new_head;
         } catch ( const fc::exception& e ) {
            fork_db.set_validity( new_head, false ); // Removes new_head from fork_db index, so no need to mark it as not in the current chain.
            throw;
         }
      } else if( new_head->id != head->id ) {
         ilog("switching forks from ${current_head_id} (block number ${current_head_num}) to ${new_head_id} (block number ${new_head_num})",
              ("current_head_id", head->id)("current_head_num", head->block_num)("new_head_id", new_head->id)("new_head_num", new_head->block_num) );
         auto branches = fork_db.fetch_branch_from( new_head->id, head->id );

         for( auto itr = branches.second.begin(); itr != branches.second.end(); ++itr ) {
            fork_db.mark_in_current_chain( *itr , false );
            pop_block();
         }
         EOS_ASSERT( self.head_block_id() == branches.second.back()->header.previous, fork_database_exception,
                    "loss of sync between fork_db and chainbase during fork switch" ); // _should_ never fail

         for( auto ritr = branches.first.rbegin(); ritr != branches.first.rend(); ++ritr) {
            optional<fc::exception> except;
            try {
               apply_block( (*ritr)->block, (*ritr)->validated ? controller::block_status::validated : controller::block_status::complete );
               head = *ritr;
               fork_db.mark_in_current_chain( *ritr, true );
               (*ritr)->validated = true;
            }
            catch (const fc::exception& e) { except = e; }
            if (except) {
               elog("exception thrown while switching forks ${e}", ("e",except->to_detail_string()));

               // ritr currently points to the block that threw
               // if we mark it invalid it will automatically remove all forks built off it.
               fork_db.set_validity( *ritr, false );

               // pop all blocks from the bad fork
               // ritr base is a forward itr to the last block successfully applied
               auto applied_itr = ritr.base();
               for( auto itr = applied_itr; itr != branches.first.end(); ++itr ) {
                  fork_db.mark_in_current_chain( *itr , false );
                  pop_block();
               }
               EOS_ASSERT( self.head_block_id() == branches.second.back()->header.previous, fork_database_exception,
                          "loss of sync between fork_db and chainbase during fork switch reversal" ); // _should_ never fail

               // re-apply good blocks
               for( auto ritr = branches.second.rbegin(); ritr != branches.second.rend(); ++ritr ) {
                  apply_block( (*ritr)->block, controller::block_status::validated /* we previously validated these blocks*/ );
                  head = *ritr;
                  fork_db.mark_in_current_chain( *ritr, true );
               }
               throw *except;
            } // end if exception
         } /// end for each block in branch
         ilog("successfully switched fork to new head ${new_head_id}", ("new_head_id", new_head->id));
      }
   } /// push_block

   void abort_block() {
      if( pending ) {
         if ( read_mode == db_read_mode::SPECULATIVE ) {
            for( const auto& t : pending->_pending_block_state->trxs )
               unapplied_transactions[t->signed_id] = t;
         }
         pending.reset();
      }
   }


   bool should_enforce_runtime_limits()const {
      return false;
   }

   void set_action_merkle() {
      vector<digest_type> action_digests;
      action_digests.reserve( pending->_actions.size() );
      for( const auto& a : pending->_actions )
         action_digests.emplace_back( a.digest() );

      pending->_pending_block_state->header.action_mroot = merkle( move(action_digests) );
   }

   void set_trx_merkle() {
      vector<digest_type> trx_digests;
      const auto& trxs = pending->_pending_block_state->block->transactions;
      trx_digests.reserve( trxs.size() );
      for( const auto& a : trxs )
         trx_digests.emplace_back( a.digest() );

      pending->_pending_block_state->header.transaction_mroot = merkle( move(trx_digests) );
   }


   void finalize_block()
   {
      EOS_ASSERT(pending, block_validate_exception, "it is not valid to finalize when there is no pending block");
      try {


      /*
      ilog( "finalize block ${n} (${id}) at ${t} by ${p} (${signing_key}); schedule_version: ${v} lib: ${lib} #dtrxs: ${ndtrxs} ${np}",
            ("n",pending->_pending_block_state->block_num)
            ("id",pending->_pending_block_state->header.id())
            ("t",pending->_pending_block_state->header.timestamp)
            ("p",pending->_pending_block_state->header.producer)
            ("signing_key", pending->_pending_block_state->block_signing_key)
            ("v",pending->_pending_block_state->header.schedule_version)
            ("lib",pending->_pending_block_state->dpos_irreversible_blocknum)
            ("ndtrxs",db.get_index<generated_transaction_multi_index,by_trx_id>().size())
            ("np",pending->_pending_block_state->header.new_producers)
            );
      */

      // Update resource limits:
      resource_limits.process_account_limit_updates();
      const auto& chain_config = self.get_global_properties().configuration;
      uint32_t max_virtual_mult = 1000;
      uint64_t CPU_TARGET = EOS_PERCENT(chain_config.max_block_cpu_usage, chain_config.target_block_cpu_usage_pct);
      resource_limits.set_block_parameters(
         { CPU_TARGET, chain_config.max_block_cpu_usage, config::block_cpu_usage_average_window_ms / config::block_interval_ms, max_virtual_mult, {99, 100}, {1000, 999}},
         {EOS_PERCENT(chain_config.max_block_net_usage, chain_config.target_block_net_usage_pct), chain_config.max_block_net_usage, config::block_size_average_window_ms / config::block_interval_ms, max_virtual_mult, {99, 100}, {1000, 999}}
      );
      resource_limits.process_block_usage(pending->_pending_block_state->block_num);

      set_action_merkle();
      set_trx_merkle();

      auto p = pending->_pending_block_state;
      p->id = p->header.id();

      create_block_summary(p->id);

   } FC_CAPTURE_AND_RETHROW() }

   void update_producers_authority() {
      const auto& producers = pending->_pending_block_state->active_schedule.producers;

      auto update_permission = [&]( auto& permission, auto threshold ) {
         auto auth = authority( threshold, {}, {});
         for( auto& p : producers ) {
            auth.accounts.push_back({{p.producer_name, config::active_name}, 1});
         }

         if( static_cast<authority>(permission.auth) != auth ) { // TODO: use a more efficient way to check that authority has not changed
            db.modify(permission, [&]( auto& po ) {
               po.auth = auth;
            });
         }
      };

      uint32_t num_producers = producers.size();
      auto calculate_threshold = [=]( uint32_t numerator, uint32_t denominator ) {
         return ( (num_producers * numerator) / denominator ) + 1;
      };

      update_permission( authorization.get_permission({config::producers_account_name,
                                                       config::active_name}),
                         calculate_threshold( 2, 3 ) /* more than two-thirds */                      );

      update_permission( authorization.get_permission({config::producers_account_name,
                                                       config::majority_producers_permission_name}),
                         calculate_threshold( 1, 2 ) /* more than one-half */                        );

      update_permission( authorization.get_permission({config::producers_account_name,
                                                       config::minority_producers_permission_name}),
                         calculate_threshold( 1, 3 ) /* more than one-third */                       );

      //TODO: Add tests
   }

   void create_block_summary(const block_id_type& id) {
      auto block_num = block_header::num_from_id(id);
      auto sid = block_num & 0xffff;
      db.modify( db.get<block_summary_object,by_id>(sid), [&](block_summary_object& bso ) {
          bso.block_id = id;
      });
   }


   void clear_expired_input_transactions() {
      //Look for expired transactions in the deduplication list, and remove them.
      auto& transaction_idx = db.get_mutable_index<transaction_multi_index>();
      const auto& dedupe_index = transaction_idx.indices().get<by_expiration>();
      auto now = self.pending_block_time();
      while( (!dedupe_index.empty()) && ( now > fc::time_point(dedupe_index.begin()->expiration) ) ) {
         transaction_idx.remove(*dedupe_index.begin());
      }
   }


   void check_actor_list( const flat_set<account_name>& actors )const {
      if( conf.actor_whitelist.size() > 0 ) {
         vector<account_name> excluded;
         excluded.reserve( actors.size() );
         set_difference( actors.begin(), actors.end(),
                         conf.actor_whitelist.begin(), conf.actor_whitelist.end(),
                         std::back_inserter(excluded) );
         EOS_ASSERT( excluded.size() == 0, actor_whitelist_exception,
                     "authorizing actor(s) in transaction are not on the actor whitelist: ${actors}",
                     ("actors", excluded)
                   );
      } else if( conf.actor_blacklist.size() > 0 ) {
         vector<account_name> blacklisted;
         blacklisted.reserve( actors.size() );
         set_intersection( actors.begin(), actors.end(),
                           conf.actor_blacklist.begin(), conf.actor_blacklist.end(),
                           std::back_inserter(blacklisted)
                         );
         EOS_ASSERT( blacklisted.size() == 0, actor_blacklist_exception,
                     "authorizing actor(s) in transaction are on the actor blacklist: ${actors}",
                     ("actors", blacklisted)
                   );
      }
   }

   void check_contract_list( account_name code )const {
      if( conf.contract_whitelist.size() > 0 ) {
         EOS_ASSERT( conf.contract_whitelist.find( code ) != conf.contract_whitelist.end(),
                     contract_whitelist_exception,
                     "account '${code}' is not on the contract whitelist", ("code", code)
                   );
      } else if( conf.contract_blacklist.size() > 0 ) {
         EOS_ASSERT( conf.contract_blacklist.find( code ) == conf.contract_blacklist.end(),
                     contract_blacklist_exception,
                     "account '${code}' is on the contract blacklist", ("code", code)
                   );
      }
   }

   void check_action_list( account_name code, action_name action )const {
      if( conf.action_blacklist.size() > 0 ) {
         EOS_ASSERT( conf.action_blacklist.find( std::make_pair(code, action) ) == conf.action_blacklist.end(),
                     action_blacklist_exception,
                     "action '${code}::${action}' is on the action blacklist",
                     ("code", code)("action", action)
                   );
      }
   }

   void check_key_list( const public_key_type& key )const {
      if( conf.key_blacklist.size() > 0 ) {
         EOS_ASSERT( conf.key_blacklist.find( key ) == conf.key_blacklist.end(),
                     key_blacklist_exception,
                     "public key '${key}' is on the key blacklist",
                     ("key", key)
                   );
      }
   }

   /*
   bool should_check_tapos()const { return true; }

   void validate_tapos( const transaction& trx )const {
      if( !should_check_tapos() ) return;

      const auto& tapos_block_summary = db.get<block_summary_object>((uint16_t)trx.ref_block_num);

      //Verify TaPoS block summary has correct ID prefix, and that this block's time is not past the expiration
      EOS_ASSERT(trx.verify_reference_block(tapos_block_summary.block_id), invalid_ref_block_exception,
                 "Transaction's reference block did not match. Is this transaction from a different fork?",
                 ("tapos_summary", tapos_block_summary));
   }
   */


   /**
    *  At the start of each block we notify the system contract with a transaction that passes in
    *  the block header of the prior block (which is currently our head block)
    */
   signed_transaction get_on_block_transaction()
   {
      action on_block_act;
      on_block_act.account = config::system_account_name;
      on_block_act.name = N(onblock);
      on_block_act.authorization = vector<permission_level>{{config::system_account_name, config::active_name}};
      on_block_act.data = fc::raw::pack(self.head_block_header());

      signed_transaction trx;
      trx.actions.emplace_back(std::move(on_block_act));
      trx.set_reference_block(self.head_block_id());
      trx.expiration = self.pending_block_time() + fc::microseconds(999'999); // Round up to nearest second to avoid appearing expired
      return trx;
   }

}; /// controller_impl

const resource_limits_manager&   controller::get_resource_limits_manager()const
{
   return my->resource_limits;
}
resource_limits_manager&         controller::get_mutable_resource_limits_manager()
{
   return my->resource_limits;
}

const authorization_manager&   controller::get_authorization_manager()const
{
   return my->authorization;
}
authorization_manager&         controller::get_mutable_authorization_manager()
{
   return my->authorization;
}

controller::controller( const controller::config& cfg )
:my( new controller_impl( cfg, *this ) )
{
}

controller::~controller() {
   my->abort_block();
   //close fork_db here, because it can generate "irreversible" signal to this controller,
   //in case if read-mode == IRREVERSIBLE, we will apply latest irreversible block
   //for that we need 'my' to be valid pointer pointing to valid controller_impl.
   my->fork_db.close();
}


void controller::startup() {

   // ilog( "${c}", ("c",fc::json::to_pretty_string(cfg)) );
   my->add_indices();

   my->head = my->fork_db.head();
   if( !my->head ) {
      elog( "No head block in fork db, perhaps we need to replay" );
   }
   my->init();
}

chainbase::database& controller::db()const { return my->db; }

fork_database& controller::fork_db()const { return my->fork_db; }


void controller::start_block( block_timestamp_type when, uint16_t confirm_block_count) {
   validate_db_available_size();
   my->start_block(when, confirm_block_count, block_status::incomplete );
}

void controller::finalize_block() {
   validate_db_available_size();
   my->finalize_block();
}

void controller::sign_block( const std::function<signature_type( const digest_type& )>& signer_callback ) {
   my->sign_block( signer_callback );
}

void controller::commit_block() {
   validate_db_available_size();
   validate_reversible_available_size();
   my->commit_block(true);
}

void controller::abort_block() {
   my->abort_block();
}

void controller::push_block( const signed_block_ptr& b, block_status s ) {
   validate_db_available_size();
   validate_reversible_available_size();
   my->push_block( b, s );
}

void controller::push_confirmation( const header_confirmation& c ) {
   validate_db_available_size();
   my->push_confirmation( c );
}

transaction_trace_ptr controller::push_transaction( const transaction_metadata_ptr& trx, fc::time_point deadline, uint32_t billed_cpu_time_us ) {
   validate_db_available_size();
<<<<<<< HEAD
   return my->push_transaction(trx, deadline, billed_cpu_time_us);
=======
   return my->push_transaction(trx, deadline, false, billed_cpu_time_us, billed_cpu_time_us > 0 );
>>>>>>> 4d5e6638
}

transaction_trace_ptr controller::push_scheduled_transaction( const transaction_id_type& trxid, fc::time_point deadline, uint32_t billed_cpu_time_us )
{
   validate_db_available_size();
   return my->push_scheduled_transaction( trxid, deadline, billed_cpu_time_us, billed_cpu_time_us > 0 );
}

const flat_set<account_name>& controller::get_actor_whitelist() const {
   return my->conf.actor_whitelist;
}
const flat_set<account_name>& controller::get_actor_blacklist() const {
   return my->conf.actor_blacklist;
}
const flat_set<account_name>& controller::get_contract_whitelist() const {
   return my->conf.contract_whitelist;
}
const flat_set<account_name>& controller::get_contract_blacklist() const {
   return my->conf.contract_blacklist;
}
const flat_set< pair<account_name, action_name> >& controller::get_action_blacklist() const {
   return my->conf.action_blacklist;
}
const flat_set<public_key_type>& controller::get_key_blacklist() const {
   return my->conf.key_blacklist;
}

void controller::set_actor_whitelist( const flat_set<account_name>& new_actor_whitelist ) {
   my->conf.actor_whitelist = new_actor_whitelist;
}
void controller::set_actor_blacklist( const flat_set<account_name>& new_actor_blacklist ) {
   my->conf.actor_blacklist = new_actor_blacklist;
}
void controller::set_contract_whitelist( const flat_set<account_name>& new_contract_whitelist ) {
   my->conf.contract_whitelist = new_contract_whitelist;
}
void controller::set_contract_blacklist( const flat_set<account_name>& new_contract_blacklist ) {
   my->conf.contract_blacklist = new_contract_blacklist;
}
void controller::set_action_blacklist( const flat_set< pair<account_name, action_name> >& new_action_blacklist ) {
   for (auto& act: new_action_blacklist) {
      EOS_ASSERT(act.first != account_name(), name_type_exception, "Action blacklist - contract name should not be empty");
      EOS_ASSERT(act.second != action_name(), action_type_exception, "Action blacklist - action name should not be empty");
   }
   my->conf.action_blacklist = new_action_blacklist;
}
void controller::set_key_blacklist( const flat_set<public_key_type>& new_key_blacklist ) {
   my->conf.key_blacklist = new_key_blacklist;
}

uint32_t controller::head_block_num()const {
   return my->head->block_num;
}
time_point controller::head_block_time()const {
   return my->head->header.timestamp;
}
block_id_type controller::head_block_id()const {
   return my->head->id;
}
account_name  controller::head_block_producer()const {
   return my->head->header.producer;
}
const block_header& controller::head_block_header()const {
   return my->head->header;
}
block_state_ptr controller::head_block_state()const {
   return my->head;
}

uint32_t controller::fork_db_head_block_num()const {
   return my->fork_db.head()->block_num;
}

block_id_type controller::fork_db_head_block_id()const {
   return my->fork_db.head()->id;
}

time_point controller::fork_db_head_block_time()const {
   return my->fork_db.head()->header.timestamp;
}

account_name  controller::fork_db_head_block_producer()const {
   return my->fork_db.head()->header.producer;
}

block_state_ptr controller::pending_block_state()const {
   if( my->pending ) return my->pending->_pending_block_state;
   return block_state_ptr();
}
time_point controller::pending_block_time()const {
   EOS_ASSERT( my->pending, block_validate_exception, "no pending block" );
   return my->pending->_pending_block_state->header.timestamp;
}

uint32_t controller::last_irreversible_block_num() const {
   return std::max(my->head->bft_irreversible_blocknum, my->head->dpos_irreversible_blocknum);
}

block_id_type controller::last_irreversible_block_id() const {
   auto lib_num = last_irreversible_block_num();
   const auto& tapos_block_summary = db().get<block_summary_object>((uint16_t)lib_num);

   if( block_header::num_from_id(tapos_block_summary.block_id) == lib_num )
      return tapos_block_summary.block_id;

   return fetch_block_by_number(lib_num)->id();

}

const dynamic_global_property_object& controller::get_dynamic_global_properties()const {
  return my->db.get<dynamic_global_property_object>();
}
const global_property_object& controller::get_global_properties()const {
  return my->db.get<global_property_object>();
}

signed_block_ptr controller::fetch_block_by_id( block_id_type id )const {
   auto state = my->fork_db.get_block(id);
   if( state ) return state->block;
   auto bptr = fetch_block_by_number( block_header::num_from_id(id) );
   if( bptr && bptr->id() == id ) return bptr;
   return signed_block_ptr();
}

signed_block_ptr controller::fetch_block_by_number( uint32_t block_num )const  { try {
   auto blk_state = my->fork_db.get_block_in_current_chain_by_num( block_num );
   if( blk_state ) {
      return blk_state->block;
   }

   return my->blog.read_block_by_num(block_num);
} FC_CAPTURE_AND_RETHROW( (block_num) ) }

block_state_ptr controller::fetch_block_state_by_id( block_id_type id )const {
   auto state = my->fork_db.get_block(id);
   return state;
}

block_state_ptr controller::fetch_block_state_by_number( uint32_t block_num )const  { try {
   auto blk_state = my->fork_db.get_block_in_current_chain_by_num( block_num );
   return blk_state;
} FC_CAPTURE_AND_RETHROW( (block_num) ) }

block_id_type controller::get_block_id_for_num( uint32_t block_num )const { try {
   auto blk_state = my->fork_db.get_block_in_current_chain_by_num( block_num );
   if( blk_state ) {
      return blk_state->id;
   }

   auto signed_blk = my->blog.read_block_by_num(block_num);

   EOS_ASSERT( BOOST_LIKELY( signed_blk != nullptr ), unknown_block_exception,
               "Could not find block: ${block}", ("block", block_num) );

   return signed_blk->id();
} FC_CAPTURE_AND_RETHROW( (block_num) ) }

void controller::pop_block() {
   my->pop_block();
}

int64_t controller::set_proposed_producers( vector<producer_key> producers ) {
   const auto& gpo = get_global_properties();
   auto cur_block_num = head_block_num() + 1;

   if( gpo.proposed_schedule_block_num.valid() ) {
      if( *gpo.proposed_schedule_block_num != cur_block_num )
         return -1; // there is already a proposed schedule set in a previous block, wait for it to become pending

      if( std::equal( producers.begin(), producers.end(),
                      gpo.proposed_schedule.producers.begin(), gpo.proposed_schedule.producers.end() ) )
         return -1; // the proposed producer schedule does not change
   }

   producer_schedule_type sch;

   decltype(sch.producers.cend()) end;
   decltype(end)                  begin;

   if( my->pending->_pending_block_state->pending_schedule.producers.size() == 0 ) {
      const auto& active_sch = my->pending->_pending_block_state->active_schedule;
      begin = active_sch.producers.begin();
      end   = active_sch.producers.end();
      sch.version = active_sch.version + 1;
   } else {
      const auto& pending_sch = my->pending->_pending_block_state->pending_schedule;
      begin = pending_sch.producers.begin();
      end   = pending_sch.producers.end();
      sch.version = pending_sch.version + 1;
   }

   if( std::equal( producers.begin(), producers.end(), begin, end ) )
      return -1; // the producer schedule would not change

   sch.producers = std::move(producers);

   int64_t version = sch.version;

   my->db.modify( gpo, [&]( auto& gp ) {
      gp.proposed_schedule_block_num = cur_block_num;
      gp.proposed_schedule = std::move(sch);
   });
   return version;
}

const producer_schedule_type&    controller::active_producers()const {
   if ( !(my->pending) )
      return  my->head->active_schedule;
   return my->pending->_pending_block_state->active_schedule;
}

const producer_schedule_type&    controller::pending_producers()const {
   if ( !(my->pending) )
      return  my->head->pending_schedule;
   return my->pending->_pending_block_state->pending_schedule;
}

optional<producer_schedule_type> controller::proposed_producers()const {
   const auto& gpo = get_global_properties();
   if( !gpo.proposed_schedule_block_num.valid() )
      return optional<producer_schedule_type>();

   return gpo.proposed_schedule;
}

bool controller::skip_auth_check()const {
   return my->replaying && !my->conf.force_all_checks && !my->in_trx_requiring_checks;
}

bool controller::contracts_console()const {
   return my->conf.contracts_console;
}

chain_id_type controller::get_chain_id()const {
   return my->chain_id;
}

db_read_mode controller::get_read_mode()const {
   return my->read_mode;
}

const apply_handler* controller::find_apply_handler( account_name receiver, account_name scope, action_name act ) const
{
   auto native_handler_scope = my->apply_handlers.find( receiver );
   if( native_handler_scope != my->apply_handlers.end() ) {
      auto handler = native_handler_scope->second.find( make_pair( scope, act ) );
      if( handler != native_handler_scope->second.end() )
         return &handler->second;
   }
   return nullptr;
}
wasm_interface& controller::get_wasm_interface() {
   return my->wasmif;
}

const account_object& controller::get_account( account_name name )const
{ try {
   return my->db.get<account_object, by_name>(name);
} FC_CAPTURE_AND_RETHROW( (name) ) }

vector<transaction_metadata_ptr> controller::get_unapplied_transactions() const {
   vector<transaction_metadata_ptr> result;
   if ( my->read_mode == db_read_mode::SPECULATIVE ) {
      result.reserve(my->unapplied_transactions.size());
      for ( const auto& entry: my->unapplied_transactions ) {
         result.emplace_back(entry.second);
      }
   } else {
      EOS_ASSERT( my->unapplied_transactions.empty(), transaction_exception, "not empty unapplied_transactions in non-speculative mode" ); //should never happen
   }
   return result;
}

void controller::drop_unapplied_transaction(const transaction_metadata_ptr& trx) {
   my->unapplied_transactions.erase(trx->signed_id);
}

vector<transaction_id_type> controller::get_scheduled_transactions() const {
   const auto& idx = db().get_index<generated_transaction_multi_index,by_delay>();

   vector<transaction_id_type> result;

   static const size_t max_reserve = 64;
   result.reserve(std::min(idx.size(), max_reserve));

   auto itr = idx.begin();
   while( itr != idx.end() && itr->delay_until <= pending_block_time() ) {
      result.emplace_back(itr->trx_id);
      ++itr;
   }
   return result;
}

void controller::check_contract_list( account_name code )const {
   my->check_contract_list( code );
}

void controller::check_action_list( account_name code, action_name action )const {
   my->check_action_list( code, action );
}

void controller::check_key_list( const public_key_type& key )const {
   my->check_key_list( key );
}

bool controller::is_producing_block()const {
   if( !my->pending ) return false;

   return (my->pending->_block_status == block_status::incomplete);
}

void controller::validate_referenced_accounts( const transaction& trx )const {
   for( const auto& a : trx.context_free_actions ) {
      auto* code = my->db.find<account_object, by_name>(a.account);
      EOS_ASSERT( code != nullptr, transaction_exception,
                  "action's code account '${account}' does not exist", ("account", a.account) );
      EOS_ASSERT( a.authorization.size() == 0, transaction_exception,
                  "context-free actions cannot have authorizations" );
   }
   bool one_auth = false;
   for( const auto& a : trx.actions ) {
      auto* code = my->db.find<account_object, by_name>(a.account);
      EOS_ASSERT( code != nullptr, transaction_exception,
                  "action's code account '${account}' does not exist", ("account", a.account) );
      for( const auto& auth : a.authorization ) {
         one_auth = true;
         auto* actor = my->db.find<account_object, by_name>(auth.actor);
         EOS_ASSERT( actor  != nullptr, transaction_exception,
                     "action's authorizing actor '${account}' does not exist", ("account", auth.actor) );
         EOS_ASSERT( my->authorization.find_permission(auth) != nullptr, transaction_exception,
                     "action's authorizations include a non-existent permission: {permission}",
                     ("permission", auth) );
      }
   }
   EOS_ASSERT( one_auth, tx_no_auths, "transaction must have at least one authorization" );
}

void controller::validate_expiration( const transaction& trx )const { try {
   const auto& chain_configuration = get_global_properties().configuration;

   EOS_ASSERT( time_point(trx.expiration) >= pending_block_time(),
               expired_tx_exception,
               "transaction has expired, "
               "expiration is ${trx.expiration} and pending block time is ${pending_block_time}",
               ("trx.expiration",trx.expiration)("pending_block_time",pending_block_time()));
   EOS_ASSERT( time_point(trx.expiration) <= pending_block_time() + fc::seconds(chain_configuration.max_transaction_lifetime),
               tx_exp_too_far_exception,
               "Transaction expiration is too far in the future relative to the reference time of ${reference_time}, "
               "expiration is ${trx.expiration} and the maximum transaction lifetime is ${max_til_exp} seconds",
               ("trx.expiration",trx.expiration)("reference_time",pending_block_time())
               ("max_til_exp",chain_configuration.max_transaction_lifetime) );
} FC_CAPTURE_AND_RETHROW((trx)) }

void controller::validate_tapos( const transaction& trx )const { try {
   const auto& tapos_block_summary = db().get<block_summary_object>((uint16_t)trx.ref_block_num);

   //Verify TaPoS block summary has correct ID prefix, and that this block's time is not past the expiration
   EOS_ASSERT(trx.verify_reference_block(tapos_block_summary.block_id), invalid_ref_block_exception,
              "Transaction's reference block did not match. Is this transaction from a different fork?",
              ("tapos_summary", tapos_block_summary));
} FC_CAPTURE_AND_RETHROW() }

void controller::validate_db_available_size() const {
   const auto free = db().get_segment_manager()->get_free_memory();
   const auto guard = my->conf.state_guard_size;
   EOS_ASSERT(free >= guard, database_guard_exception, "database free: ${f}, guard size: ${g}", ("f", free)("g",guard));
}

void controller::validate_reversible_available_size() const {
   const auto free = my->reversible_blocks.get_segment_manager()->get_free_memory();
   const auto guard = my->conf.reversible_guard_size;
   EOS_ASSERT(free >= guard, reversible_guard_exception, "reversible free: ${f}, guard size: ${g}", ("f", free)("g",guard));
}

bool controller::is_known_unexpired_transaction( const transaction_id_type& id) const {
   return db().find<transaction_object, by_trx_id>(id);
}

void controller::set_subjective_cpu_leeway(fc::microseconds leeway) {
   my->subjective_cpu_leeway = leeway;
}

void controller::add_resource_greylist(const account_name &name) {
   my->conf.resource_greylist.insert(name);
}

void controller::remove_resource_greylist(const account_name &name) {
   my->conf.resource_greylist.erase(name);
}

bool controller::is_resource_greylisted(const account_name &name) const {
   return my->conf.resource_greylist.find(name) !=  my->conf.resource_greylist.end();
}

const flat_set<account_name> &controller::get_resource_greylist() const {
   return  my->conf.resource_greylist;
}

} } /// eosio::chain<|MERGE_RESOLUTION|>--- conflicted
+++ resolved
@@ -594,12 +594,7 @@
       trx_context.deadline = deadline;
       trx_context.explicit_billed_cpu_time = explicit_billed_cpu_time;
       trx_context.billed_cpu_time_us = billed_cpu_time_us;
-<<<<<<< HEAD
       trace = trx_context.trace;
-      flat_set<account_name>  bill_to_accounts;
-=======
-      transaction_trace_ptr trace = trx_context.trace;
->>>>>>> 4d5e6638
       try {
          trx_context.init_for_deferred_trx( gtrx.published );
          trx_context.exec();
@@ -658,10 +653,6 @@
             int64_t account_cpu_limit = 0;
             std::tie( std::ignore, account_cpu_limit, std::ignore ) = trx_context.max_bandwidth_billed_accounts_can_pay( true );
 
-<<<<<<< HEAD
-      if (!failure_is_subjective(*trace->except)) {
-         trace->receipt = push_receipt(gtrx.trx_id, transaction_receipt::hard_fail, trx_context.billed_cpu_time_us, 0);
-=======
             cpu_time_to_bill_us = static_cast<uint32_t>( std::min( std::min( static_cast<int64_t>(cpu_time_to_bill_us),
                                                                              account_cpu_limit                          ),
                                                                    trx_context.initial_objective_duration_limit.count()    ) );
@@ -671,8 +662,6 @@
                                                 block_timestamp_type(self.pending_block_time()).slot ); // Should never fail
 
          trace->receipt = push_receipt(gtrx.trx_id, transaction_receipt::hard_fail, cpu_time_to_bill_us, 0);
-         emit( self.applied_transaction, trace );
->>>>>>> 4d5e6638
          undo_session.squash();
       }
 
@@ -705,13 +694,8 @@
     */
    transaction_trace_ptr push_transaction( const transaction_metadata_ptr& trx,
                                            fc::time_point deadline,
-<<<<<<< HEAD
-                                           uint32_t billed_cpu_time_us)
-=======
-                                           bool implicit,
                                            uint32_t billed_cpu_time_us,
                                            bool explicit_billed_cpu_time = false )
->>>>>>> 4d5e6638
    {
       EOS_ASSERT(deadline != fc::time_point(), transaction_exception, "deadline cannot be uninitialized");
 
@@ -862,11 +846,7 @@
                   in_trx_requiring_checks = old_value;
                });
             in_trx_requiring_checks = true;
-<<<<<<< HEAD
-            push_transaction( onbtrx, fc::time_point::maximum(), self.get_global_properties().configuration.min_transaction_cpu_usage );
-=======
-            push_transaction( onbtrx, fc::time_point::maximum(), true, self.get_global_properties().configuration.min_transaction_cpu_usage, true );
->>>>>>> 4d5e6638
+            push_transaction( onbtrx, fc::time_point::maximum(), self.get_global_properties().configuration.min_transaction_cpu_usage, true );
          } catch( const boost::interprocess::bad_alloc& e  ) {
             elog( "on block transaction failed due to a bad allocation" );
             throw;
@@ -905,11 +885,7 @@
             if( receipt.trx.contains<packed_transaction>() ) {
                auto& pt = receipt.trx.get<packed_transaction>();
                auto mtrx = std::make_shared<transaction_metadata>(pt);
-<<<<<<< HEAD
-               trace = push_transaction( mtrx, fc::time_point::maximum(), receipt.cpu_usage_us);
-=======
-               trace = push_transaction( mtrx, fc::time_point::maximum(), false, receipt.cpu_usage_us, true );
->>>>>>> 4d5e6638
+               trace = push_transaction( mtrx, fc::time_point::maximum(), receipt.cpu_usage_us, true );
             } else if( receipt.trx.contains<transaction_id_type>() ) {
                trace = push_scheduled_transaction( receipt.trx.get<transaction_id_type>(), fc::time_point::maximum(), receipt.cpu_usage_us, true );
             } else {
@@ -1371,11 +1347,7 @@
 
 transaction_trace_ptr controller::push_transaction( const transaction_metadata_ptr& trx, fc::time_point deadline, uint32_t billed_cpu_time_us ) {
    validate_db_available_size();
-<<<<<<< HEAD
-   return my->push_transaction(trx, deadline, billed_cpu_time_us);
-=======
-   return my->push_transaction(trx, deadline, false, billed_cpu_time_us, billed_cpu_time_us > 0 );
->>>>>>> 4d5e6638
+   return my->push_transaction(trx, deadline, billed_cpu_time_us, billed_cpu_time_us > 0 );
 }
 
 transaction_trace_ptr controller::push_scheduled_transaction( const transaction_id_type& trxid, fc::time_point deadline, uint32_t billed_cpu_time_us )
