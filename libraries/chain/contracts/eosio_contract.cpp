/**
 *  @file
 *  @copyright defined in eos/LICENSE.txt
 */
#include <eosio/chain/contracts/eos_contract.hpp>
#include <eosio/chain/contracts/contract_table_objects.hpp>
#include <eosio/chain/contracts/chain_initializer.hpp>

#include <eosio/chain/chain_controller.hpp>
#include <eosio/chain/apply_context.hpp>
#include <eosio/chain/transaction.hpp>
#include <eosio/chain/exceptions.hpp>

#include <eosio/chain/account_object.hpp>
#include <eosio/chain/permission_object.hpp>
#include <eosio/chain/permission_link_object.hpp>
#include <eosio/chain/generated_transaction_object.hpp>
#include <eosio/chain/global_property_object.hpp>
#include <eosio/chain/contracts/types.hpp>
#include <eosio/chain/producer_object.hpp>

#include <eosio/chain/wasm_interface.hpp>
#include <eosio/chain/contracts/abi_serializer.hpp>

#include <eosio/chain/resource_limits.hpp>

namespace eosio { namespace chain { namespace contracts {

void validate_authority_precondition( const apply_context& context, const authority& auth ) {
   for(const auto& a : auth.accounts) {
      context.db.get<account_object, by_name>(a.permission.actor);
      context.db.find<permission_object, by_owner>(boost::make_tuple(a.permission.actor, a.permission.permission));
   }
}

/**
 *  This method is called assuming precondition_system_newaccount succeeds a
 */
void apply_eosio_newaccount(apply_context& context) { 
   auto create = context.act.data_as<newaccount>();
   try {
   context.require_authorization(create.creator);
   context.require_write_lock( config::eosio_auth_scope );
   auto& resources = context.mutable_controller.get_mutable_resource_limits_manager();

   EOS_ASSERT( validate(create.owner), action_validate_exception, "Invalid owner authority");
   EOS_ASSERT( validate(create.active), action_validate_exception, "Invalid active authority");
   EOS_ASSERT( validate(create.recovery), action_validate_exception, "Invalid recovery authority");

   auto& db = context.mutable_db;

   EOS_ASSERT( create.name.to_string().size() <= 12, action_validate_exception, "account names can only be 12 chars long" );

   // Check if the creator is privileged
   const auto &creator = db.get<account_object, by_name>(create.creator);
   if( !creator.privileged ) {
      EOS_ASSERT( name(create.name).to_string().find( "eosio." ) == std::string::npos, action_validate_exception, "only privileged accounts can have names that contain 'eosio.'" );
   }

   auto existing_account = db.find<account_object, by_name>(create.name);
   EOS_ASSERT(existing_account == nullptr, action_validate_exception,
              "Cannot create account named ${name}, as that name is already taken",
              ("name", create.name));

   for( const auto& auth : { create.owner, create.active, create.recovery } ){
      validate_authority_precondition( context, auth );
   }

   const auto& new_account = db.create<account_object>([&create, &context](account_object& a) {
      a.name = create.name;
      a.creation_date = context.controller.head_block_time();
   });
   resources.initialize_account(create.name);
   resources.add_account_ram_usage(
      create.name,
      (int64_t)config::overhead_per_account_ram_bytes,
      "New Account ${n}", _V("n", create.name)
   );

   auto create_permission = [owner=create.name, &db, &context, &resources](const permission_name& name, permission_object::id_type parent, authority &&auth) {
      const auto& result = db.create<permission_object>([&](permission_object& p) {
         p.name = name;
         p.parent = parent;
         p.owner = owner;
         p.auth = std::move(auth);
      });

      resources.add_account_ram_usage(
         owner,
         (int64_t)(sizeof(permission_object) + result.auth.get_billable_size()),
         "New Permission ${a}@${p}", _V("a", owner)("p",name)
      );

      return result;
   };

   const auto& owner_permission = create_permission("owner", 0, std::move(create.owner));
   create_permission("active", owner_permission.id, std::move(create.active));

} FC_CAPTURE_AND_RETHROW( (create) ) }


void apply_eosio_setcode(apply_context& context) {
   auto& db = context.mutable_db;
   auto& resources = context.mutable_controller.get_mutable_resource_limits_manager();
   auto  act = context.act.data_as<setcode>();

   context.require_authorization(act.account);
   context.require_write_lock( config::eosio_auth_scope );

   FC_ASSERT( act.vmtype == 0 );
   FC_ASSERT( act.vmversion == 0 );

   auto code_id = fc::sha256::hash( act.code.data(), (uint32_t)act.code.size() );

   wasm_interface::validate(act.code);

   const auto& account = db.get<account_object,by_name>(act.account);

   int64_t code_size = (int64_t)act.code.size();
   int64_t old_size = (int64_t)account.code.size() * config::setcode_ram_bytes_multiplier;
   int64_t new_size = code_size * config::setcode_ram_bytes_multiplier;


   FC_ASSERT( account.code_version != code_id, "contract is already running this version of code" );
//   wlog( "set code: ${size}", ("size",act.code.size()));
   db.modify( account, [&]( auto& a ) {
      /** TODO: consider whether a microsecond level local timestamp is sufficient to detect code version changes*/
      #warning TODO: update setcode message to include the hash, then validate it in validate 
      a.code_version = code_id;
      // Added resize(0) here to avoid bug in boost vector container
      a.code.resize( 0 );
      a.code.resize( code_size );
      a.last_code_update = context.controller.head_block_time();
      memcpy( a.code.data(), act.code.data(), code_size );

   });

   if (new_size != old_size) {
      resources.add_account_ram_usage(
         act.account,
         new_size - old_size,
         "Update Contract Code to ${v} [new size=${new}, old size=${old}]", _V("v",account.code_version)("new", new_size)("old",old_size)
      );
   }
}

void apply_eosio_setabi(apply_context& context) {
   auto& db = context.mutable_db;
   auto& resources = context.mutable_controller.get_mutable_resource_limits_manager();
   auto  act = context.act.data_as<setabi>();

   context.require_authorization(act.account);

   // if system account append native abi
   if ( act.account == eosio::chain::config::system_account_name ) {
      act.abi = chain_initializer::eos_contract_abi(act.abi);
   }

   /// if an ABI is specified make sure it is well formed and doesn't
   /// reference any undefined types
   abi_serializer(act.abi).validate();
   // todo: figure out abi serialization location

   const auto& account = db.get<account_object,by_name>(act.account);

   int64_t old_size = (int64_t)account.abi.size();
   int64_t new_size = (int64_t)fc::raw::pack_size(act.abi);

   db.modify( account, [&]( auto& a ) {
      a.set_abi( act.abi );
   });

   if (new_size != old_size) {
      resources.add_account_ram_usage(
         act.account,
         new_size - old_size,
         "Update Contract ABI [new size=${new}, old size=${old}]", _V("new", new_size)("old",old_size)
      );
   }
}

void apply_eosio_updateauth(apply_context& context) {
   auto& resources = context.mutable_controller.get_mutable_resource_limits_manager();
   context.require_write_lock( config::eosio_auth_scope );

   auto update = context.act.data_as<updateauth>();
   EOS_ASSERT(!update.permission.empty(), action_validate_exception, "Cannot create authority with empty name");
   EOS_ASSERT(update.permission != update.parent, action_validate_exception,
              "Cannot set an authority as its own parent");
   EOS_ASSERT(validate(update.data), action_validate_exception,
              "Invalid authority: ${auth}", ("auth", update.data));
   if (update.permission == "active")
      EOS_ASSERT(update.parent == "owner", action_validate_exception, "Cannot change active authority's parent from owner", ("update.parent", update.parent) );
   if (update.permission == "owner")
      EOS_ASSERT(update.parent.empty(), action_validate_exception, "Cannot change owner authority's parent");

   auto& db = context.mutable_db;

   FC_ASSERT(context.act.authorization.size(), "updateauth can only have one action authorization");
   const auto& act_auth = context.act.authorization.front();
   // lazy evaluating loop
   auto permission_is_valid_for_update = [&](){
      if (act_auth.permission == config::owner_name || act_auth.permission == update.permission) {
         return true;
      }
      const permission_object *current = db.find<permission_object, by_owner>(boost::make_tuple(update.account, update.permission));
      // Permission doesn't exist yet, check parent permission
      if (current == nullptr) current = db.find<permission_object, by_owner>(boost::make_tuple(update.account, update.parent));
      // Ensure either the permission or parent's permission exists
      EOS_ASSERT(current != nullptr, permission_query_exception,
                 "Fail to retrieve permission for: {\"actor\": \"${actor}\", \"permission\": \"${permission}\" }",
                 ("actor", update.account)("permission", update.parent));

      while(current->name != config::owner_name) {
         if (current->name == act_auth.permission) {
            return true;
         }
         current = &db.get<permission_object>(current->parent);
      }

      return false;
   };

   FC_ASSERT(act_auth.actor == update.account && permission_is_valid_for_update(), "updateauth must carry a permission equal to or in the ancestery of permission it updates");

   db.get<account_object, by_name>(update.account);
   validate_authority_precondition(context, update.data);

   auto permission = db.find<permission_object, by_owner>(boost::make_tuple(update.account, update.permission));
   
   permission_object::id_type parent_id = 0;
   if(update.permission != "owner") {
      auto& parent = db.get<permission_object, by_owner>(boost::make_tuple(update.account, update.parent));
      parent_id = parent.id;
   }

   if (permission) {
      EOS_ASSERT(parent_id == permission->parent, action_validate_exception,
                 "Changing parent authority is not currently supported");


      int64_t old_size = (int64_t)(sizeof(permission_object) + permission->auth.get_billable_size());

      // TODO/QUESTION: If we are updating an existing permission, should we check if the message declared
      // permission satisfies the permission we want to modify?
      db.modify(*permission, [&update, &parent_id, &context](permission_object& po) {
         po.auth = update.data;
         po.parent = parent_id;
         po.last_updated = context.controller.head_block_time();
         po.delay = time_point_sec(update.delay.convert_to<uint64_t>());
      });

      int64_t new_size = (int64_t)(sizeof(permission_object) + permission->auth.get_billable_size());

      resources.add_account_ram_usage(
         permission->owner,
         new_size - old_size,
         "Update Permission ${a}@${p} [new size=${new}, old size=${old}] ", _V("a", permission->owner)("p",permission->name)
      );
   } else {
      // TODO/QUESTION: If we are creating a new permission, should we check if the message declared
      // permission satisfies the parent permission?
      const auto& p = db.create<permission_object>([&update, &parent_id, &context](permission_object& po) {
         po.name = update.permission;
         po.owner = update.account;
         po.auth = update.data;
         po.parent = parent_id;
         po.last_updated = context.controller.head_block_time();
         po.delay = time_point_sec(update.delay.convert_to<uint64_t>());
      });

      resources.add_account_ram_usage(
         p.owner,
         (int64_t)(sizeof(permission_object) + p.auth.get_billable_size()),
         "New Permission ${a}@${p}", _V("a", p.owner)("p",p.name)
      );

   }
}

void apply_eosio_deleteauth(apply_context& context) {
   auto& resources = context.mutable_controller.get_mutable_resource_limits_manager();
   auto remove = context.act.data_as<deleteauth>();
   EOS_ASSERT(remove.permission != "active", action_validate_exception, "Cannot delete active authority");
   EOS_ASSERT(remove.permission != "owner", action_validate_exception, "Cannot delete owner authority");

   auto& db = context.mutable_db;
   context.require_authorization(remove.account);
   const auto& permission = db.get<permission_object, by_owner>(boost::make_tuple(remove.account, remove.permission));

   { // Check for children
      const auto& index = db.get_index<permission_index, by_parent>();
      auto range = index.equal_range(permission.id);
      EOS_ASSERT(range.first == range.second, action_validate_exception,
                 "Cannot delete an authority which has children. Delete the children first");
   }

   { // Check for links to this permission
      const auto& index = db.get_index<permission_link_index, by_permission_name>();
      auto range = index.equal_range(boost::make_tuple(remove.account, remove.permission));
      EOS_ASSERT(range.first == range.second, action_validate_exception,
                 "Cannot delete a linked authority. Unlink the authority first");
   }

   resources.add_account_ram_usage(
      permission.owner,
      -(int64_t)(sizeof(permission_object) + permission.auth.get_billable_size())
   );
   db.remove(permission);
}

<<<<<<< HEAD
void apply_eosio_linkauth(apply_context& context) { 
=======
void apply_eosio_linkauth(apply_context& context) {
   auto& resources = context.mutable_controller.get_mutable_resource_limits_manager();
>>>>>>> 2a514ab1
   auto requirement = context.act.data_as<linkauth>();
   try {
      EOS_ASSERT(!requirement.requirement.empty(), action_validate_exception, "Required permission cannot be empty");

      context.require_authorization(requirement.account);
      
      auto& db = context.mutable_db;
      const auto *account = db.find<account_object, by_name>(requirement.account);
      EOS_ASSERT(account != nullptr, account_query_exception,
                 "Fail to retrieve account: ${account}", ("account", requirement.account));
      const auto *code = db.find<account_object, by_name>(requirement.code);
      EOS_ASSERT(code != nullptr, account_query_exception,
                 "Fail to retrieve code for account: ${account}", ("account", requirement.code));
      if( requirement.requirement != N(eosio.any) ) {
         const auto *permission = db.find<permission_object, by_name>(requirement.requirement);
         EOS_ASSERT(permission != nullptr, permission_query_exception,
                    "Fail to retrieve permission: ${permission}", ("permission", requirement.requirement));
      }
      
      auto link_key = boost::make_tuple(requirement.account, requirement.code, requirement.type);
      auto link = db.find<permission_link_object, by_action_name>(link_key);
      
      if (link) {
         EOS_ASSERT(link->required_permission != requirement.requirement, action_validate_exception,
                    "Attempting to update required authority, but new requirement is same as old");
         db.modify(*link, [requirement = requirement.requirement](permission_link_object& link) {
             link.required_permission = requirement;
         });
      } else {
<<<<<<< HEAD
         db.create<permission_link_object>([&requirement](permission_link_object& link) {
=======
         const auto& l =  db.create<permission_link_object>([&requirement](permission_link_object& link) {
>>>>>>> 2a514ab1
            link.account = requirement.account;
            link.code = requirement.code;
            link.message_type = requirement.type;
            link.required_permission = requirement.requirement;
         });
<<<<<<< HEAD
=======

         resources.add_account_ram_usage(
            l.account,
            (int64_t)(sizeof(permission_link_object)),
            "New Permission Link ${code}::${act} -> ${a}@${p}", _V("code", l.code)("act",l.message_type)("a", l.account)("p",l.required_permission)
         );
>>>>>>> 2a514ab1
      }
  } FC_CAPTURE_AND_RETHROW((requirement)) 
}

void apply_eosio_unlinkauth(apply_context& context) {
   auto& resources = context.mutable_controller.get_mutable_resource_limits_manager();
   auto& db = context.mutable_db;
   auto unlink = context.act.data_as<unlinkauth>();

   context.require_authorization(unlink.account);

   auto link_key = boost::make_tuple(unlink.account, unlink.code, unlink.type);
   auto link = db.find<permission_link_object, by_action_name>(link_key);
   EOS_ASSERT(link != nullptr, action_validate_exception, "Attempting to unlink authority, but no link found");
   resources.add_account_ram_usage(
      link->account,
      -(int64_t)(sizeof(permission_link_object))
   );

   db.remove(*link);
}


void apply_eosio_onerror(apply_context& context) {
   assert(context.trx_meta.sender);
   context.require_recipient(*context.trx_meta.sender);
}

static const abi_serializer& get_abi_serializer() {
   static optional<abi_serializer> _abi_serializer;
   if (!_abi_serializer) {
      _abi_serializer.emplace(chain_initializer::eos_contract_abi(abi_def()));
   }

   return *_abi_serializer;
}

static optional<variant> get_pending_recovery(apply_context& context, account_name account ) {
   const uint64_t id = account;
   const auto table = N(recovery);
   const auto iter = context.db_find_i64(config::system_account_name, account, table, id);
   if (iter != -1) {
      const auto buffer_size = context.db_get_i64(iter, nullptr, 0);
      bytes value(buffer_size);

      const auto written_size = context.db_get_i64(iter, value.data(), buffer_size);
      assert(written_size == buffer_size);

      return get_abi_serializer().binary_to_variant("pending_recovery", value);
   }

   return optional<variant_object>();
}

static auto get_account_creation(const apply_context& context, const account_name& account) {
   auto const& accnt = context.db.get<account_object, by_name>(account);
   return (time_point)accnt.creation_date;
};

static auto get_permission_last_used(const apply_context& context, const account_name& account, const permission_name& permission) {
   auto const* perm = context.db.find<permission_usage_object, by_account_permission>(boost::make_tuple(account, permission));
   if (perm) {
      return optional<time_point>(perm->last_used);
   }

   return optional<time_point>();
};

void apply_eosio_postrecovery(apply_context& context) {
   context.require_write_lock( config::eosio_auth_scope );

   FC_ASSERT(context.act.authorization.size() == 1, "Recovery Message must have exactly one authorization");

   auto recover_act = context.act.data_as<postrecovery>();
   const auto &auth = context.act.authorization.front();
   const auto& account = recover_act.account;
   context.require_write_lock(account);

   FC_ASSERT(!get_pending_recovery(context, account), "Account ${account} already has a pending recovery request!", ("account",account));

   fc::microseconds delay_lock;
   auto now = context.controller.head_block_time();
   if (auth.actor == account && auth.permission == N(active)) {
      // process owner recovery from active
      delay_lock = fc::days(30);
   } else {
      // process lost password

      auto owner_last_used = get_permission_last_used(context, account, N(owner));
      auto active_last_used = get_permission_last_used(context, account, N(active));

      if (!owner_last_used || !active_last_used) {
         auto account_creation = get_account_creation(context, account);
         if (!owner_last_used) {
            owner_last_used.emplace(account_creation);
         }

         if (!active_last_used) {
            active_last_used.emplace(account_creation);
         }
      }

      FC_ASSERT(*owner_last_used <= now - fc::days(30), "Account ${account} has had owner key activity recently and cannot be recovered yet!", ("account",account));
      FC_ASSERT(*active_last_used <= now - fc::days(30), "Account ${account} has had active key activity recently and cannot be recovered yet!", ("account",account));

      delay_lock = fc::days(7);
   }

   variant update;
   fc::to_variant( updateauth {
      .account = account,
      .permission = N(owner),
      .parent = 0,
      .data = recover_act.data
   }, update);

   uint32_t request_id = context.get_next_sender_id();

   auto record_data = mutable_variant_object()
      ("account", account)
      ("request_id", request_id)
      ("update", update)
      ("memo", recover_act.memo);

   deferred_transaction dtrx;
   dtrx.sender = config::system_account_name;
   dtrx.sender_id = request_id;
   dtrx.payer = config::system_account_name; // NOTE: we pre-reserve capacity for this during create account
   dtrx.region = 0;
   dtrx.execute_after = context.controller.head_block_time() + delay_lock;
   dtrx.set_reference_block(context.controller.head_block_id());
   dtrx.expiration = dtrx.execute_after + fc::seconds(60);
   dtrx.actions.emplace_back(vector<permission_level>{{account,config::active_name}},
                             passrecovery { account });

   context.execute_deferred(std::move(dtrx));


   auto data = get_abi_serializer().variant_to_binary("pending_recovery", record_data);
   const uint64_t id = account;
   const uint64_t table = N(recovery);
   const auto payer = account;
   const auto iter = context.db_find_i64(config::system_account_name, account, table, id);
   if (iter == -1) {
      context.db_store_i64(account, table, payer, id, (const char*)data.data(), data.size());
   } else {
      context.db_update_i64(iter, payer, (const char*)data.data(), data.size());
   }

   context.console_append_formatted("Recovery Started for account ${account} : ${memo}\n", mutable_variant_object()("account", account)("memo", recover_act.memo));
}

static void remove_pending_recovery(apply_context& context, const account_name& account) {
   const auto iter = context.db_find_i64(config::system_account_name, account, N(recovery), account);
   if (iter != -1) {
      context.db_remove_i64(iter);
   }
}

void apply_eosio_passrecovery(apply_context& context) {
   auto pass_act = context.act.data_as<passrecovery>();
   const auto& account = pass_act.account;

   // ensure this is only processed if it is a deferred transaction from the system account
   FC_ASSERT(context.trx_meta.sender && *context.trx_meta.sender == config::system_account_name);
   context.require_authorization(account);

   auto maybe_recovery = get_pending_recovery(context, account);
   FC_ASSERT(maybe_recovery, "No pending recovery found for account ${account}", ("account", account));
   auto recovery = *maybe_recovery;

   updateauth update;
   fc::from_variant(recovery["update"], update);

   action act(vector<permission_level>{{account,config::owner_name}}, update);
   context.execute_inline(move(act));

   remove_pending_recovery(context, account);
   context.console_append_formatted("Account ${account} successfully recoverd!\n", mutable_variant_object()("account", account));
}

void apply_eosio_vetorecovery(apply_context& context) {
   context.require_write_lock( config::eosio_auth_scope );
   auto pass_act = context.act.data_as<vetorecovery>();
   const auto& account = pass_act.account;
   context.require_authorization(account);

   auto maybe_recovery = get_pending_recovery(context, account);
   FC_ASSERT(maybe_recovery, "No pending recovery found for account ${account}", ("account", account));
   auto recovery = *maybe_recovery;

   context.cancel_deferred(recovery["request_id"].as<uint32_t>());

   remove_pending_recovery(context, account);
   context.console_append_formatted("Recovery for account ${account} vetoed!\n", mutable_variant_object()("account", account));
}

void apply_eosio_canceldelay(apply_context& context) {
   auto cancel = context.act.data_as<canceldelay>();
   const auto sender_id = cancel.sender_id.convert_to<uint32_t>();
   const auto& generated_transaction_idx = context.controller.get_database().get_index<generated_transaction_multi_index>();
   const auto& generated_index = generated_transaction_idx.indices().get<by_sender_id>();
   const auto& itr = generated_index.lower_bound(boost::make_tuple(config::system_account_name, sender_id));
   FC_ASSERT (itr != generated_index.end() && itr->sender == config::system_account_name && itr->sender_id == sender_id,
              "cannot cancel sender_id=${sid}, there is no deferred transaction with that sender_id",("sid",sender_id));

   auto dtrx = fc::raw::unpack<deferred_transaction>(itr->packed_trx.data(), itr->packed_trx.size());
   set<account_name> accounts;
   for (const auto& act : dtrx.actions) {
      for (const auto& auth : act.authorization) {
         accounts.insert(auth.actor);
      }
   }

   bool found = false;
   for (const auto& auth : context.act.authorization) {
      if (auth.permission == config::active_name && accounts.count(auth.actor)) {
         found = true;
         break;
      }
   }

   FC_ASSERT (found, "canceldelay action must be signed with the \"active\" permission for one of the actors"
                     " provided in the authorizations on the original transaction");
   context.cancel_deferred(sender_id);
}

void apply_eosio_mindelay(apply_context& context) {
   // all processing is performed in chain_controller::check_authorization
}

} } } // namespace eosio::chain::contracts<|MERGE_RESOLUTION|>--- conflicted
+++ resolved
@@ -310,12 +310,8 @@
    db.remove(permission);
 }
 
-<<<<<<< HEAD
-void apply_eosio_linkauth(apply_context& context) { 
-=======
 void apply_eosio_linkauth(apply_context& context) {
    auto& resources = context.mutable_controller.get_mutable_resource_limits_manager();
->>>>>>> 2a514ab1
    auto requirement = context.act.data_as<linkauth>();
    try {
       EOS_ASSERT(!requirement.requirement.empty(), action_validate_exception, "Required permission cannot be empty");
@@ -345,25 +341,18 @@
              link.required_permission = requirement;
          });
       } else {
-<<<<<<< HEAD
-         db.create<permission_link_object>([&requirement](permission_link_object& link) {
-=======
          const auto& l =  db.create<permission_link_object>([&requirement](permission_link_object& link) {
->>>>>>> 2a514ab1
             link.account = requirement.account;
             link.code = requirement.code;
             link.message_type = requirement.type;
             link.required_permission = requirement.requirement;
          });
-<<<<<<< HEAD
-=======
 
          resources.add_account_ram_usage(
             l.account,
             (int64_t)(sizeof(permission_link_object)),
             "New Permission Link ${code}::${act} -> ${a}@${p}", _V("code", l.code)("act",l.message_type)("a", l.account)("p",l.required_permission)
          );
->>>>>>> 2a514ab1
       }
   } FC_CAPTURE_AND_RETHROW((requirement)) 
 }
